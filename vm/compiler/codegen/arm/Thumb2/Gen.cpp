/*
 * Copyright (C) 2009 The Android Open Source Project
 *
 * Licensed under the Apache License, Version 2.0 (the "License");
 * you may not use this file except in compliance with the License.
 * You may obtain a copy of the License at
 *
 *      http://www.apache.org/licenses/LICENSE-2.0
 *
 * Unless required by applicable law or agreed to in writing, software
 * distributed under the License is distributed on an "AS IS" BASIS,
 * WITHOUT WARRANTIES OR CONDITIONS OF ANY KIND, either express or implied.
 * See the License for the specific language governing permissions and
 * limitations under the License.
 */

/*
 * This file contains codegen for the Thumb2 ISA and is intended to be
 * includes by:
 *
 *        Codegen-$(TARGET_ARCH_VARIANT).c
 *
 */

/*
 * Reserve 6 bytes at the beginning of the trace
 *        +----------------------------+
 *        | prof count addr (4 bytes)  |
 *        +----------------------------+
 *        | chain cell offset (2 bytes)|
 *        +----------------------------+
 *
 * ...and then code to increment the execution
 *
 * For continuous profiling (10 bytes)
 *       ldr   r0, [pc-8]   @ get prof count addr    [4 bytes]
 *       ldr   r1, [r0]     @ load counter           [2 bytes]
 *       add   r1, #1       @ increment              [2 bytes]
 *       str   r1, [r0]     @ store                  [2 bytes]
 *
 * For periodic profiling (4 bytes)
 *       call  TEMPLATE_PERIODIC_PROFILING
 *
 * and return the size (in bytes) of the generated code.
 */

static int genTraceProfileEntry(CompilationUnit *cUnit)
{
    intptr_t addr = (intptr_t)dvmJitNextTraceCounter();
    assert(__BYTE_ORDER == __LITTLE_ENDIAN);
    newLIR1(cUnit, kArm16BitData, addr & 0xffff);
    newLIR1(cUnit, kArm16BitData, (addr >> 16) & 0xffff);
    cUnit->chainCellOffsetLIR =
        (LIR *) newLIR1(cUnit, kArm16BitData, CHAIN_CELL_OFFSET_TAG);
    cUnit->headerSize = 6;
    if ((gDvmJit.profileMode == kTraceProfilingContinuous) ||
        (gDvmJit.profileMode == kTraceProfilingDisabled)) {
        /* Thumb[2] instruction used directly here to ensure correct size */
        newLIR2(cUnit, kThumb2LdrPcReln12, r0, 8);
        newLIR3(cUnit, kThumbLdrRRI5, r1, r0, 0);
        newLIR2(cUnit, kThumbAddRI8, r1, 1);
        newLIR3(cUnit, kThumbStrRRI5, r1, r0, 0);
        return 10;
    } else {
        int opcode = TEMPLATE_PERIODIC_PROFILING;
        newLIR2(cUnit, kThumbBlx1,
            (int) gDvmJit.codeCache + templateEntryOffsets[opcode],
            (int) gDvmJit.codeCache + templateEntryOffsets[opcode]);
        newLIR2(cUnit, kThumbBlx2,
            (int) gDvmJit.codeCache + templateEntryOffsets[opcode],
            (int) gDvmJit.codeCache + templateEntryOffsets[opcode]);
        return 4;
    }
}

static void genNegFloat(CompilationUnit *cUnit, RegLocation rlDest,
                        RegLocation rlSrc)
{
    RegLocation rlResult;
    rlSrc = loadValue(cUnit, rlSrc, kFPReg);
    rlResult = dvmCompilerEvalLoc(cUnit, rlDest, kFPReg, true);
    newLIR2(cUnit, kThumb2Vnegs, rlResult.lowReg, rlSrc.lowReg);
    storeValue(cUnit, rlDest, rlResult);
}

static void genNegDouble(CompilationUnit *cUnit, RegLocation rlDest,
                         RegLocation rlSrc)
{
    RegLocation rlResult;
    rlSrc = loadValueWide(cUnit, rlSrc, kFPReg);
    rlResult = dvmCompilerEvalLoc(cUnit, rlDest, kFPReg, true);
    newLIR2(cUnit, kThumb2Vnegd, S2D(rlResult.lowReg, rlResult.highReg),
            S2D(rlSrc.lowReg, rlSrc.highReg));
    storeValueWide(cUnit, rlDest, rlResult);
}

/*
 * To avoid possible conflicts, we use a lot of temps here.  Note that
 * our usage of Thumb2 instruction forms avoids the problems with register
 * reuse for multiply instructions prior to arm6.
 */
static void genMulLong(CompilationUnit *cUnit, RegLocation rlDest,
                       RegLocation rlSrc1, RegLocation rlSrc2)
{
    RegLocation rlResult;
    int resLo = dvmCompilerAllocTemp(cUnit);
    int resHi = dvmCompilerAllocTemp(cUnit);
    int tmp1 = dvmCompilerAllocTemp(cUnit);

    rlSrc1 = loadValueWide(cUnit, rlSrc1, kCoreReg);
    rlSrc2 = loadValueWide(cUnit, rlSrc2, kCoreReg);

    newLIR3(cUnit, kThumb2MulRRR, tmp1, rlSrc2.lowReg, rlSrc1.highReg);
    newLIR4(cUnit, kThumb2Umull, resLo, resHi, rlSrc2.lowReg, rlSrc1.lowReg);
    newLIR4(cUnit, kThumb2Mla, tmp1, rlSrc1.lowReg, rlSrc2.highReg, tmp1);
    newLIR4(cUnit, kThumb2AddRRR, resHi, tmp1, resHi, 0);
    dvmCompilerFreeTemp(cUnit, tmp1);

    rlResult = dvmCompilerGetReturnWide(cUnit);  // Just as a template, will patch
    rlResult.lowReg = resLo;
    rlResult.highReg = resHi;
    storeValueWide(cUnit, rlDest, rlResult);
}

static void genLong3Addr(CompilationUnit *cUnit, MIR *mir, OpKind firstOp,
                         OpKind secondOp, RegLocation rlDest,
                         RegLocation rlSrc1, RegLocation rlSrc2, bool setCCode)
{
    RegLocation rlResult;
    rlSrc1 = loadValueWide(cUnit, rlSrc1, kCoreReg);
    rlSrc2 = loadValueWide(cUnit, rlSrc2, kCoreReg);
    rlResult = dvmCompilerEvalLoc(cUnit, rlDest, kCoreReg, true);
    if(setCCode) SET_CCODE;
    opRegRegReg(cUnit, firstOp, rlResult.lowReg, rlSrc1.lowReg, rlSrc2.lowReg);
    if(setCCode) UNSET_CCODE;
    opRegRegReg(cUnit, secondOp, rlResult.highReg, rlSrc1.highReg,
                rlSrc2.highReg);
    storeValueWide(cUnit, rlDest, rlResult);
}

void dvmCompilerInitializeRegAlloc(CompilationUnit *cUnit)
{
    int numTemps = sizeof(coreTemps)/sizeof(int);
    int numFPTemps = sizeof(fpTemps)/sizeof(int);
    RegisterPool *pool = (RegisterPool *)dvmCompilerNew(sizeof(*pool), true);
    cUnit->regPool = pool;
    pool->numCoreTemps = numTemps;
    pool->coreTemps = (RegisterInfo *)
            dvmCompilerNew(numTemps * sizeof(*cUnit->regPool->coreTemps), true);
    pool->numFPTemps = numFPTemps;
    pool->FPTemps = (RegisterInfo *)
            dvmCompilerNew(numFPTemps * sizeof(*cUnit->regPool->FPTemps), true);
    dvmCompilerInitPool(pool->coreTemps, coreTemps, pool->numCoreTemps);
    dvmCompilerInitPool(pool->FPTemps, fpTemps, pool->numFPTemps);
    pool->nullCheckedRegs =
        dvmCompilerAllocBitVector(cUnit->numSSARegs, false);
}

/*
 * Generate a Thumb2 IT instruction, which can nullify up to
 * four subsequent instructions based on a condition and its
 * inverse.  The condition applies to the first instruction, which
 * is executed if the condition is met.  The string "guide" consists
 * of 0 to 3 chars, and applies to the 2nd through 4th instruction.
 * A "T" means the instruction is executed if the condition is
 * met, and an "E" means the instruction is executed if the condition
 * is not met.
 */
static ArmLIR *genIT(CompilationUnit *cUnit, ArmConditionCode code,
                     const char *guide)
{
    int mask;
    int condBit = code & 1;
    int altBit = condBit ^ 1;
    int mask3 = 0;
    int mask2 = 0;
    int mask1 = 0;

    //Note: case fallthroughs intentional
    switch(strlen(guide)) {
        case 3:
            mask1 = (guide[2] == 'T') ? condBit : altBit;
        case 2:
            mask2 = (guide[1] == 'T') ? condBit : altBit;
        case 1:
            mask3 = (guide[0] == 'T') ? condBit : altBit;
            break;
        case 0:
            break;
        default:
            ALOGE("Jit: bad case in genIT");
            dvmCompilerAbort(cUnit);
    }
    mask = (mask3 << 3) | (mask2 << 2) | (mask1 << 1) |
           (1 << (3 - strlen(guide)));
    return newLIR2(cUnit, kThumb2It, code, mask);
}

/* Export the Dalvik PC assicated with an instruction to the StackSave area */
static ArmLIR *genExportPC(CompilationUnit *cUnit, MIR *mir)
{
    ArmLIR *res;
    int offset = offsetof(StackSaveArea, xtra.currentPc);
    int rDPC = dvmCompilerAllocTemp(cUnit);
    res = loadConstant(cUnit, rDPC, (int) (cUnit->method->insns + mir->offset));
    newLIR3(cUnit, kThumb2StrRRI8Predec, rDPC, r5FP,
            sizeof(StackSaveArea) - offset);
    dvmCompilerFreeTemp(cUnit, rDPC);
    return res;
}

/*
 * Handle simple case (thin lock) inline.  If it's complicated, bail
 * out to the heavyweight lock/unlock routines.  We'll use dedicated
 * registers here in order to be in the right position in case we
 * to bail to dvm[Lock/Unlock]Object(self, object)
 *
 * r0 -> self pointer [arg0 for dvm[Lock/Unlock]Object
 * r1 -> object [arg1 for dvm[Lock/Unlock]Object
 * r2 -> intial contents of object->lock, later result of strex
 * r3 -> self->threadId
 * r7 -> temp to hold new lock value [unlock only]
 * r4 -> allow to be used by utilities as general temp
 *
 * The result of the strex is 0 if we acquire the lock.
 *
 * See comments in Sync.c for the layout of the lock word.
 * Of particular interest to this code is the test for the
 * simple case - which we handle inline.  For monitor enter, the
 * simple case is thin lock, held by no-one.  For monitor exit,
 * the simple case is thin lock, held by the unlocking thread with
 * a recurse count of 0.
 *
 * A minor complication is that there is a field in the lock word
 * unrelated to locking: the hash state.  This field must be ignored, but
 * preserved.
 *
 */
static void genMonitorEnter(CompilationUnit *cUnit, MIR *mir)
{
    RegLocation rlSrc = dvmCompilerGetSrc(cUnit, mir, 0);
    ArmLIR *target;
    ArmLIR *hopTarget;
    ArmLIR *branch;
    ArmLIR *hopBranch;

    assert(LW_SHAPE_THIN == 0);
    loadValueDirectFixed(cUnit, rlSrc, r1);  // Get obj
    dvmCompilerLockAllTemps(cUnit);  // Prepare for explicit register usage
    dvmCompilerFreeTemp(cUnit, r4PC);  // Free up r4 for general use
    genNullCheck(cUnit, rlSrc.sRegLow, r1, mir->offset, NULL);
    loadWordDisp(cUnit, r6SELF, offsetof(Thread, threadId), r3); // Get threadId
    newLIR3(cUnit, kThumb2Ldrex, r2, r1,
            offsetof(Object, lock) >> 2); // Get object->lock
    opRegImm(cUnit, kOpLsl, r3, LW_LOCK_OWNER_SHIFT); // Align owner
    // Is lock unheld on lock or held by us (==threadId) on unlock?
    newLIR4(cUnit, kThumb2Bfi, r3, r2, 0, LW_LOCK_OWNER_SHIFT - 1);
    newLIR3(cUnit, kThumb2Bfc, r2, LW_HASH_STATE_SHIFT,
            LW_LOCK_OWNER_SHIFT - 1);
    hopBranch = newLIR2(cUnit, kThumb2Cbnz, r2, 0);
    newLIR4(cUnit, kThumb2Strex, r2, r3, r1, offsetof(Object, lock) >> 2);
    dvmCompilerGenMemBarrier(cUnit, kSY);
    branch = newLIR2(cUnit, kThumb2Cbz, r2, 0);

    hopTarget = newLIR0(cUnit, kArmPseudoTargetLabel);
    hopTarget->defMask = ENCODE_ALL;
    hopBranch->generic.target = (LIR *)hopTarget;

    // Export PC (part 1)
    loadConstant(cUnit, r3, (int) (cUnit->method->insns + mir->offset));

    /* Get dPC of next insn */
    loadConstant(cUnit, r4PC, (int)(cUnit->method->insns + mir->offset +
                 dexGetWidthFromOpcode(OP_MONITOR_ENTER)));
    // Export PC (part 2)
    newLIR3(cUnit, kThumb2StrRRI8Predec, r3, r5FP,
            sizeof(StackSaveArea) -
            offsetof(StackSaveArea, xtra.currentPc));
    /* Call template, and don't return */
    genRegCopy(cUnit, r0, r6SELF);
    genDispatchToHandler(cUnit, TEMPLATE_MONITOR_ENTER);
    // Resume here
    target = newLIR0(cUnit, kArmPseudoTargetLabel);
    target->defMask = ENCODE_ALL;
    branch->generic.target = (LIR *)target;
}

/*
 * For monitor unlock, we don't have to use ldrex/strex.  Once
 * we've determined that the lock is thin and that we own it with
 * a zero recursion count, it's safe to punch it back to the
 * initial, unlock thin state with a store word.
 */
static void genMonitorExit(CompilationUnit *cUnit, MIR *mir)
{
    RegLocation rlSrc = dvmCompilerGetSrc(cUnit, mir, 0);
    ArmLIR *target;
    ArmLIR *branch;
    ArmLIR *hopTarget;
    ArmLIR *hopBranch;

    assert(LW_SHAPE_THIN == 0);
    loadValueDirectFixed(cUnit, rlSrc, r1);  // Get obj
    dvmCompilerLockAllTemps(cUnit);  // Prepare for explicit register usage
    dvmCompilerFreeTemp(cUnit, r4PC);  // Free up r4 for general use
    genNullCheck(cUnit, rlSrc.sRegLow, r1, mir->offset, NULL);
    loadWordDisp(cUnit, r1, offsetof(Object, lock), r2); // Get object->lock
    loadWordDisp(cUnit, r6SELF, offsetof(Thread, threadId), r3); // Get threadId
    // Is lock unheld on lock or held by us (==threadId) on unlock?
    opRegRegImm(cUnit, kOpAnd, r7, r2,
                (LW_HASH_STATE_MASK << LW_HASH_STATE_SHIFT));
    newLIR3(cUnit, kThumb2Bfc, r2, LW_HASH_STATE_SHIFT,
            LW_LOCK_OWNER_SHIFT - 1);
<<<<<<< HEAD
    opRegRegRegShift(cUnit, kOpSub, r2, r2, r3, encodeShift(kArmLsl, LW_LOCK_OWNER_SHIFT)); // Align owner
=======
    SET_CCODE;
    opRegReg(cUnit, kOpSub, r2, r3);
    UNSET_CCODE;
>>>>>>> e1785249
    hopBranch = opCondBranch(cUnit, kArmCondNe);
    dvmCompilerGenMemBarrier(cUnit, kSY);
    storeWordDisp(cUnit, r1, offsetof(Object, lock), r7);
    branch = opNone(cUnit, kOpUncondBr);

    hopTarget = newLIR0(cUnit, kArmPseudoTargetLabel);
    hopTarget->defMask = ENCODE_ALL;
    hopBranch->generic.target = (LIR *)hopTarget;

    // Export PC (part 1)
    loadConstant(cUnit, r3, (int) (cUnit->method->insns + mir->offset));

    LOAD_FUNC_ADDR(cUnit, r7, (int)dvmUnlockObject);
    genRegCopy(cUnit, r0, r6SELF);
    // Export PC (part 2)
    newLIR3(cUnit, kThumb2StrRRI8Predec, r3, r5FP,
            sizeof(StackSaveArea) -
            offsetof(StackSaveArea, xtra.currentPc));
    opReg(cUnit, kOpBlx, r7);
    /* Did we throw? */
    ArmLIR *branchOver = genCmpImmBranch(cUnit, kArmCondNe, r0, 0);
    loadConstant(cUnit, r0,
                 (int) (cUnit->method->insns + mir->offset +
                 dexGetWidthFromOpcode(OP_MONITOR_EXIT)));
    genDispatchToHandler(cUnit, TEMPLATE_THROW_EXCEPTION_COMMON);

    // Resume here
    target = newLIR0(cUnit, kArmPseudoTargetLabel);
    target->defMask = ENCODE_ALL;
    branch->generic.target = (LIR *)target;
    branchOver->generic.target = (LIR *) target;
}

static void genMonitor(CompilationUnit *cUnit, MIR *mir)
{
    if (mir->dalvikInsn.opcode == OP_MONITOR_ENTER)
        genMonitorEnter(cUnit, mir);
    else
        genMonitorExit(cUnit, mir);
}

__attribute__((weak)) bool genCmpLongThumb2(CompilationUnit *cUnit, MIR *mir,
                                    RegLocation rlDest, RegLocation rlSrc1,
                                    RegLocation rlSrc2)
{
    return false;
}

/*
 * 64-bit 3way compare function.
 *     mov   r7, #-1
 *     cmp   op1hi, op2hi
 *     blt   done
 *     bgt   flip
 *     sub   r7, op1lo, op2lo (treat as unsigned)
 *     beq   done
 *     ite   hi
 *     mov(hi)   r7, #-1
 *     mov(!hi)  r7, #1
 * flip:
 *     neg   r7
 * done:
 */
static void genCmpLong(CompilationUnit *cUnit, MIR *mir,
                       RegLocation rlDest, RegLocation rlSrc1,
                       RegLocation rlSrc2)
{
    if(genCmpLongThumb2(cUnit, mir, rlDest, rlSrc1, rlSrc2))
        return;

    RegLocation rlTemp = LOC_C_RETURN; // Just using as template, will change
    ArmLIR *target1;
    ArmLIR *target2;
    rlSrc1 = loadValueWide(cUnit, rlSrc1, kCoreReg);
    rlSrc2 = loadValueWide(cUnit, rlSrc2, kCoreReg);
    rlTemp.lowReg = dvmCompilerAllocTemp(cUnit);
    loadConstant(cUnit, rlTemp.lowReg, -1);
    opRegReg(cUnit, kOpCmp, rlSrc1.highReg, rlSrc2.highReg);
    ArmLIR *branch1 = opCondBranch(cUnit, kArmCondLt);
    ArmLIR *branch2 = opCondBranch(cUnit, kArmCondGt);
    SET_CCODE;
    opRegRegReg(cUnit, kOpSub, rlTemp.lowReg, rlSrc1.lowReg, rlSrc2.lowReg);
    UNSET_CCODE;
    ArmLIR *branch3 = opCondBranch(cUnit, kArmCondEq);

    genIT(cUnit, kArmCondHi, "E");
    newLIR2(cUnit, kThumb2MovImmShift, rlTemp.lowReg, modifiedImmediate(-1));
    loadConstant(cUnit, rlTemp.lowReg, 1);
    genBarrier(cUnit);

    target2 = newLIR0(cUnit, kArmPseudoTargetLabel);
    target2->defMask = -1;
    opRegReg(cUnit, kOpNeg, rlTemp.lowReg, rlTemp.lowReg);

    target1 = newLIR0(cUnit, kArmPseudoTargetLabel);
    target1->defMask = -1;

    storeValue(cUnit, rlDest, rlTemp);

    branch1->generic.target = (LIR *)target1;
    branch2->generic.target = (LIR *)target2;
    branch3->generic.target = branch1->generic.target;
}

static bool genInlinedAbsFloat(CompilationUnit *cUnit, MIR *mir)
{
    RegLocation rlSrc = dvmCompilerGetSrc(cUnit, mir, 0);
    RegLocation rlDest = inlinedTarget(cUnit, mir, true);
    rlSrc = loadValue(cUnit, rlSrc, kFPReg);
    RegLocation rlResult = dvmCompilerEvalLoc(cUnit, rlDest, kFPReg, true);
    newLIR2(cUnit, kThumb2Vabss, rlResult.lowReg, rlSrc.lowReg);
    storeValue(cUnit, rlDest, rlResult);
    return false;
}

static bool genInlinedAbsDouble(CompilationUnit *cUnit, MIR *mir)
{
    RegLocation rlSrc = dvmCompilerGetSrcWide(cUnit, mir, 0, 1);
    RegLocation rlDest = inlinedTargetWide(cUnit, mir, true);
    rlSrc = loadValueWide(cUnit, rlSrc, kFPReg);
    RegLocation rlResult = dvmCompilerEvalLoc(cUnit, rlDest, kFPReg, true);
    newLIR2(cUnit, kThumb2Vabsd, S2D(rlResult.lowReg, rlResult.highReg),
            S2D(rlSrc.lowReg, rlSrc.highReg));
    storeValueWide(cUnit, rlDest, rlResult);
    return false;
}

static bool genInlinedMinMaxInt(CompilationUnit *cUnit, MIR *mir, bool isMin)
{
    RegLocation rlSrc1 = dvmCompilerGetSrc(cUnit, mir, 0);
    RegLocation rlSrc2 = dvmCompilerGetSrc(cUnit, mir, 1);
    rlSrc1 = loadValue(cUnit, rlSrc1, kCoreReg);
    rlSrc2 = loadValue(cUnit, rlSrc2, kCoreReg);
    RegLocation rlDest = inlinedTarget(cUnit, mir, false);
    RegLocation rlResult = dvmCompilerEvalLoc(cUnit, rlDest, kCoreReg, true);
    opRegReg(cUnit, kOpCmp, rlSrc1.lowReg, rlSrc2.lowReg);
    genIT(cUnit, (isMin) ? kArmCondGt : kArmCondLt, "E");
    opRegReg(cUnit, kOpMov, rlResult.lowReg, rlSrc2.lowReg);
    opRegReg(cUnit, kOpMov, rlResult.lowReg, rlSrc1.lowReg);
    genBarrier(cUnit);
    storeValue(cUnit, rlDest, rlResult);
    return false;
}

static void genMultiplyByTwoBitMultiplier(CompilationUnit *cUnit,
        RegLocation rlSrc, RegLocation rlResult, int lit,
        int firstBit, int secondBit)
{
    opRegRegRegShift(cUnit, kOpAdd, rlResult.lowReg, rlSrc.lowReg, rlSrc.lowReg,
                     encodeShift(kArmLsl, secondBit - firstBit));
    if (firstBit != 0) {
        opRegRegImm(cUnit, kOpLsl, rlResult.lowReg, rlResult.lowReg, firstBit);
    }
}

static void genMultiplyByShiftAndReverseSubtract(CompilationUnit *cUnit,
        RegLocation rlSrc, RegLocation rlResult, int lit)
{
    newLIR4(cUnit, kThumb2RsbRRR, rlResult.lowReg, rlSrc.lowReg, rlSrc.lowReg,
            encodeShift(kArmLsl, lit));
}<|MERGE_RESOLUTION|>--- conflicted
+++ resolved
@@ -309,15 +309,18 @@
     // Is lock unheld on lock or held by us (==threadId) on unlock?
     opRegRegImm(cUnit, kOpAnd, r7, r2,
                 (LW_HASH_STATE_MASK << LW_HASH_STATE_SHIFT));
+#ifdef WITH_QC_PERF
+    opRegImm(cUnit, kOpLsl, r3, LW_LOCK_OWNER_SHIFT); // Align owner
+#endif
     newLIR3(cUnit, kThumb2Bfc, r2, LW_HASH_STATE_SHIFT,
             LW_LOCK_OWNER_SHIFT - 1);
-<<<<<<< HEAD
+#ifndef WITH_QC_PERF
     opRegRegRegShift(cUnit, kOpSub, r2, r2, r3, encodeShift(kArmLsl, LW_LOCK_OWNER_SHIFT)); // Align owner
-=======
+#else
     SET_CCODE;
     opRegReg(cUnit, kOpSub, r2, r3);
     UNSET_CCODE;
->>>>>>> e1785249
+#endif
     hopBranch = opCondBranch(cUnit, kArmCondNe);
     dvmCompilerGenMemBarrier(cUnit, kSY);
     storeWordDisp(cUnit, r1, offsetof(Object, lock), r7);
@@ -473,9 +476,154 @@
     }
 }
 
+#ifndef WITH_QC_PERF
 static void genMultiplyByShiftAndReverseSubtract(CompilationUnit *cUnit,
         RegLocation rlSrc, RegLocation rlResult, int lit)
 {
     newLIR4(cUnit, kThumb2RsbRRR, rlResult.lowReg, rlSrc.lowReg, rlSrc.lowReg,
             encodeShift(kArmLsl, lit));
-}+}
+
+/*
+ * Generate array load.
+ * For wide array access using scale, combine add with shift.
+ * When using offset, use ldr instruction with offset capabilities.
+ */
+static void genArrayGet(CompilationUnit *cUnit, MIR *mir, OpSize size,
+                        RegLocation rlArray, RegLocation rlIndex,
+                        RegLocation rlDest, int scale)
+{
+    RegisterClass regClass = dvmCompilerRegClassBySize(size);
+    int lenOffset = OFFSETOF_MEMBER(ArrayObject, length);
+    int dataOffset = OFFSETOF_MEMBER(ArrayObject, contents);
+    RegLocation rlResult;
+    rlArray = loadValue(cUnit, rlArray, kCoreReg);
+    rlIndex = loadValue(cUnit, rlIndex, kCoreReg);
+    int regPtr;
+
+    /* null object? */
+    ArmLIR * pcrLabel = NULL;
+
+    if (!(mir->OptimizationFlags & MIR_IGNORE_NULL_CHECK)) {
+        pcrLabel = genNullCheck(cUnit, rlArray.sRegLow,
+                                rlArray.lowReg, mir->offset, NULL);
+    }
+
+    regPtr = dvmCompilerAllocTemp(cUnit);
+
+    if (!(mir->OptimizationFlags & MIR_IGNORE_RANGE_CHECK)) {
+        int regLen = dvmCompilerAllocTemp(cUnit);
+        /* Get len */
+        loadWordDisp(cUnit, rlArray.lowReg, lenOffset, regLen);
+        genBoundsCheck(cUnit, rlIndex.lowReg, regLen, mir->offset,
+                       pcrLabel);
+        dvmCompilerFreeTemp(cUnit, regLen);
+    }
+    if ((size == kLong) || (size == kDouble)) {
+        int rNewIndex = dvmCompilerAllocTemp(cUnit);
+        if (scale) {
+            /* Combine add with shift */
+            opRegRegRegShift(cUnit, kOpAdd, rNewIndex, rlArray.lowReg,
+                             rlIndex.lowReg, encodeShift(kArmLsl, scale));
+        } else {
+            opRegRegReg(cUnit, kOpAdd, rNewIndex, regPtr, rlIndex.lowReg);
+        }
+        rlResult = dvmCompilerEvalLoc(cUnit, rlDest, regClass, true);
+
+        HEAP_ACCESS_SHADOW(true);
+        /* Use data offset */
+        loadPair(cUnit, rNewIndex, dataOffset, rlResult.lowReg, rlResult.highReg);
+        HEAP_ACCESS_SHADOW(false);
+
+        dvmCompilerFreeTemp(cUnit, rNewIndex);
+        dvmCompilerFreeTemp(cUnit, regPtr);
+        storeValueWide(cUnit, rlDest, rlResult);
+    } else {
+        /* regPtr -> array data */
+        opRegRegImm(cUnit, kOpAdd, regPtr, rlArray.lowReg, dataOffset);
+
+        rlResult = dvmCompilerEvalLoc(cUnit, rlDest, regClass, true);
+
+        HEAP_ACCESS_SHADOW(true);
+        loadBaseIndexed(cUnit, regPtr, rlIndex.lowReg, rlResult.lowReg,
+                        scale, size);
+        HEAP_ACCESS_SHADOW(false);
+
+        dvmCompilerFreeTemp(cUnit, regPtr);
+        storeValue(cUnit, rlDest, rlResult);
+    }
+}
+
+/*
+ * Generate array store.
+ * For wide array access using scale, combine add with shift.
+ * When using offset, use str instruction with offset capabilities.
+ */
+static void genArrayPut(CompilationUnit *cUnit, MIR *mir, OpSize size,
+                        RegLocation rlArray, RegLocation rlIndex,
+                        RegLocation rlSrc, int scale)
+{
+    RegisterClass regClass = dvmCompilerRegClassBySize(size);
+    int lenOffset = OFFSETOF_MEMBER(ArrayObject, length);
+    int dataOffset = OFFSETOF_MEMBER(ArrayObject, contents);
+
+    int regPtr;
+    rlArray = loadValue(cUnit, rlArray, kCoreReg);
+    rlIndex = loadValue(cUnit, rlIndex, kCoreReg);
+
+    if (dvmCompilerIsTemp(cUnit, rlArray.lowReg)) {
+        dvmCompilerClobber(cUnit, rlArray.lowReg);
+        regPtr = rlArray.lowReg;
+    } else {
+        regPtr = dvmCompilerAllocTemp(cUnit);
+        genRegCopy(cUnit, regPtr, rlArray.lowReg);
+    }
+
+    /* null object? */
+    ArmLIR * pcrLabel = NULL;
+
+    if (!(mir->OptimizationFlags & MIR_IGNORE_NULL_CHECK)) {
+        pcrLabel = genNullCheck(cUnit, rlArray.sRegLow, rlArray.lowReg,
+                                mir->offset, NULL);
+    }
+
+    if (!(mir->OptimizationFlags & MIR_IGNORE_RANGE_CHECK)) {
+        int regLen = dvmCompilerAllocTemp(cUnit);
+        //NOTE: max live temps(4) here.
+        /* Get len */
+        loadWordDisp(cUnit, rlArray.lowReg, lenOffset, regLen);
+        genBoundsCheck(cUnit, rlIndex.lowReg, regLen, mir->offset,
+                       pcrLabel);
+        dvmCompilerFreeTemp(cUnit, regLen);
+    }
+    /* at this point, regPtr points to array, 2 live temps */
+    if ((size == kLong) || (size == kDouble)) {
+        //TODO: need specific wide routine that can handle fp regs
+        int rNewIndex = dvmCompilerAllocTemp(cUnit);
+        if (scale) {
+            opRegRegRegShift(cUnit, kOpAdd, rNewIndex, rlArray.lowReg,
+                             rlIndex.lowReg, encodeShift(kArmLsl, scale));
+        } else {
+            opRegRegReg(cUnit, kOpAdd, rNewIndex, regPtr, rlIndex.lowReg);
+        }
+        rlSrc = loadValueWide(cUnit, rlSrc, regClass);
+
+        HEAP_ACCESS_SHADOW(true);
+        storePair(cUnit, rNewIndex, dataOffset, rlSrc.lowReg, rlSrc.highReg);
+        HEAP_ACCESS_SHADOW(false);
+
+        dvmCompilerFreeTemp(cUnit, rNewIndex);
+        dvmCompilerFreeTemp(cUnit, regPtr);
+    } else {
+        /* regPtr -> array data */
+        opRegImm(cUnit, kOpAdd, regPtr, dataOffset);
+
+        rlSrc = loadValue(cUnit, rlSrc, regClass);
+
+        HEAP_ACCESS_SHADOW(true);
+        storeBaseIndexed(cUnit, regPtr, rlIndex.lowReg, rlSrc.lowReg,
+                         scale, size);
+        HEAP_ACCESS_SHADOW(false);
+    }
+}
+#endif