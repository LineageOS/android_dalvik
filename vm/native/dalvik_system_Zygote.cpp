/*
 * Copyright (C) 2008 The Android Open Source Project
 *
 * Licensed under the Apache License, Version 2.0 (the "License");
 * you may not use this file except in compliance with the License.
 * You may obtain a copy of the License at
 *
 *      http://www.apache.org/licenses/LICENSE-2.0
 *
 * Unless required by applicable law or agreed to in writing, software
 * distributed under the License is distributed on an "AS IS" BASIS,
 * WITHOUT WARRANTIES OR CONDITIONS OF ANY KIND, either express or implied.
 * See the License for the specific language governing permissions and
 * limitations under the License.
 */

/*
 * dalvik.system.Zygote
 */
#include "Dalvik.h"
#include "native/InternalNativePriv.h"

#include <selinux/android.h>

#include <signal.h>
#include <sys/types.h>
#include <sys/wait.h>
#include <grp.h>
#include <errno.h>
#include <paths.h>
#include <sys/personality.h>
#include <sys/stat.h>
#include <sys/mount.h>
#include <linux/fs.h>
#include <cutils/fs.h>
#include <cutils/sched_policy.h>
#include <cutils/multiuser.h>
#include <sched.h>

#if defined(HAVE_PRCTL)
# include <sys/prctl.h>
#endif

#define ZYGOTE_LOG_TAG "Zygote"

/* must match values in dalvik.system.Zygote */
enum {
    DEBUG_ENABLE_DEBUGGER           = 1,
    DEBUG_ENABLE_CHECKJNI           = 1 << 1,
    DEBUG_ENABLE_ASSERT             = 1 << 2,
    DEBUG_ENABLE_SAFEMODE           = 1 << 3,
    DEBUG_ENABLE_JNI_LOGGING        = 1 << 4,
};

/* must match values in dalvik.system.Zygote */
enum {
    MOUNT_EXTERNAL_NONE = 0,
    MOUNT_EXTERNAL_SINGLEUSER = 1,
    MOUNT_EXTERNAL_MULTIUSER = 2,
    MOUNT_EXTERNAL_MULTIUSER_ALL = 3,
};

/*
 * This signal handler is for zygote mode, since the zygote
 * must reap its children
 */
static void sigchldHandler(int s)
{
    pid_t pid;
    int status;

    while ((pid = waitpid(-1, &status, WNOHANG)) > 0) {
        /* Log process-death status that we care about.  In general it is not
           safe to call ALOG(...) from a signal handler because of possible
           reentrancy.  However, we know a priori that the current implementation
           of ALOG() is safe to call from a SIGCHLD handler in the zygote process.
           If the ALOG() implementation changes its locking strategy or its use
           of syscalls within the lazy-init critical section, its use here may
           become unsafe. */
        if (WIFEXITED(status)) {
            if (WEXITSTATUS(status)) {
                ALOG(LOG_DEBUG, ZYGOTE_LOG_TAG, "Process %d exited cleanly (%d)",
                    (int) pid, WEXITSTATUS(status));
            } else {
                IF_ALOGV(/*should use ZYGOTE_LOG_TAG*/) {
                    ALOG(LOG_VERBOSE, ZYGOTE_LOG_TAG,
                        "Process %d exited cleanly (%d)",
                        (int) pid, WEXITSTATUS(status));
                }
            }
        } else if (WIFSIGNALED(status)) {
            if (WTERMSIG(status) != SIGKILL) {
                ALOG(LOG_DEBUG, ZYGOTE_LOG_TAG,
                    "Process %d terminated by signal (%d)",
                    (int) pid, WTERMSIG(status));
            } else {
                IF_ALOGV(/*should use ZYGOTE_LOG_TAG*/) {
                    ALOG(LOG_VERBOSE, ZYGOTE_LOG_TAG,
                        "Process %d terminated by signal (%d)",
                        (int) pid, WTERMSIG(status));
                }
            }
#ifdef WCOREDUMP
            if (WCOREDUMP(status)) {
                ALOG(LOG_INFO, ZYGOTE_LOG_TAG, "Process %d dumped core",
                    (int) pid);
            }
#endif /* ifdef WCOREDUMP */
        }

        /*
         * If the just-crashed process is the system_server, bring down zygote
         * so that it is restarted by init and system server will be restarted
         * from there.
         */
        if (pid == gDvm.systemServerPid) {
            ALOG(LOG_INFO, ZYGOTE_LOG_TAG,
                "Exit zygote because system server (%d) has terminated",
                (int) pid);
            kill(getpid(), SIGKILL);
        }
    }

    if (pid < 0) {
        ALOG(LOG_WARN, ZYGOTE_LOG_TAG,
            "Zygote SIGCHLD error in waitpid: %s",strerror(errno));
    }
}

/*
 * configure sigchld handler for the zygote process
 * This is configured very late, because earlier in the dalvik lifecycle
 * we can fork() and exec() for the verifier/optimizer, and we
 * want to waitpid() for those rather than have them be harvested immediately.
 *
 * This ends up being called repeatedly before each fork(), but there's
 * no real harm in that.
 */
static void setSignalHandler()
{
    int err;
    struct sigaction sa;

    memset(&sa, 0, sizeof(sa));

    sa.sa_handler = sigchldHandler;

    err = sigaction (SIGCHLD, &sa, NULL);

    if (err < 0) {
        ALOGW("Error setting SIGCHLD handler: %s", strerror(errno));
    }
}

/*
 * Set the SIGCHLD handler back to default behavior in zygote children
 */
static void unsetSignalHandler()
{
    int err;
    struct sigaction sa;

    memset(&sa, 0, sizeof(sa));

    sa.sa_handler = SIG_DFL;

    err = sigaction (SIGCHLD, &sa, NULL);

    if (err < 0) {
        ALOGW("Error unsetting SIGCHLD handler: %s", strerror(errno));
    }
}

/*
 * Calls POSIX setgroups() using the int[] object as an argument.
 * A NULL argument is tolerated.
 */

static int setgroupsIntarray(ArrayObject* gidArray)
{
    gid_t *gids;
    u4 i;
    s4 *contents;

    if (gidArray == NULL) {
        return 0;
    }

    /* just in case gid_t and u4 are different... */
    gids = (gid_t *)alloca(sizeof(gid_t) * gidArray->length);
    contents = (s4 *)(void *)gidArray->contents;

    for (i = 0 ; i < gidArray->length ; i++) {
        gids[i] = (gid_t) contents[i];
    }

    return setgroups((size_t) gidArray->length, gids);
}

/*
 * Sets the resource limits via setrlimit(2) for the values in the
 * two-dimensional array of integers that's passed in. The second dimension
 * contains a tuple of length 3: (resource, rlim_cur, rlim_max). NULL is
 * treated as an empty array.
 *
 * -1 is returned on error.
 */
static int setrlimitsFromArray(ArrayObject* rlimits)
{
    u4 i;
    struct rlimit rlim;

    if (rlimits == NULL) {
        return 0;
    }

    memset (&rlim, 0, sizeof(rlim));

    ArrayObject** tuples = (ArrayObject **)(void *)rlimits->contents;

    for (i = 0; i < rlimits->length; i++) {
        ArrayObject * rlimit_tuple = tuples[i];
        s4* contents = (s4 *)(void *)rlimit_tuple->contents;
        int err;

        if (rlimit_tuple->length != 3) {
            ALOGE("rlimits array must have a second dimension of size 3");
            return -1;
        }

        rlim.rlim_cur = contents[1];
        rlim.rlim_max = contents[2];

        err = setrlimit(contents[0], &rlim);

        if (err < 0) {
            return -1;
        }
    }

    return 0;
}

/*
 * Create a private mount namespace and bind mount appropriate emulated
 * storage for the given user.
 */
static int mountEmulatedStorage(uid_t uid, u4 mountMode) {
    // See storage config details at http://source.android.com/tech/storage/
    userid_t userid = multiuser_get_user_id(uid);

    // Create a second private mount namespace for our process
    if (unshare(CLONE_NEWNS) == -1) {
        SLOGE("Failed to unshare(): %s", strerror(errno));
        return -1;
    }

    // Create bind mounts to expose external storage
    if (mountMode == MOUNT_EXTERNAL_MULTIUSER
            || mountMode == MOUNT_EXTERNAL_MULTIUSER_ALL) {
        // These paths must already be created by init.rc
        const char* source = getenv("EMULATED_STORAGE_SOURCE");
        const char* target = getenv("EMULATED_STORAGE_TARGET");
        const char* legacy = getenv("EXTERNAL_STORAGE");
        if (source == NULL || target == NULL || legacy == NULL) {
            SLOGE("Storage environment undefined; unable to provide external storage");
            return -1;
        }

        // Prepare source paths
        char source_user[PATH_MAX];
        char source_obb[PATH_MAX];
        char target_user[PATH_MAX];

        // /mnt/shell/emulated/0
        snprintf(source_user, PATH_MAX, "%s/%d", source, userid);
        // /mnt/shell/emulated/obb
        snprintf(source_obb, PATH_MAX, "%s/obb", source);
        // /storage/emulated/0
        snprintf(target_user, PATH_MAX, "%s/%d", target, userid);

        if (fs_prepare_dir(source_user, 0000, 0, 0) == -1
                || fs_prepare_dir(source_obb, 0000, 0, 0) == -1
                || fs_prepare_dir(target_user, 0000, 0, 0) == -1) {
            return -1;
        }

        if (mountMode == MOUNT_EXTERNAL_MULTIUSER_ALL) {
            // Mount entire external storage tree for all users
            if (mount(source, target, NULL, MS_BIND, NULL) == -1) {
                SLOGE("Failed to mount %s to %s: %s", source, target, strerror(errno));
                return -1;
            }
        } else {
            // Only mount user-specific external storage
            if (mount(source_user, target_user, NULL, MS_BIND, NULL) == -1) {
                SLOGE("Failed to mount %s to %s: %s", source_user, target_user, strerror(errno));
                return -1;
            }
        }

        // Now that user is mounted, prepare and mount OBB storage
        // into place for current user
        char target_android[PATH_MAX];
        char target_obb[PATH_MAX];

        // /storage/emulated/0/Android
        snprintf(target_android, PATH_MAX, "%s/%d/Android", target, userid);
        // /storage/emulated/0/Android/obb
        snprintf(target_obb, PATH_MAX, "%s/%d/Android/obb", target, userid);

        if (fs_prepare_dir(target_android, 0000, 0, 0) == -1
                || fs_prepare_dir(target_obb, 0000, 0, 0) == -1
                || fs_prepare_dir(legacy, 0000, 0, 0) == -1) {
            return -1;
        }
        if (mount(source_obb, target_obb, NULL, MS_BIND, NULL) == -1) {
            SLOGE("Failed to mount %s to %s: %s", source_obb, target_obb, strerror(errno));
            return -1;
        }

        // Finally, mount user-specific path into place for legacy users
        if (mount(target_user, legacy, NULL, MS_BIND | MS_REC, NULL) == -1) {
            SLOGE("Failed to mount %s to %s: %s", target_user, legacy, strerror(errno));
            return -1;
        }

    } else {
        SLOGE("Mount mode %d unsupported", mountMode);
        return -1;
    }

    return 0;
}

/* native public static int fork(); */
static void Dalvik_dalvik_system_Zygote_fork(const u4* args, JValue* pResult)
{
    pid_t pid;

    if (!gDvm.zygote) {
        dvmThrowIllegalStateException(
            "VM instance not started with -Xzygote");

        RETURN_VOID();
    }

    if (!dvmGcPreZygoteFork()) {
        ALOGE("pre-fork heap failed");
        dvmAbort();
    }

    setSignalHandler();

    dvmDumpLoaderStats("zygote");
    pid = fork();

#ifdef HAVE_ANDROID_OS
    if (pid == 0) {
        /* child process */
        extern int gMallocLeakZygoteChild;
        gMallocLeakZygoteChild = 1;
    }
#endif

    RETURN_INT(pid);
}

/*
 * Enable/disable debug features requested by the caller.
 *
 * debugger
 *   If set, enable debugging; if not set, disable debugging.  This is
 *   easy to handle, because the JDWP thread isn't started until we call
 *   dvmInitAfterZygote().
 * checkjni
 *   If set, make sure "check JNI" is enabled.
 * assert
 *   If set, make sure assertions are enabled.  This gets fairly weird,
 *   because it affects the result of a method called by class initializers,
 *   and hence can't affect pre-loaded/initialized classes.
 * safemode
 *   If set, operates the VM in the safe mode. The definition of "safe mode" is
 *   implementation dependent and currently only the JIT compiler is disabled.
 *   This is easy to handle because the compiler thread and associated resources
 *   are not requested until we call dvmInitAfterZygote().
 */
static void enableDebugFeatures(u4 debugFlags)
{
    ALOGV("debugFlags is 0x%02x", debugFlags);

    gDvm.jdwpAllowed = ((debugFlags & DEBUG_ENABLE_DEBUGGER) != 0);

    if ((debugFlags & DEBUG_ENABLE_CHECKJNI) != 0) {
        /* turn it on if it's not already enabled */
        dvmLateEnableCheckedJni();
    }

    if ((debugFlags & DEBUG_ENABLE_JNI_LOGGING) != 0) {
        gDvmJni.logThirdPartyJni = true;
    }

    if ((debugFlags & DEBUG_ENABLE_ASSERT) != 0) {
        /* turn it on if it's not already enabled */
        dvmLateEnableAssertions();
    }

    if ((debugFlags & DEBUG_ENABLE_SAFEMODE) != 0) {
#if defined(WITH_JIT)
        /* turn off the jit if it is explicitly requested by the app */
        if (gDvm.executionMode == kExecutionModeJit)
            gDvm.executionMode = kExecutionModeInterpFast;
#endif
    }

#ifdef HAVE_ANDROID_OS
    if ((debugFlags & DEBUG_ENABLE_DEBUGGER) != 0) {
        /* To let a non-privileged gdbserver attach to this
         * process, we must set its dumpable bit flag. However
         * we are not interested in generating a coredump in
         * case of a crash, so also set the coredump size to 0
         * to disable that
         */
        if (prctl(PR_SET_DUMPABLE, 1, 0, 0, 0) < 0) {
            ALOGE("could not set dumpable bit flag for pid %d: %s",
                 getpid(), strerror(errno));
        } else {
            struct rlimit rl;
            rl.rlim_cur = 0;
            rl.rlim_max = RLIM_INFINITY;
            if (setrlimit(RLIMIT_CORE, &rl) < 0) {
                ALOGE("could not disable core file generation for pid %d: %s",
                    getpid(), strerror(errno));
            }
        }
    }
#endif
}

/*
 * Set Linux capability flags.
 *
 * Returns 0 on success, errno on failure.
 */
static int setCapabilities(int64_t permitted, int64_t effective)
{
#ifdef HAVE_ANDROID_OS
    struct __user_cap_header_struct capheader;
    struct __user_cap_data_struct capdata;

    memset(&capheader, 0, sizeof(capheader));
    memset(&capdata, 0, sizeof(capdata));

    capheader.version = _LINUX_CAPABILITY_VERSION;
    capheader.pid = 0;

    capdata.effective = effective;
    capdata.permitted = permitted;

    ALOGV("CAPSET perm=%llx eff=%llx", permitted, effective);
    if (capset(&capheader, &capdata) != 0)
        return errno;
#endif /*HAVE_ANDROID_OS*/

    return 0;
}

/*
 * Set SELinux security context.
 *
 * Returns 0 on success, -1 on failure.
 */
static int setSELinuxContext(uid_t uid, bool isSystemServer,
                             const char *seInfo, const char *niceName)
{
#ifdef HAVE_ANDROID_OS
    return selinux_android_setcontext(uid, isSystemServer, seInfo, niceName);
#else
    return 0;
#endif
}

/*
 * Utility routine to fork zygote and specialize the child process.
 */
static pid_t forkAndSpecializeCommon(const u4* args, bool isSystemServer)
{
    pid_t pid;

    uid_t uid = (uid_t) args[0];
    gid_t gid = (gid_t) args[1];
    ArrayObject* gids = (ArrayObject *)args[2];
    u4 debugFlags = args[3];
    ArrayObject *rlimits = (ArrayObject *)args[4];
    u4 mountMode = MOUNT_EXTERNAL_NONE;
    int64_t permittedCapabilities, effectiveCapabilities;
    char *seInfo = NULL;
    char *niceName = NULL;

    if (isSystemServer) {
        /*
         * Don't use GET_ARG_LONG here for now.  gcc is generating code
         * that uses register d8 as a temporary, and that's coming out
         * scrambled in the child process.  b/3138621
         */
        //permittedCapabilities = GET_ARG_LONG(args, 5);
        //effectiveCapabilities = GET_ARG_LONG(args, 7);
        permittedCapabilities = args[5] | (int64_t) args[6] << 32;
        effectiveCapabilities = args[7] | (int64_t) args[8] << 32;
    } else {
        mountMode = args[5];
        permittedCapabilities = effectiveCapabilities = 0;
<<<<<<< HEAD
#ifdef HAVE_SELINUX
        StringObject* seInfoObj = (StringObject*)args[6];
=======
        StringObject* seInfoObj = (StringObject*)args[5];
>>>>>>> ab84215a
        if (seInfoObj) {
            seInfo = dvmCreateCstrFromString(seInfoObj);
            if (!seInfo) {
                ALOGE("seInfo dvmCreateCstrFromString failed");
                dvmAbort();
            }
        }
        StringObject* niceNameObj = (StringObject*)args[7];
        if (niceNameObj) {
            niceName = dvmCreateCstrFromString(niceNameObj);
            if (!niceName) {
                ALOGE("niceName dvmCreateCstrFromString failed");
                dvmAbort();
            }
        }
    }

    if (!gDvm.zygote) {
        dvmThrowIllegalStateException(
            "VM instance not started with -Xzygote");

        return -1;
    }

    if (!dvmGcPreZygoteFork()) {
        ALOGE("pre-fork heap failed");
        dvmAbort();
    }

    setSignalHandler();

    dvmDumpLoaderStats("zygote");
    pid = fork();

    if (pid == 0) {
        int err;
        /* The child process */

#ifdef HAVE_ANDROID_OS
        extern int gMallocLeakZygoteChild;
        gMallocLeakZygoteChild = 1;

        /* keep caps across UID change, unless we're staying root */
        if (uid != 0) {
            err = prctl(PR_SET_KEEPCAPS, 1, 0, 0, 0);

            if (err < 0) {
                ALOGE("cannot PR_SET_KEEPCAPS: %s", strerror(errno));
                dvmAbort();
            }
        }

#endif /* HAVE_ANDROID_OS */

        if (mountMode != MOUNT_EXTERNAL_NONE) {
            err = mountEmulatedStorage(uid, mountMode);
            if (err < 0) {
                ALOGE("cannot mountExternalStorage(): %s", strerror(errno));

                if (errno == ENOTCONN || errno == EROFS) {
                    // When device is actively encrypting, we get ENOTCONN here
                    // since FUSE was mounted before the framework restarted.
                    // When encrypted device is booting, we get EROFS since
                    // FUSE hasn't been created yet by init.
                    // In either case, continue without external storage.
                } else {
                    dvmAbort();
                }
            }
        }

        err = setgroupsIntarray(gids);
        if (err < 0) {
            ALOGE("cannot setgroups(): %s", strerror(errno));
            dvmAbort();
        }

        err = setrlimitsFromArray(rlimits);
        if (err < 0) {
            ALOGE("cannot setrlimit(): %s", strerror(errno));
            dvmAbort();
        }

        err = setgid(gid);
        if (err < 0) {
            ALOGE("cannot setgid(%d): %s", gid, strerror(errno));
            dvmAbort();
        }

        err = setuid(uid);
        if (err < 0) {
            ALOGE("cannot setuid(%d): %s", uid, strerror(errno));
            dvmAbort();
        }

        int current = personality(0xffffFFFF);
        int success = personality((ADDR_NO_RANDOMIZE | current));
        if (success == -1) {
          ALOGW("Personality switch failed. current=%d error=%d\n", current, errno);
        }

        err = setCapabilities(permittedCapabilities, effectiveCapabilities);
        if (err != 0) {
            ALOGE("cannot set capabilities (%llx,%llx): %s",
                permittedCapabilities, effectiveCapabilities, strerror(err));
            dvmAbort();
        }

        err = set_sched_policy(0, SP_DEFAULT);
        if (err < 0) {
            ALOGE("cannot set_sched_policy(0, SP_DEFAULT): %s", strerror(-err));
            dvmAbort();
        }

        err = setSELinuxContext(uid, isSystemServer, seInfo, niceName);
        if (err < 0) {
            ALOGE("cannot set SELinux context: %s\n", strerror(errno));
            dvmAbort();
        }
        // These free(3) calls are safe because we know we're only ever forking
        // a single-threaded process, so we know no other thread held the heap
        // lock when we forked.
        free(seInfo);
        free(niceName);

        /*
         * Our system thread ID has changed.  Get the new one.
         */
        Thread* thread = dvmThreadSelf();
        thread->systemTid = dvmGetSysThreadId();

        /* configure additional debug options */
        enableDebugFeatures(debugFlags);

        unsetSignalHandler();
        gDvm.zygote = false;
        if (!dvmInitAfterZygote()) {
            ALOGE("error in post-zygote initialization");
            dvmAbort();
        }
    } else if (pid > 0) {
        /* the parent process */
        free(seInfo);
        free(niceName);
    }

    return pid;
}

/*
 * native public static int nativeForkAndSpecialize(int uid, int gid,
 *     int[] gids, int debugFlags, int[][] rlimits, int mountExternal,
 *     String seInfo, String niceName);
 */
static void Dalvik_dalvik_system_Zygote_forkAndSpecialize(const u4* args,
    JValue* pResult)
{
    pid_t pid;

    pid = forkAndSpecializeCommon(args, false);

    RETURN_INT(pid);
}

/*
 * native public static int nativeForkSystemServer(int uid, int gid,
 *     int[] gids, int debugFlags, int[][] rlimits,
 *     long permittedCapabilities, long effectiveCapabilities);
 */
static void Dalvik_dalvik_system_Zygote_forkSystemServer(
        const u4* args, JValue* pResult)
{
    pid_t pid;
    pid = forkAndSpecializeCommon(args, true);

    /* The zygote process checks whether the child process has died or not. */
    if (pid > 0) {
        int status;

        ALOGI("System server process %d has been created", pid);
        gDvm.systemServerPid = pid;
        /* There is a slight window that the system server process has crashed
         * but it went unnoticed because we haven't published its pid yet. So
         * we recheck here just to make sure that all is well.
         */
        if (waitpid(pid, &status, WNOHANG) == pid) {
            ALOGE("System server process %d has died. Restarting Zygote!", pid);
            kill(getpid(), SIGKILL);
        }
    }
    RETURN_INT(pid);
}

/* native private static void nativeExecShell(String command);
 */
static void Dalvik_dalvik_system_Zygote_execShell(
        const u4* args, JValue* pResult)
{
    StringObject* command = (StringObject*)args[0];

    const char *argp[] = {_PATH_BSHELL, "-c", NULL, NULL};
    argp[2] = dvmCreateCstrFromString(command);

    ALOGI("Exec: %s %s %s", argp[0], argp[1], argp[2]);

    execv(_PATH_BSHELL, (char**)argp);
    exit(127);
}

const DalvikNativeMethod dvm_dalvik_system_Zygote[] = {
    { "nativeFork", "()I",
      Dalvik_dalvik_system_Zygote_fork },
    { "nativeForkAndSpecialize", "(II[II[[IILjava/lang/String;Ljava/lang/String;)I",
      Dalvik_dalvik_system_Zygote_forkAndSpecialize },
    { "nativeForkSystemServer", "(II[II[[IJJ)I",
      Dalvik_dalvik_system_Zygote_forkSystemServer },
    { "nativeExecShell", "(Ljava/lang/String;)V",
      Dalvik_dalvik_system_Zygote_execShell },
    { NULL, NULL, NULL },
};<|MERGE_RESOLUTION|>--- conflicted
+++ resolved
@@ -510,12 +510,7 @@
     } else {
         mountMode = args[5];
         permittedCapabilities = effectiveCapabilities = 0;
-<<<<<<< HEAD
-#ifdef HAVE_SELINUX
         StringObject* seInfoObj = (StringObject*)args[6];
-=======
-        StringObject* seInfoObj = (StringObject*)args[5];
->>>>>>> ab84215a
         if (seInfoObj) {
             seInfo = dvmCreateCstrFromString(seInfoObj);
             if (!seInfo) {
