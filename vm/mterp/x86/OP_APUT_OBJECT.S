%verify "executed"
    /*
     * Array put, 32 bits or less.  vBB[vCC] <- vAA
     *
     * for: aput, aput-object, aput-boolean, aput-byte, aput-char, aput-short
     */
    /* op vAA, vBB, vCC */
    movzbl    2(rPC),%eax               # eax<- BB
    movzbl    3(rPC),%ecx               # ecx<- CC
    GET_VREG_R  %eax %eax               # eax<- vBB (array object)
    GET_VREG_R  %ecx %ecx               # ecs<- vCC (requested index)
    GET_VREG_R  rINST rINST             # rINST<- vAA
    testl     %eax,%eax                 # null array object?
    je        common_errNullObject      # bail if so
    cmpl      offArrayObject_length(%eax),%ecx
    jb        .L${opcode}_continue
    jmp       common_errArrayIndex      # index >= length, bail
%break

    /* On entry:
     *   eax<- array object
     *   ecx<- index
     *   rINST<- vAA
     */
.L${opcode}_continue:
    leal      offArrayObject_contents(%eax,%ecx,4),%ecx
    testl     rINST,rINST     # storing null reference?
    je        .L${opcode}_skip_check
    SPILL_TMP1(%ecx)
    movl      offObject_clazz(%eax),%eax # eax<- arrayObj->clazz
<<<<<<< HEAD
    movl      offObject_clazz(rINST),%ecx # ecx<- obj->clazz
=======
    movl      offObject_clazz(rINST_FULL),%ecx # ecx<- obj->clazz
    movl      %eax,LOCAL0_OFFSET(%ebp)  # save copy of object head
>>>>>>> 2e75e47d
    movl      %eax,OUT_ARG1(%esp)
    movl      %ecx,OUT_ARG0(%esp)
    call      dvmCanPutArrayElement     # test object type vs. array type
    UNSPILL_TMP1(%ecx)
    testl     %eax,%eax
    movl      rGLUE,%eax
    je        common_errArrayStore
    movl      offGlue_cardTable(%eax),%eax   # get card table base
<<<<<<< HEAD
    movl      rINST,(%ecx)
    FETCH_INST_OPCODE 2 %edx
    shrl      $$GC_CARD_SHIFT,%ecx           # convert addr to card number
    movb      %al,(%eax,%ecx)                # mark card
    ADVANCE_PC 2
    GOTO_NEXT_R %edx
=======
    movl      rINST_FULL,(%ecx)
    movl      LOCAL0_OFFSET(%ebp),%ecx       # recover object head
    FETCH_INST_WORD(2)
    shrl      $$GC_CARD_SHIFT,%ecx           # object head to card number
    movb      %al,(%eax,%ecx)                # mark card using object head
    ADVANCE_PC(2)
    GOTO_NEXT
>>>>>>> 2e75e47d

.L${opcode}_skip_check:
    movl      rINST,(%ecx)
    FETCH_INST_OPCODE 2 %edx
    ADVANCE_PC 2
    GOTO_NEXT_R %edx<|MERGE_RESOLUTION|>--- conflicted
+++ resolved
@@ -24,40 +24,27 @@
      */
 .L${opcode}_continue:
     leal      offArrayObject_contents(%eax,%ecx,4),%ecx
-    testl     rINST,rINST     # storing null reference?
+    testl     rINST,rINST                    # storing null reference?
     je        .L${opcode}_skip_check
-    SPILL_TMP1(%ecx)
-    movl      offObject_clazz(%eax),%eax # eax<- arrayObj->clazz
-<<<<<<< HEAD
-    movl      offObject_clazz(rINST),%ecx # ecx<- obj->clazz
-=======
-    movl      offObject_clazz(rINST_FULL),%ecx # ecx<- obj->clazz
-    movl      %eax,LOCAL0_OFFSET(%ebp)  # save copy of object head
->>>>>>> 2e75e47d
+    SPILL_TMP1(%ecx)                         # save target address
+    SPILL_TMP2(%eax)                         # save object head
+    movl      offObject_clazz(%eax),%eax     # eax<- arrayObj->clazz
+    movl      offObject_clazz(rINST),%ecx    # ecx<- obj->clazz
     movl      %eax,OUT_ARG1(%esp)
     movl      %ecx,OUT_ARG0(%esp)
-    call      dvmCanPutArrayElement     # test object type vs. array type
-    UNSPILL_TMP1(%ecx)
+    call      dvmCanPutArrayElement          # test object type vs. array type
+    UNSPILL_TMP1(%ecx)                       # recover target address
     testl     %eax,%eax
     movl      rGLUE,%eax
     je        common_errArrayStore
     movl      offGlue_cardTable(%eax),%eax   # get card table base
-<<<<<<< HEAD
-    movl      rINST,(%ecx)
+    movl      rINST,(%ecx)                   # store into array
+    UNSPILL_TMP2(%ecx)                       # recover object head
     FETCH_INST_OPCODE 2 %edx
-    shrl      $$GC_CARD_SHIFT,%ecx           # convert addr to card number
-    movb      %al,(%eax,%ecx)                # mark card
+    shrl      $$GC_CARD_SHIFT,%ecx           # object head to card number
+    movb      %al,(%eax,%ecx)                # mark card using object head
     ADVANCE_PC 2
     GOTO_NEXT_R %edx
-=======
-    movl      rINST_FULL,(%ecx)
-    movl      LOCAL0_OFFSET(%ebp),%ecx       # recover object head
-    FETCH_INST_WORD(2)
-    shrl      $$GC_CARD_SHIFT,%ecx           # object head to card number
-    movb      %al,(%eax,%ecx)                # mark card using object head
-    ADVANCE_PC(2)
-    GOTO_NEXT
->>>>>>> 2e75e47d
 
 .L${opcode}_skip_check:
     movl      rINST,(%ecx)
