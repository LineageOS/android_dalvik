/*
 * Copyright (C) 2008 The Android Open Source Project
 *
 * Licensed under the Apache License, Version 2.0 (the "License");
 * you may not use this file except in compliance with the License.
 * You may obtain a copy of the License at
 *
 *      http://www.apache.org/licenses/LICENSE-2.0
 *
 * Unless required by applicable law or agreed to in writing, software
 * distributed under the License is distributed on an "AS IS" BASIS,
 * WITHOUT WARRANTIES OR CONDITIONS OF ANY KIND, either express or implied.
 * See the License for the specific language governing permissions and
 * limitations under the License.
 */
/*
 * Common subroutines and data.
 */

/*
 * Common code when a backwards branch is taken
 *
 * On entry:
 *   ebx (a.k.a. rINST_FULL) -> PC adjustment in 16-bit words
 */
common_backwardBranch:
    GET_GLUE(%ecx)
    call   common_periodicChecks  # Note: expects rPC to be preserved
    ADVANCE_PC_INDEXED(rINST_FULL)
    FETCH_INST()
    GOTO_NEXT



/*
 * Common code for method invocation with range.
 *
 * On entry:
 *   eax = Method* methodToCall
 *   rINST trashed, must reload
 */

common_invokeMethodRange:
.LinvokeNewRange:

   /*
    * prepare to copy args to "outs" area of current frame
    */

    movzbl      1(rPC),rINST_FULL       # rINST_FULL<- AA
    movzwl      4(rPC), %ecx            # %ecx<- CCCC
    SPILL(rPC)
    SAVEAREA_FROM_FP(%edx,rFP)          # %edx<- &StackSaveArea
    test        rINST_FULL, rINST_FULL
    movl        rINST_FULL, LOCAL0_OFFSET(%ebp) # LOCAL0_OFFSET(%ebp)<- AA
    jz          .LinvokeArgsDone        # no args; jump to args done


   /*
    * %eax=methodToCall, %ecx=CCCC, LOCAL0_OFFSET(%ebp)=count, %edx=&outs (&stackSaveArea)
    * (very few methods have > 10 args; could unroll for common cases)
    */

    movl        %ebx, LOCAL1_OFFSET(%ebp)       # LOCAL1_OFFSET(%ebp)<- save %ebx
    lea         (rFP, %ecx, 4), %ecx    # %ecx<- &vCCCC
    shll        $$2, LOCAL0_OFFSET(%ebp)        # LOCAL0_OFFSET(%ebp)<- offset
    subl        LOCAL0_OFFSET(%ebp), %edx       # %edx<- update &outs
    shrl        $$2, LOCAL0_OFFSET(%ebp)        # LOCAL0_OFFSET(%ebp)<- offset
1:
    movl        (%ecx), %ebx            # %ebx<- vCCCC
    lea         4(%ecx), %ecx           # %ecx<- &vCCCC++
    subl        $$1, LOCAL0_OFFSET(%ebp)        # LOCAL0_OFFSET<- LOCAL0_OFFSET--
    movl        %ebx, (%edx)            # *outs<- vCCCC
    lea         4(%edx), %edx           # outs++
    jne         1b                      # loop if count (LOCAL0_OFFSET(%ebp)) not zero
    movl        LOCAL1_OFFSET(%ebp), %ebx       # %ebx<- restore %ebx
    jmp         .LinvokeArgsDone        # continue

   /*
    * %eax is "Method* methodToCall", the method we're trying to call
    * prepare to copy args to "outs" area of current frame
    */

common_invokeMethodNoRange:
.LinvokeNewNoRange:
    movzbl      1(rPC),rINST_FULL       # rINST_FULL<- BA
    SPILL(rPC)
    movl        rINST_FULL, LOCAL0_OFFSET(%ebp) # LOCAL0_OFFSET(%ebp)<- BA
    shrl        $$4, LOCAL0_OFFSET(%ebp)        # LOCAL0_OFFSET(%ebp)<- B
    je          .LinvokeArgsDone        # no args; jump to args done
    movzwl      4(rPC), %ecx            # %ecx<- GFED
    SAVEAREA_FROM_FP(%edx,rFP)          # %edx<- &StackSaveArea

   /*
    * %eax=methodToCall, %ecx=GFED, LOCAL0_OFFSET(%ebp)=count, %edx=outs
    */

.LinvokeNonRange:
    cmp         $$2, LOCAL0_OFFSET(%ebp)        # compare LOCAL0_OFFSET(%ebp) to 2
    movl        %ecx, LOCAL1_OFFSET(%ebp)       # LOCAL1_OFFSET(%ebp)<- GFED
    jl          1f                      # handle 1 arg
    je          2f                      # handle 2 args
    cmp         $$4, LOCAL0_OFFSET(%ebp)        # compare LOCAL0_OFFSET(%ebp) to 4
    jl          3f                      # handle 3 args
    je          4f                      # handle 4 args
5:
    andl        $$15, rINST_FULL        # rINST<- A
    lea         -4(%edx), %edx          # %edx<- update &outs; &outs--
    movl        (rFP, rINST_FULL, 4), %ecx # %ecx<- vA
    movl        %ecx, (%edx)            # *outs<- vA
    movl        LOCAL1_OFFSET(%ebp), %ecx       # %ecx<- GFED
4:
    shr         $$12, %ecx              # %ecx<- G
    lea         -4(%edx), %edx          # %edx<- update &outs; &outs--
    movl        (rFP, %ecx, 4), %ecx    # %ecx<- vG
    movl        %ecx, (%edx)            # *outs<- vG
    movl        LOCAL1_OFFSET(%ebp), %ecx       # %ecx<- GFED
3:
    and         $$0x0f00, %ecx          # %ecx<- 0F00
    shr         $$8, %ecx               # %ecx<- F
    lea         -4(%edx), %edx          # %edx<- update &outs; &outs--
    movl        (rFP, %ecx, 4), %ecx    # %ecx<- vF
    movl        %ecx, (%edx)            # *outs<- vF
    movl        LOCAL1_OFFSET(%ebp), %ecx       # %ecx<- GFED
2:
    and         $$0x00f0, %ecx          # %ecx<- 00E0
    shr         $$4, %ecx               # %ecx<- E
    lea         -4(%edx), %edx          # %edx<- update &outs; &outs--
    movl        (rFP, %ecx, 4), %ecx    # %ecx<- vE
    movl        %ecx, (%edx)            # *outs<- vE
    movl        LOCAL1_OFFSET(%ebp), %ecx       # %ecx<- GFED
1:
    and         $$0x000f, %ecx          # %ecx<- 000D
    movl        (rFP, %ecx, 4), %ecx    # %ecx<- vD
    movl        %ecx, -4(%edx)          # *--outs<- vD
0:

   /*
    * %eax is "Method* methodToCall", the method we're trying to call
    * find space for the new stack frame, check for overflow
    */

.LinvokeArgsDone:
    movzwl      offMethod_registersSize(%eax), %edx # %edx<- methodToCall->regsSize
    movzwl      offMethod_outsSize(%eax), %ecx # %ecx<- methodToCall->outsSize
    movl        %eax, LOCAL0_OFFSET(%ebp)       # LOCAL0_OFFSET<- methodToCall
    shl         $$2, %edx               # %edx<- update offset
    SAVEAREA_FROM_FP(%eax,rFP)          # %eax<- &StackSaveArea
    subl        %edx, %eax              # %eax<- newFP; (old savearea - regsSize)
    GET_GLUE(%edx)                      # %edx<- pMterpGlue
    movl        %eax, LOCAL1_OFFSET(%ebp)       # LOCAL1_OFFSET(%ebp)<- &outs
    subl        $$sizeofStackSaveArea, %eax # %eax<- newSaveArea (stack save area using newFP)
    movl        offGlue_interpStackEnd(%edx), %edx # %edx<- glue->interpStackEnd
    movl        %edx, LOCAL2_OFFSET(%ebp)       # LOCAL2_OFFSET<- glue->interpStackEnd
    shl         $$2, %ecx               # %ecx<- update offset for outsSize
    movl        %eax, %edx              # %edx<- newSaveArea
    sub         %ecx, %eax              # %eax<- bottom; (newSaveArea - outsSize)
    cmp         LOCAL2_OFFSET(%ebp), %eax       # compare interpStackEnd and bottom
    movl        LOCAL0_OFFSET(%ebp), %eax       # %eax<- restore methodToCall
    jl          .LstackOverflow         # handle frame overflow

   /*
    * set up newSaveArea
    */

#ifdef EASY_GDB
    SAVEAREA_FROM_FP(%ecx,rFP)          # %ecx<- &StackSaveArea
    movl        %ecx, offStackSaveArea_prevSave(%edx) # newSaveArea->prevSave<- &outs
#endif
    movl        rFP, offStackSaveArea_prevFrame(%edx) # newSaveArea->prevFrame<- rFP
    movl        rPC_SPILL(%ebp), %ecx
    movl        %ecx, offStackSaveArea_savedPc(%edx) # newSaveArea->savedPc<- rPC
    testl       $$ACC_NATIVE, offMethod_accessFlags(%eax) # check for native call
    movl        %eax, offStackSaveArea_method(%edx) # newSaveArea->method<- method to call
    jne         .LinvokeNative          # handle native call

   /*
    * Update "glue" values for the new method
    * %eax=methodToCall, LOCAL1_OFFSET(%ebp)=newFp
    */

    movl        offMethod_clazz(%eax), %edx # %edx<- method->clazz
    GET_GLUE(%ecx)                      # %ecx<- pMterpGlue
    movl        offClassObject_pDvmDex(%edx), %edx # %edx<- method->clazz->pDvmDex
    movl        %eax, offGlue_method(%ecx) # glue->method<- methodToCall
    movl        %edx, offGlue_methodClassDex(%ecx) # glue->methodClassDex<- method->clazz->pDvmDex
    movl        offMethod_insns(%eax), rPC # rPC<- methodToCall->insns
    movl        offGlue_self(%ecx), %eax # %eax<- glue->self
    movl        LOCAL1_OFFSET(%ebp), rFP # rFP<- newFP
    movl        rFP, offThread_curFrame(%eax) # glue->self->curFrame<- newFP
    FETCH_INST()
    GOTO_NEXT                           # jump to methodToCall->insns

   /*
    * Prep for the native call
    * %eax=methodToCall, LOCAL1_OFFSET(%ebp)=newFP, %edx=newSaveArea
    */

.LinvokeNative:
    GET_GLUE(%ecx)                      # %ecx<- pMterpGlue
    movl        %eax, OUT_ARG1(%esp)    # push parameter methodToCall
    movl        offGlue_self(%ecx), %ecx        # %ecx<- glue->self
<<<<<<< HEAD
    movl        offThread_jniLocal_nextEntry(%ecx), %eax # %eax<- glue->self->thread->refNext
    movl        %eax, offStackSaveArea_localRefTop(%edx) # newSaveArea->localRefTop<- refNext
=======
    movl        offThread_jniLocal_topCookie(%ecx), %eax # %eax<- self->localRef->...
    movl        %eax, offStackSaveArea_localRefCookie(%edx) # newSaveArea->localRefCookie<- top
>>>>>>> 72e93344
    movl        %edx, OUT_ARG4(%esp)    # save newSaveArea
    movl        LOCAL1_OFFSET(%ebp), %edx # %edx<- newFP
    movl        %edx, offThread_curFrame(%ecx)  # glue->self->curFrame<- newFP
    movl        %ecx, OUT_ARG3(%esp)    # save glue->self
    movl        %ecx, OUT_ARG2(%esp)    # push parameter glue->self
    GET_GLUE(%ecx)                      # %ecx<- pMterpGlue
    movl        OUT_ARG1(%esp), %eax    # %eax<- methodToCall
    lea         offGlue_retval(%ecx), %ecx # %ecx<- &retval
    movl        %ecx, OUT_ARG0(%esp)    # push parameter pMterpGlue
    push        %edx                    # push parameter newFP

    call        *offMethod_nativeFunc(%eax) # call methodToCall->nativeFunc
    lea         4(%esp), %esp
    movl        OUT_ARG4(%esp), %ecx    # %ecx<- newSaveArea
    movl        OUT_ARG3(%esp), %eax    # %eax<- glue->self
<<<<<<< HEAD
    movl        offStackSaveArea_localRefTop(%ecx), %edx # %edx<- newSaveArea->localRefTop
    cmp         $$0, offThread_exception(%eax) # check for exception
    movl        rFP, offThread_curFrame(%eax) # glue->self->curFrame<- rFP
    movl        %edx, offThread_jniLocal_nextEntry(%eax) # glue->self<- newSaveArea->localRefTop
=======
    movl        offStackSaveArea_localRefCookie(%ecx), %edx # %edx<- old top
    cmp         $$0, offThread_exception(%eax) # check for exception
    movl        rFP, offThread_curFrame(%eax) # glue->self->curFrame<- rFP
    movl        %edx, offThread_jniLocal_topCookie(%eax) # new top <- old top
>>>>>>> 72e93344
    UNSPILL(rPC)
    jne         common_exceptionThrown  # handle exception
    FETCH_INST_WORD(3)
    ADVANCE_PC(3)
    GOTO_NEXT                           # jump to next instruction

.LstackOverflow:
    GET_GLUE(%eax)                      # %eax<- pMterpGlue
    movl        offGlue_self(%eax), %eax # %eax<- glue->self
    movl        %eax, OUT_ARG0(%esp)    # push parameter self
    call        dvmHandleStackOverflow  # call: (Thread* self)
    UNSPILL(rPC)                        # return: void
    jmp         common_exceptionThrown  # handle exception


/*
 * Common invoke code (old-style).
 * TUNING:  Rewrite along lines of new armv5 code?
 *
 * On entry:
 *   eax = Method* methodToCall
 *   ecx = bool methodCallRange
 *   rINST trashed, must reload
 */
common_invokeOld:
    movl     %ecx,OUT_ARG1(%esp)     # arg1<- methodCallRange
    GET_GLUE(%ecx)
    movzwl  (rPC),rINST_FULL         # recover rINST
    movl     %eax,OUT_ARG2(%esp)     # arg2<- method
    movzwl   4(rPC),%eax             # eax<- GFED or CCCC
    SAVE_PC_TO_GLUE(%ecx)
    SAVE_FP_TO_GLUE(%ecx)
    movzbl   rINST_HI,rINST_FULL
    movl     rINST_FULL,OUT_ARG3(%esp)# arg3<- AA
    movl     %ecx,OUT_ARG0(%esp)     # arg0<- GLUE
    movl     %eax,OUT_ARG4(%esp)     # arg4<- GFED/CCCC
    call     dvmMterp_invokeMethod
    jmp      common_resumeAfterGlueCall


/*
 * Do we need the thread to be suspended or have debugger/profiling activity?
 *
 * On entry:
 *   ebx  -> PC adjustment in 16-bit words (must be preserved)
 *   ecx  -> GLUE pointer
 *
 * Note: A call will normally kill %eax, rPC/%edx and %ecx.  To
 *       streamline the normal case, this routine will preserve rPC and
 *       %ecx in addition to the normal caller save regs.  The save/restore
 *       is a bit ugly, but will happen in the relatively uncommon path.
 * TUNING: Might be worthwhile to inline this.
 * TODO: Basic-block style Jit will need a hook here as well.  Fold it into
 *       the suspendCount check so we can get both in 1 shot.
 */
common_periodicChecks:
    movl    offGlue_pSelfSuspendCount(%ecx),%eax    # eax <- &suspendCount
    cmpl    $$0,(%eax)
    jne     1f

#if defined(WITH_DEBUGGER) || defined(WITH_PROFILER)
#if defined(WITH_DEBUGGER)
    movl   offGlue_pDebuggerActive(%ecx),%eax      # eax <- &DebuggerActive
#endif
#if defined(WITH_PROFILER)
    movl   offGlue_pActiveProfilers(%ecx),%ecx     # ecx <- &ActiveProfilers
#endif
#if defined(WITH_DEBUGGER) && defined(WITH_PROFILER)
    movzbl (%eax),%eax             # eax <- debuggerActive (boolean)
    orl    (%ecx),%eax             # eax <- debuggerActive || activeProfilers
#elif defined(WITH_DEBUGGER)
    movzbl (%eax),%eax             # eax <- debuggerActive (boolean)
#elif defined(WITH_PROFILER)
    movl   (%ecx),%eax             # eax <= activeProfilers
#endif
    GET_GLUE(%ecx)                 # restore rGLUE
    testl  %eax,%eax
    jne    3f                      # one or both active - switch interp
#endif

    ret

    /* Check for suspend */
1:
    /*  At this point, the return pointer to the caller of
     *  common_periodicChecks is on the top of stack.  We need to preserve
     *  rPC(edx) and GLUE(ecx).  We'll spill rPC, and reload GLUE.
     *  The outgoing profile is:
     *      bool dvmCheckSuspendPending(Thread* self)
     *  Because we reached here via a call, go ahead and build a new frame.
     */
    EXPORT_PC()                         # need for precise GC
    movl    offGlue_self(%ecx),%eax      # eax<- glue->self
    SPILL(rPC)                      # save edx
    push    %ebp
    movl    %esp,%ebp
    subl    $$24,%esp
    movl    %eax,OUT_ARG0(%esp)
    call    dvmCheckSuspendPending
    addl    $$24,%esp
    pop     %ebp
    UNSPILL(rPC)
    GET_GLUE(%ecx)
    ret

    /* Switch interpreters */
    /* Note: %ebx contains the 16-bit word offset to be applied to rPC to
     * "complete" the interpretation of backwards branches.  In effect, we
     * are completing the interpretation of the branch instruction here,
     * and the new interpreter will resume interpretation at the branch
     * target. However, a switch request recognized during the handling
     * of a return from method instruction results in an immediate abort,
     * and the new interpreter will resume by re-interpreting the return
     * instruction.
     */
3:
    leal    (rPC,%ebx,2),rPC       # adjust pc to show target
    GET_GLUE(%ecx)                 # bail expect GLUE already loaded
    movl    $$1,rINST_FULL         # set changeInterp to true
    jmp     common_gotoBail


/*
 * Common code for handling a return instruction
 */
common_returnFromMethod:
    GET_GLUE(%ecx)
    /* Set entry mode in case we bail */
    movb    $$kInterpEntryReturn,offGlue_entryPoint(%ecx)
    xorl    rINST_FULL,rINST_FULL   # zero offset in case we switch interps
    call    common_periodicChecks   # Note: expects %ecx to be preserved

    SAVEAREA_FROM_FP(%eax,rFP)                    # eax<- saveArea (old)
    movl    offStackSaveArea_prevFrame(%eax),rFP  # rFP<- prevFrame
    movl    (offStackSaveArea_method-sizeofStackSaveArea)(rFP),rINST_FULL
    cmpl    $$0,rINST_FULL                        # break?
    je      common_gotoBail    # break frame, bail out completely

    movl    offStackSaveArea_savedPc(%eax),rPC    # pc<- saveArea->savedPC
    movl    offGlue_self(%ecx),%eax               # eax<- self
    movl    rINST_FULL,offGlue_method(%ecx)  # glue->method = newSave->meethod
    movl    rFP,offThread_curFrame(%eax)     # self->curFrame = fp
    movl    offMethod_clazz(rINST_FULL),%eax # eax<- method->clazz
    FETCH_INST_WORD(3)
    movl    offClassObject_pDvmDex(%eax),%eax # eax<- method->clazz->pDvmDex
    ADVANCE_PC(3)
    movl    %eax,offGlue_methodClassDex(%ecx)
    /* not bailing - restore entry mode to default */
    movb    $$kInterpEntryInstr,offGlue_entryPoint(%ecx)
    GOTO_NEXT

/*
 * Prepare to strip the current frame and "longjump" back to caller of
 * dvmMterpStdRun.
 *
 * on entry:
 *    rINST_FULL holds changeInterp
 *    ecx holds glue pointer
 *
 * expected profile: dvmMterpStdBail(MterpGlue *glue, bool changeInterp)
 */
common_gotoBail:
    SAVE_PC_TO_GLUE(%ecx)                # export state to glue
    SAVE_FP_TO_GLUE(%ecx)
    movl   %ecx,OUT_ARG0(%esp)           # glue in arg0
    movl   rINST_FULL,OUT_ARG1(%esp)     # changeInterp in arg1
    call    dvmMterpStdBail              # bail out....


/*
 * After returning from a "glued" function, pull out the updated values
 * and start executing at the next instruction.
 */
 common_resumeAfterGlueCall:
     GET_GLUE(%ecx)
     LOAD_PC_FROM_GLUE(%ecx)
     LOAD_FP_FROM_GLUE(%ecx)
     FETCH_INST()
     GOTO_NEXT

/*
 * Integer divide or mod by zero
 */
common_errDivideByZero:
    EXPORT_PC()
    movl    $$.LstrArithmeticException,%eax
    movl    %eax,OUT_ARG0(%esp)
    movl    $$.LstrDivideByZero,%eax
    movl    %eax,OUT_ARG1(%esp)
    SPILL(rPC)
    call    dvmThrowException
    UNSPILL(rPC)
    jmp     common_exceptionThrown

/*
 * Attempt to allocate an array with a negative size.
 */
common_errNegativeArraySize:
    EXPORT_PC()
    movl    $$.LstrNegativeArraySizeException,%eax
    movl    %eax,OUT_ARG0(%esp)
    xorl    %eax,%eax
    movl    %eax,OUT_ARG1(%esp)
    SPILL(rPC)
    call    dvmThrowException
    UNSPILL(rPC)
    jmp     common_exceptionThrown

/*
 * Attempt to allocate an array with a negative size.
 */
common_errNoSuchMethod:

    EXPORT_PC()
    movl    $$.LstrNoSuchMethodError,%eax
    movl    %eax,OUT_ARG0(%esp)
    xorl    %eax,%eax
    movl    %eax,OUT_ARG1(%esp)
    SPILL(rPC)
    call    dvmThrowException
    UNSPILL(rPC)
    jmp     common_exceptionThrown

/*
 * Hit a null object when we weren't expecting one.  Export the PC, throw a
 * NullPointerException and goto the exception processing code.
 */
common_errNullObject:
    EXPORT_PC()
    movl    $$.LstrNullPointerException,%eax
    movl    %eax,OUT_ARG0(%esp)
    xorl    %eax,%eax
    movl    %eax,OUT_ARG1(%esp)
    SPILL(rPC)
    call    dvmThrowException
    UNSPILL(rPC)
    jmp     common_exceptionThrown

/*
 * Array index exceeds max.
 */
common_errArrayIndex:
    EXPORT_PC()
    movl    $$.LstrArrayIndexException,%eax
    movl    %eax,OUT_ARG0(%esp)
    xorl    %eax,%eax
    movl    %eax,OUT_ARG1(%esp)
    SPILL(rPC)
    call    dvmThrowException
    UNSPILL(rPC)
    jmp     common_exceptionThrown
/*
 * Invalid array value.
 */
common_errArrayStore:
    EXPORT_PC()
    movl    $$.LstrArrayStoreException,%eax
    movl    %eax,OUT_ARG0(%esp)
    xorl    %eax,%eax
    movl    %eax,OUT_ARG1(%esp)
    SPILL(rPC)
    call    dvmThrowException
    UNSPILL(rPC)
    jmp     common_exceptionThrown

/*
 * Somebody has thrown an exception.  Handle it.
 *
 * If the exception processing code returns to us (instead of falling
 * out of the interpreter), continue with whatever the next instruction
 * now happens to be.
 *
 * This does not return.
 */
common_exceptionThrown:
    GET_GLUE(%ecx)
    SAVE_PC_TO_GLUE(%ecx)
    SAVE_FP_TO_GLUE(%ecx)
    movl    %ecx,OUT_ARG0(%esp)
    call    dvmMterp_exceptionThrown
    jmp     common_resumeAfterGlueCall

common_abort:
    movl    $$0xdeadf00d,%eax
    call     *%eax


/*
 * Strings
 */

    .section     .rodata
.LstrNullPointerException:
    .asciz    "Ljava/lang/NullPointerException;"
.LstrArithmeticException:
    .asciz  "Ljava/lang/ArithmeticException;"
.LstrDivideByZero:
    .asciz  "divide by zero"
.LstrArrayIndexException:
    .asciz  "Ljava/lang/ArrayIndexOutOfBoundsException;"
.LstrArrayStoreException:
    .asciz  "Ljava/lang/ArrayStoreException;"
.LstrNegativeArraySizeException:
    .asciz  "Ljava/lang/NegativeArraySizeException;"
.LstrInstantiationError:
    .asciz  "Ljava/lang/InstantiationError;"
.LstrClassCastException:
    .asciz  "Ljava/lang/ClassCastException;"
.LstrNoSuchMethodError:
    .asciz  "Ljava/lang/NoSuchMethodError;"
.LstrInternalError:
    .asciz  "Ljava/lang/InternalError;"
.LstrFilledNewArrayNotImpl:
    .asciz  "filled-new-array only implemented for 'int'"
<|MERGE_RESOLUTION|>--- conflicted
+++ resolved
@@ -200,13 +200,8 @@
     GET_GLUE(%ecx)                      # %ecx<- pMterpGlue
     movl        %eax, OUT_ARG1(%esp)    # push parameter methodToCall
     movl        offGlue_self(%ecx), %ecx        # %ecx<- glue->self
-<<<<<<< HEAD
-    movl        offThread_jniLocal_nextEntry(%ecx), %eax # %eax<- glue->self->thread->refNext
-    movl        %eax, offStackSaveArea_localRefTop(%edx) # newSaveArea->localRefTop<- refNext
-=======
     movl        offThread_jniLocal_topCookie(%ecx), %eax # %eax<- self->localRef->...
     movl        %eax, offStackSaveArea_localRefCookie(%edx) # newSaveArea->localRefCookie<- top
->>>>>>> 72e93344
     movl        %edx, OUT_ARG4(%esp)    # save newSaveArea
     movl        LOCAL1_OFFSET(%ebp), %edx # %edx<- newFP
     movl        %edx, offThread_curFrame(%ecx)  # glue->self->curFrame<- newFP
@@ -222,17 +217,10 @@
     lea         4(%esp), %esp
     movl        OUT_ARG4(%esp), %ecx    # %ecx<- newSaveArea
     movl        OUT_ARG3(%esp), %eax    # %eax<- glue->self
-<<<<<<< HEAD
-    movl        offStackSaveArea_localRefTop(%ecx), %edx # %edx<- newSaveArea->localRefTop
-    cmp         $$0, offThread_exception(%eax) # check for exception
-    movl        rFP, offThread_curFrame(%eax) # glue->self->curFrame<- rFP
-    movl        %edx, offThread_jniLocal_nextEntry(%eax) # glue->self<- newSaveArea->localRefTop
-=======
     movl        offStackSaveArea_localRefCookie(%ecx), %edx # %edx<- old top
     cmp         $$0, offThread_exception(%eax) # check for exception
     movl        rFP, offThread_curFrame(%eax) # glue->self->curFrame<- rFP
     movl        %edx, offThread_jniLocal_topCookie(%eax) # new top <- old top
->>>>>>> 72e93344
     UNSPILL(rPC)
     jne         common_exceptionThrown  # handle exception
     FETCH_INST_WORD(3)
