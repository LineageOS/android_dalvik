--- conflicted
+++ resolved
@@ -20,11 +20,7 @@
 #
 set -e
 
-<<<<<<< HEAD
-for arch in portable allstubs armv5te armv5te-vfp armv6j armv6-vfp armv7-a armv7-a-neon x86 x86-atom; do TARGET_ARCH_EXT=$arch make -f Makefile-mterp; done
-=======
-for arch in portable allstubs armv5te armv5te-vfp armv7-a armv7-a-neon mips x86; do TARGET_ARCH_EXT=$arch make -f Makefile-mterp; done
->>>>>>> 583e1f6c
+for arch in portable allstubs armv5te armv5te-vfp armv6j armv6-vfp armv7-a armv7-a-neon mips x86; do TARGET_ARCH_EXT=$arch make -f Makefile-mterp; done
 
 # These aren't actually used, so just go ahead and remove them.  The correct
 # approach is to prevent them from being generated in the first place, but
