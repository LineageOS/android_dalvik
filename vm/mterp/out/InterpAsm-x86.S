/*
 * This file was generated automatically by gen-mterp.py for 'x86'.
 *
 * --> DO NOT EDIT <--
 */

/* File: x86/header.S */
/*
 * Copyright (C) 2008 The Android Open Source Project
 *
 * Licensed under the Apache License, Version 2.0 (the "License");
 * you may not use this file except in compliance with the License.
 * You may obtain a copy of the License at
 *
 *      http://www.apache.org/licenses/LICENSE-2.0
 *
 * Unless required by applicable law or agreed to in writing, software
 * distributed under the License is distributed on an "AS IS" BASIS,
 * WITHOUT WARRANTIES OR CONDITIONS OF ANY KIND, either express or implied.
 * See the License for the specific language governing permissions and
 * limitations under the License.
 */
/*
 * 32-bit x86 definitions and declarations.
 */

/*
386 ABI general notes:

Caller save set:
   eax, edx, ecx, st(0)-st(7)
Callee save set:
   ebx, esi, edi, ebp
Return regs:
   32-bit in eax
   64-bit in edx:eax (low-order 32 in eax)
   fp on top of fp stack st(0)

Parameters passed on stack, pushed right-to-left.  On entry to target, first
parm is at 4(%esp).  Traditional entry code is:

functEntry:
    push    %ebp             # save old frame pointer
    mov     %ebp,%esp        # establish new frame pointer
    sub     FrameSize,%esp   # Allocate storage for spill, locals & outs

Once past the prologue, arguments are referenced at ((argno + 2)*4)(%ebp)

Alignment of stack not strictly required, but should be for performance.  We'll
align frame sizes to 16-byte multiples.

If we're not doing variable stack allocation (alloca), the frame pointer can be
eliminated and all arg references adjusted to be esp relative.

Mterp notes:

Some key interpreter variables will be assigned to registers.  Note that each
will also have an associated spill location (mostly used useful for those assigned
to callee save registers).

  nick     reg   purpose
  rPC      edi   interpreted program counter, used for fetching instructions
  rFP      esi   interpreted frame pointer, used for accessing locals and args
  rINSTw   bx    first 16-bit code of current instruction
  rINSTbl  bl    opcode portion of instruction word
  rINSTbh  bh    high byte of inst word, usually contains src/tgt reg names

Notes:
   o High order 16 bits of ebx must be zero on entry to handler
   o rPC, rFP, rINSTw/rINSTbl valid on handler entry and exit
   o eax, edx and ecx are scratch, rINSTw/ebx sometimes scratch
   o rPC is in the caller save set, and will be killed across external calls. Don't
     forget to SPILL/UNSPILL it around call points

*/

#define rGLUE    (%ebp)
#define rPC      %esi
#define rFP      %edi
#define rINST    %ebx
#define rINSTw   %bx
#define rINSTbh  %bh
#define rINSTbl  %bl


/* Frame diagram while executing dvmMterpStdRun, high to low addresses */
#define IN_ARG0        ( 12)
#define CALLER_RP      (  8)
#define PREV_FP        (  4)
#define rGLUE_SPILL    (  0) /* <- dvmMterpStdRun ebp */
/* Spill offsets relative to %ebp */
#define EDI_SPILL      ( -4)
#define ESI_SPILL      ( -8)
#define EBX_SPILL      (-12) /* <- esp following dmMterpStdRun header */
#define rPC_SPILL      (-16)
#define rFP_SPILL      (-20)
#define rINST_SPILL    (-24)
#define TMP_SPILL1     (-28)
#define TMP_SPILL2     (-32)
#define TMP_SPILL3     (-36)
#define LOCAL0_OFFSET  (-40)
#define LOCAL1_OFFSET  (-44)
#define LOCAL2_OFFSET  (-48)
#define LOCAL3_OFFSET  (-52)
/* Out Arg offsets, relative to %sp */
#define OUT_ARG4       ( 16)
#define OUT_ARG3       ( 12)
#define OUT_ARG2       (  8)
#define OUT_ARG1       (  4)
#define OUT_ARG0       (  0)  /* <- dvmMterpStdRun esp */
#define FRAME_SIZE     80

#define SPILL(reg) movl reg##,reg##_SPILL(%ebp)
#define UNSPILL(reg) movl reg##_SPILL(%ebp),reg
#define SPILL_TMP1(reg) movl reg,TMP_SPILL1(%ebp)
#define UNSPILL_TMP1(reg) movl TMP_SPILL1(%ebp),reg
#define SPILL_TMP2(reg) movl reg,TMP_SPILL2(%ebp)
#define UNSPILL_TMP2(reg) movl TMP_SPILL2(%ebp),reg
#define SPILL_TMP3(reg) movl reg,TMP_SPILL3(%ebp)
#define UNSPILL_TMP3(reg) movl TMP_SPILL3(%ebp),reg

/* save/restore the PC and/or FP from the glue struct */
.macro SAVE_PC_FP_TO_GLUE _reg
    movl     rGLUE,\_reg
    movl     rPC,offGlue_pc(\_reg)
    movl     rFP,offGlue_fp(\_reg)
.endm

.macro LOAD_PC_FP_FROM_GLUE
    movl    rGLUE,rFP
    movl    offGlue_pc(rFP),rPC
    movl    offGlue_fp(rFP),rFP
.endm

/* The interpreter assumes a properly aligned stack on entry, and
 * will preserve 16-byte alignment.
 */

/*
 * "export" the PC to the interpreted stack frame, f/b/o future exception
 * objects.  Must * be done *before* something calls dvmThrowException.
 *
 * In C this is "SAVEAREA_FROM_FP(fp)->xtra.currentPc = pc", i.e.
 * fp - sizeof(StackSaveArea) + offsetof(SaveArea, xtra.currentPc)
 *
 * It's okay to do this more than once.
 */
.macro EXPORT_PC
    movl     rPC, (-sizeofStackSaveArea + offStackSaveArea_currentPc)(rFP)
.endm

/*
 * Given a frame pointer, find the stack save area.
 *
 * In C this is "((StackSaveArea*)(_fp) -1)".
 */
.macro SAVEAREA_FROM_FP _reg
    leal    -sizeofStackSaveArea(rFP), \_reg
.endm

/*
 * Fetch the next instruction from rPC into rINSTw.  Does not advance rPC.
 */
.macro FETCH_INST
    movzwl    (rPC),rINST
.endm

/*
 * Fetch the opcode byte and zero-extend it into _reg.  Must be used
 * in conjunction with GOTO_NEXT_R
 */
.macro FETCH_INST_R _reg
    movzbl    (rPC),\_reg
.endm

/*
 * Fetch the opcode byte at _count words offset from rPC and zero-extend
 * it into _reg.  Must be used in conjunction with GOTO_NEXT_R
 */
.macro FETCH_INST_OPCODE _count _reg
    movzbl  \_count*2(rPC),\_reg
.endm

/*
 * Fetch the nth instruction word from rPC into rINSTw.  Does not advance
 * rPC, and _count is in words
 */
.macro FETCH_INST_WORD _count
    movzwl  \_count*2(rPC),rINST
.endm

/*
 * Fetch instruction word indexed (used for branching).
 * Index is in instruction word units.
 */
.macro FETCH_INST_INDEXED _reg
    movzwl  (rPC,\_reg,2),rINST
.endm

/*
 * Advance rPC by instruction count
 */
.macro ADVANCE_PC _count
    leal  2*\_count(rPC),rPC
.endm

/*
 * Advance rPC by branch offset in register
 */
.macro ADVANCE_PC_INDEXED _reg
    leal (rPC,\_reg,2),rPC
.endm

.macro GOTO_NEXT
     movzx   rINSTbl,%eax
     movzbl  rINSTbh,rINST
     jmp     *dvmAsmInstructionJmpTable(,%eax,4)
.endm

   /*
    * Version of GOTO_NEXT that assumes _reg preloaded with opcode.
    * Should be paired with FETCH_INST_R
    */
.macro GOTO_NEXT_R _reg
     movzbl  1(rPC),rINST
     jmp     *dvmAsmInstructionJmpTable(,\_reg,4)
.endm

/*
 * Get/set the 32-bit value from a Dalvik register.
 */
.macro GET_VREG_R _reg _vreg
    movl     (rFP,\_vreg,4),\_reg
.endm

.macro SET_VREG _reg _vreg
    movl     \_reg,(rFP,\_vreg,4)
.endm

.macro GET_VREG_WORD _reg _vreg _offset
    movl     4*(\_offset)(rFP,\_vreg,4),\_reg
.endm

.macro SET_VREG_WORD _reg _vreg _offset
    movl     \_reg,4*(\_offset)(rFP,\_vreg,4)
.endm

#if 1

#define rFinish %edx

/* Macros for x86-atom handlers */
    /*
    * Get the 32-bit value from a dalvik register.
    */

    .macro      GET_VREG _vreg
    movl        (rFP,\_vreg, 4), \_vreg
    .endm

   /*
    * Fetch the next instruction from the specified offset. Advances rPC
    * to point to the next instruction. "_count" is in 16-bit code units.
    *
    * This must come AFTER anything that can throw an exception, or the
    * exception catch may miss. (This also implies that it must come after
    * EXPORT_PC())
    */

    .macro      FETCH_ADVANCE_INST _count
    add         $(\_count*2), rPC
    movzwl      (rPC), rINST
    .endm

   /*
    * Fetch the next instruction from an offset specified by _reg. Updates
    * rPC to point to the next instruction. "_reg" must specify the distance
    * in bytes, *not* 16-bit code units, and may be a signed value.
    */

    .macro      FETCH_ADVANCE_INST_RB _reg
    addl        \_reg, rPC
    movzwl      (rPC), rINST
    .endm

   /*
    * Fetch a half-word code unit from an offset past the current PC. The
    * "_count" value is in 16-bit code units. Does not advance rPC.
    * For example, given instruction of format: AA|op BBBB, it
    * fetches BBBB.
    */

    .macro      FETCH _count _reg
    movzwl      (\_count*2)(rPC), \_reg
    .endm

   /*
    * Fetch a half-word code unit from an offset past the current PC. The
    * "_count" value is in 16-bit code units. Does not advance rPC.
    * This variant treats the value as signed.
    */

    .macro      FETCHs _count _reg
    movswl      (\_count*2)(rPC), \_reg
    .endm

   /*
    * Fetch the first byte from an offset past the current PC. The
    * "_count" value is in 16-bit code units. Does not advance rPC.
    * For example, given instruction of format: AA|op CC|BB, it
    * fetches BB.
    */

    .macro      FETCH_BB _count _reg
    movzbl      (\_count*2)(rPC), \_reg
    .endm

    /*
    * Fetch the second byte from an offset past the current PC. The
    * "_count" value is in 16-bit code units. Does not advance rPC.
    * For example, given instruction of format: AA|op CC|BB, it
    * fetches CC.
    */

    .macro      FETCH_CC _count _reg
    movzbl      (\_count*2 + 1)(rPC), \_reg
    .endm

   /*
    * Fetch the second byte from an offset past the current PC. The
    * "_count" value is in 16-bit code units. Does not advance rPC.
    * This variant treats the value as signed.
    */

    .macro      FETCH_CCs _count _reg
    movsbl      (\_count*2 + 1)(rPC), \_reg
    .endm


   /*
    * Fetch one byte from an offset past the current PC.  Pass in the same
    * "_count" as you would for FETCH, and an additional 0/1 indicating which
    * byte of the halfword you want (lo/hi).
    */

    .macro      FETCH_B _reg  _count  _byte
    movzbl      (\_count*2+\_byte)(rPC), \_reg
    .endm

   /*
    * Put the instruction's opcode field into the specified register.
    */

    .macro      GET_INST_OPCODE _reg
    movzbl      rINSTbl, \_reg
    .endm

   /*
    * Begin executing the opcode in _reg.
    */

    .macro      GOTO_OPCODE _reg
    shl         $6, \_reg
    addl        $dvmAsmInstructionStart,\_reg
    jmp         *\_reg
    .endm



   /*
    * Macros pair attempts to speed up FETCH_INST, GET_INST_OPCODE and GOTO_OPCODE
    * by using a jump table. _rFinish should must be the same register for
    * both macros.
    */

    .macro      FFETCH _rFinish
    movzbl      (rPC), \_rFinish
    .endm

    .macro      FGETOP_JMPa _rFinish
    movzbl      1(rPC), rINST
    jmp         *dvmAsmInstructionJmpTable(,\_rFinish, 4)
    .endm

   /*
    * Macro pair attempts to speed up FETCH_INST, GET_INST_OPCODE and GOTO_OPCODE
    * by using a jump table. _rFinish and _count should must be the same register for
    * both macros.
    */

    .macro      FFETCH_ADV _count _rFinish
    movzbl      (\_count*2)(rPC), \_rFinish
    .endm

    .macro      FGETOP_JMP _count _rFinish
    movzbl      (\_count*2 + 1)(rPC), rINST
    addl        $(\_count*2), rPC
    jmp         *dvmAsmInstructionJmpTable(,\_rFinish, 4)
    .endm

    .macro      FGETOP_JMP2 _rFinish
    movzbl      1(rPC), rINST
    jmp         *dvmAsmInstructionJmpTable(,\_rFinish, 4)
    .endm

    .macro      OLD_JMP_1 _count _rFinish
    movzbl      (\_count*2)(rPC), \_rFinish
    shl         $6, \_rFinish
    .endm

    .macro      OLD_JMP_2 _rFinish
    addl        $dvmAsmInstructionStart,\_rFinish
    .endm

    .macro      OLD_JMP_3 _count
    addl        $(\_count*2), rPC
    .endm

    .macro      OLD_JMP_4 _rFinish
    movzbl      1(rPC), rINST
    jmp         *\_rFinish
    .endm

    .macro      OLD_JMP_A_1 _reg _rFinish
    movzbl      (rPC, \_reg), \_rFinish
    shl         $6, \_rFinish
    .endm

    .macro      OLD_JMP_A_2 _rFinish
    addl        $dvmAsmInstructionStart,\_rFinish
    .endm

    .macro      OLD_JMP_A_3 _reg _rFinish
    addl        \_reg, rPC
    movzbl      1(rPC, \_reg), rINST
    jmp         *\_rFinish
    .endm

   /*
    * Macro pair attempts to speed up FETCH_INST, GET_INST_OPCODE and GOTO_OPCODE
    * by using a jump table. _rFinish and _reg should must be the same register for
    * both macros.
    */

    .macro      FFETCH_ADV_RB _reg _rFinish
    movzbl      (\_reg, rPC), \_rFinish
    .endm

    .macro      FGETOP_RB_JMP _reg _rFinish
    movzbl      1(\_reg, rPC), rINST
    addl        \_reg, rPC
    jmp         *dvmAsmInstructionJmpTable(,\_rFinish, 4)
    .endm

   /*
    * Attempts to speed up FETCH_INST, GET_INST_OPCODE using
    * a jump table. This macro should be called before FINISH_JMP where
    * rFinish should be the same register containing the opcode value.
    * This is an attempt to split up FINISH in order to reduce or remove
    * potential stalls due to the wait for rFINISH.
    */

    .macro      FINISH_FETCH _rFinish
    movzbl      (rPC), \_rFinish
    movzbl      1(rPC), rINST
    .endm


   /*
    * Attempts to speed up FETCH_ADVANCE_INST, GET_INST_OPCODE using
    * a jump table. This macro should be called before FINISH_JMP where
    * rFinish should be the same register containing the opcode value.
    * This is an attempt to split up FINISH in order to reduce or remove
    * potential stalls due to the wait for rFINISH.
    */

    .macro      FINISH_FETCH_ADVANCE _count _rFinish
    movzbl      (\_count*2)(rPC), \_rFinish
    movzbl      (\_count*2 + 1)(rPC), rINST
    addl        $(\_count*2), rPC
    .endm

   /*
    * Attempts to speed up FETCH_ADVANCE_INST_RB, GET_INST_OPCODE using
    * a jump table. This macro should be called before FINISH_JMP where
    * rFinish should be the same register containing the opcode value.
    * This is an attempt to split up FINISH in order to reduce or remove
    * potential stalls due to the wait for rFINISH.
    */

    .macro      FINISH_FETCH_ADVANCE_RB _reg _rFinish
    movzbl      (\_reg, rPC), \_rFinish
    movzbl      1(\_reg, rPC), rINST
    addl        \_reg, rPC
    .endm

   /*
    * Attempts to speed up GOTO_OPCODE using a jump table. This macro should
    * be called after a FINISH_FETCH* instruction where rFinish should be the
    * same register containing the opcode value. This is an attempt to split up
    * FINISH in order to reduce or remove potential stalls due to the wait for rFINISH.
    */

    .macro      FINISH_JMP _rFinish
    jmp         *dvmAsmInstructionJmpTable(,\_rFinish, 4)
    .endm

   /*
    * Attempts to speed up FETCH_INST, GET_INST_OPCODE, GOTO_OPCODE by using
    * a jump table. Uses a single macro - but it should be faster if we
    * split up the fetch for rFinish and the jump using rFinish.
    */

    .macro      FINISH_A
    movzbl      (rPC), rFinish
    movzbl      1(rPC), rINST
    jmp         *dvmAsmInstructionJmpTable(,rFinish, 4)
    .endm

   /*
    * Attempts to speed up FETCH_ADVANCE_INST, GET_INST_OPCODE,
    * GOTO_OPCODE by using a jump table. Uses a single macro -
    * but it should be faster if we split up the fetch for rFinish
    * and the jump using rFinish.
    */

    .macro      FINISH _count
    movzbl      (\_count*2)(rPC), rFinish
    movzbl      (\_count*2 + 1)(rPC), rINST
    addl        $(\_count*2), rPC
    jmp         *dvmAsmInstructionJmpTable(,rFinish, 4)
    .endm

   /*
    * Attempts to speed up FETCH_ADVANCE_INST_RB, GET_INST_OPCODE,
    * GOTO_OPCODE by using a jump table. Uses a single macro -
    * but it should be faster if we split up the fetch for rFinish
    * and the jump using rFinish.
    */

    .macro      FINISH_RB _reg _rFinish
    movzbl      (\_reg, rPC), \_rFinish
    movzbl      1(\_reg, rPC), rINST
    addl        \_reg, rPC
    jmp         *dvmAsmInstructionJmpTable(,\_rFinish, 4)
    .endm

#define sReg0 LOCAL0_OFFSET(%ebp)
#define sReg1 LOCAL1_OFFSET(%ebp)
#define sReg2 LOCAL2_OFFSET(%ebp)
#define sReg3 LOCAL3_OFFSET(%ebp)

   /*
    * Hard coded helper values.
    */

.balign 16

.LdoubNeg:
    .quad       0x8000000000000000

.L64bits:
    .quad       0xFFFFFFFFFFFFFFFF

.LshiftMask2:
    .quad       0x0000000000000000
.LshiftMask:
    .quad       0x000000000000003F

.Lvalue64:
    .quad       0x0000000000000040

.LvaluePosInfLong:
    .quad       0x7FFFFFFFFFFFFFFF

.LvalueNegInfLong:
    .quad       0x8000000000000000

.LvalueNanLong:
    .quad       0x0000000000000000

.LintMin:
.long   0x80000000

.LintMax:
.long   0x7FFFFFFF
#endif


/*
 * This is a #include, not a %include, because we want the C pre-processor
 * to expand the macros into assembler assignment statements.
 */
#include "../common/asm-constants.h"


    .global dvmAsmInstructionStart
    .type   dvmAsmInstructionStart, %function
dvmAsmInstructionStart = .L_OP_NOP
    .text

/* ------------------------------ */
    .balign 64
.L_OP_NOP: /* 0x00 */
/* File: x86/OP_NOP.S */
    FETCH_INST_OPCODE 1 %edx
    ADVANCE_PC 1
    GOTO_NEXT_R %edx

/* ------------------------------ */
    .balign 64
.L_OP_MOVE: /* 0x01 */
/* File: x86/OP_MOVE.S */
    /* for move, move-object, long-to-int */
    /* op vA, vB */
    movzbl rINSTbl,%eax          # eax<- BA
    andb   $0xf,%al             # eax<- A
    shrl   $4,rINST            # rINST<- B
    GET_VREG_R %ecx rINST
    FETCH_INST_OPCODE 1 %edx
    ADVANCE_PC 1
    SET_VREG %ecx %eax           # fp[A]<-fp[B]
    GOTO_NEXT_R %edx

/* ------------------------------ */
    .balign 64
.L_OP_MOVE_FROM16: /* 0x02 */
/* File: x86/OP_MOVE_FROM16.S */
    /* for: move/from16, move-object/from16 */
    /* op vAA, vBBBB */
    movzx    rINSTbl,%eax              # eax <= AA
    movw     2(rPC),rINSTw             # rINSTw <= BBBB
    GET_VREG_R %ecx rINST              # ecx<- fp[BBBB]
    FETCH_INST_OPCODE 2 %edx
    ADVANCE_PC 2
    SET_VREG %ecx %eax                # fp[AA]<- ecx]
    GOTO_NEXT_R %edx

/* ------------------------------ */
    .balign 64
.L_OP_MOVE_16: /* 0x03 */
/* File: x86/OP_MOVE_16.S */
    /* for: move/16, move-object/16 */
    /* op vAAAA, vBBBB */
    movzwl    4(rPC),%ecx              # ecx<- BBBB
    movzwl    2(rPC),%eax              # eax<- AAAA
    GET_VREG_R  %ecx %ecx
    FETCH_INST_OPCODE 3 %edx
    ADVANCE_PC 3
    SET_VREG  %ecx %eax
    GOTO_NEXT_R %edx

/* ------------------------------ */
    .balign 64
.L_OP_MOVE_WIDE: /* 0x04 */
/* File: x86/OP_MOVE_WIDE.S */
    /* move-wide vA, vB */
    /* NOTE: regs can overlap, e.g. "move v6,v7" or "move v7,v6" */
    movzbl    rINSTbl,%ecx                # ecx <- BA
    sarl      $4,rINST                   # rINST<- B
    GET_VREG_WORD %eax rINST 0            # eax<- v[B+0]
    GET_VREG_WORD rINST rINST 1           # rINST<- v[B+1]
    andb      $0xf,%cl                   # ecx <- A
    FETCH_INST_OPCODE 1 %edx
    SET_VREG_WORD rINST %ecx 1            # v[A+1]<- rINST
    ADVANCE_PC 1
    SET_VREG_WORD %eax %ecx 0             # v[A+0]<- eax
    GOTO_NEXT_R %edx

/* ------------------------------ */
    .balign 64
.L_OP_MOVE_WIDE_FROM16: /* 0x05 */
/* File: x86/OP_MOVE_WIDE_FROM16.S */
    /* move-wide/from16 vAA, vBBBB */
    /* NOTE: regs can overlap, e.g. "move v6,v7" or "move v7,v6" */
    movzwl    2(rPC),%ecx              # ecx<- BBBB
    movzbl    rINSTbl,%eax             # eax<- AAAA
    GET_VREG_WORD rINST %ecx 0         # rINST<- v[BBBB+0]
    GET_VREG_WORD %ecx %ecx 1          # ecx<- v[BBBB+1]
    FETCH_INST_OPCODE 2 %edx
    ADVANCE_PC 2
    SET_VREG_WORD rINST %eax 0         # v[AAAA+0]<- rINST
    SET_VREG_WORD %ecx %eax 1          # v[AAAA+1]<- eax
    GOTO_NEXT_R %edx

/* ------------------------------ */
    .balign 64
.L_OP_MOVE_WIDE_16: /* 0x06 */
/* File: x86/OP_MOVE_WIDE_16.S */
    /* move-wide/16 vAAAA, vBBBB */
    /* NOTE: regs can overlap, e.g. "move v6,v7" or "move v7,v6" */
    movzwl    4(rPC),%ecx            # ecx<- BBBB
    movzwl    2(rPC),%eax            # eax<- AAAA
    GET_VREG_WORD rINST %ecx 0       # rINSTw_WORD<- v[BBBB+0]
    GET_VREG_WORD %ecx %ecx 1        # ecx<- v[BBBB+1]
    FETCH_INST_OPCODE 3 %edx
    SET_VREG_WORD rINST %eax 0       # v[AAAA+0]<- rINST
    ADVANCE_PC 3
    SET_VREG_WORD %ecx %eax 1        # v[AAAA+1]<- ecx
    GOTO_NEXT_R %edx

/* ------------------------------ */
    .balign 64
.L_OP_MOVE_OBJECT: /* 0x07 */
/* File: x86/OP_MOVE_OBJECT.S */
/* File: x86/OP_MOVE.S */
    /* for move, move-object, long-to-int */
    /* op vA, vB */
    movzbl rINSTbl,%eax          # eax<- BA
    andb   $0xf,%al             # eax<- A
    shrl   $4,rINST            # rINST<- B
    GET_VREG_R %ecx rINST
    FETCH_INST_OPCODE 1 %edx
    ADVANCE_PC 1
    SET_VREG %ecx %eax           # fp[A]<-fp[B]
    GOTO_NEXT_R %edx


/* ------------------------------ */
    .balign 64
.L_OP_MOVE_OBJECT_FROM16: /* 0x08 */
/* File: x86/OP_MOVE_OBJECT_FROM16.S */
/* File: x86/OP_MOVE_FROM16.S */
    /* for: move/from16, move-object/from16 */
    /* op vAA, vBBBB */
    movzx    rINSTbl,%eax              # eax <= AA
    movw     2(rPC),rINSTw             # rINSTw <= BBBB
    GET_VREG_R %ecx rINST              # ecx<- fp[BBBB]
    FETCH_INST_OPCODE 2 %edx
    ADVANCE_PC 2
    SET_VREG %ecx %eax                # fp[AA]<- ecx]
    GOTO_NEXT_R %edx


/* ------------------------------ */
    .balign 64
.L_OP_MOVE_OBJECT_16: /* 0x09 */
/* File: x86/OP_MOVE_OBJECT_16.S */
/* File: x86/OP_MOVE_16.S */
    /* for: move/16, move-object/16 */
    /* op vAAAA, vBBBB */
    movzwl    4(rPC),%ecx              # ecx<- BBBB
    movzwl    2(rPC),%eax              # eax<- AAAA
    GET_VREG_R  %ecx %ecx
    FETCH_INST_OPCODE 3 %edx
    ADVANCE_PC 3
    SET_VREG  %ecx %eax
    GOTO_NEXT_R %edx


/* ------------------------------ */
    .balign 64
.L_OP_MOVE_RESULT: /* 0x0a */
/* File: x86/OP_MOVE_RESULT.S */
    /* for: move-result, move-result-object */
    /* op vAA */
    movl     rGLUE,%eax                    # eax<- rGLUE
    movzx    rINSTbl,%ecx                  # ecx<- AA
    movl     offGlue_retval(%eax),%eax     # eax<- glue->retval.l
    FETCH_INST_OPCODE 1 %edx
    ADVANCE_PC 1
    SET_VREG  %eax %ecx                    # fp[AA]<- retval.l
    GOTO_NEXT_R %edx

/* ------------------------------ */
    .balign 64
.L_OP_MOVE_RESULT_WIDE: /* 0x0b */
/* File: x86/OP_MOVE_RESULT_WIDE.S */
    /* move-result-wide vAA */
    movl    rGLUE,%ecx
    movl    offGlue_retval(%ecx),%eax
    movl    4+offGlue_retval(%ecx),%ecx
    FETCH_INST_OPCODE 1 %edx
    SET_VREG_WORD %eax rINST 0     # v[AA+0] <- eax
    SET_VREG_WORD %ecx rINST 1     # v[AA+1] <- ecx
    ADVANCE_PC 1
    GOTO_NEXT_R %edx

/* ------------------------------ */
    .balign 64
.L_OP_MOVE_RESULT_OBJECT: /* 0x0c */
/* File: x86/OP_MOVE_RESULT_OBJECT.S */
/* File: x86/OP_MOVE_RESULT.S */
    /* for: move-result, move-result-object */
    /* op vAA */
    movl     rGLUE,%eax                    # eax<- rGLUE
    movzx    rINSTbl,%ecx                  # ecx<- AA
    movl     offGlue_retval(%eax),%eax     # eax<- glue->retval.l
    FETCH_INST_OPCODE 1 %edx
    ADVANCE_PC 1
    SET_VREG  %eax %ecx                    # fp[AA]<- retval.l
    GOTO_NEXT_R %edx


/* ------------------------------ */
    .balign 64
.L_OP_MOVE_EXCEPTION: /* 0x0d */
/* File: x86/OP_MOVE_EXCEPTION.S */
    /* move-exception vAA */
    movl    rGLUE,%ecx
    movl    offGlue_self(%ecx),%ecx    # ecx<- glue->self
    movl    offThread_exception(%ecx),%eax # eax<- dvmGetException bypass
    SET_VREG %eax rINST                # fp[AA]<- exception object
    FETCH_INST_OPCODE 1 %edx
    ADVANCE_PC 1
    movl    $0,offThread_exception(%ecx) # dvmClearException bypass
    GOTO_NEXT_R %edx

/* ------------------------------ */
    .balign 64
.L_OP_RETURN_VOID: /* 0x0e */
/* File: x86/OP_RETURN_VOID.S */
    jmp       common_returnFromMethod

/* ------------------------------ */
    .balign 64
.L_OP_RETURN: /* 0x0f */
/* File: x86/OP_RETURN.S */
    /*
     * Return a 32-bit value.  Copies the return value into the "glue"
     * structure, then jumps to the return handler.
     *
     * for: return, return-object
     */
    /* op vAA */
    movl    rGLUE,%ecx
    GET_VREG_R %eax rINST               # eax<- vAA
    movl    %eax,offGlue_retval(%ecx)   # retval.i <- AA
    jmp     common_returnFromMethod

/* ------------------------------ */
    .balign 64
.L_OP_RETURN_WIDE: /* 0x10 */
/* File: x86/OP_RETURN_WIDE.S */
    /*
     * Return a 64-bit value.  Copies the return value into the "glue"
     * structure, then jumps to the return handler.
     */
    /* return-wide vAA */
    movl    rGLUE,%ecx
    GET_VREG_WORD %eax rINST 0       # eax<- v[AA+0]
    GET_VREG_WORD rINST rINST 1      # rINST<- v[AA+1]
    movl    %eax,offGlue_retval(%ecx)
    movl    rINST,4+offGlue_retval(%ecx)
    jmp     common_returnFromMethod

/* ------------------------------ */
    .balign 64
.L_OP_RETURN_OBJECT: /* 0x11 */
/* File: x86/OP_RETURN_OBJECT.S */
/* File: x86/OP_RETURN.S */
    /*
     * Return a 32-bit value.  Copies the return value into the "glue"
     * structure, then jumps to the return handler.
     *
     * for: return, return-object
     */
    /* op vAA */
    movl    rGLUE,%ecx
    GET_VREG_R %eax rINST               # eax<- vAA
    movl    %eax,offGlue_retval(%ecx)   # retval.i <- AA
    jmp     common_returnFromMethod


/* ------------------------------ */
    .balign 64
.L_OP_CONST_4: /* 0x12 */
/* File: x86/OP_CONST_4.S */
    /* const/4 vA, #+B */
    movsx   rINSTbl,%eax              # eax<-ssssssBx
    movl    $0xf,%ecx
    andl    %eax,%ecx                 # ecx<- A
    FETCH_INST_OPCODE 1 %edx
    ADVANCE_PC 1
    sarl    $4,%eax
    SET_VREG %eax %ecx
    GOTO_NEXT_R %edx

/* ------------------------------ */
    .balign 64
.L_OP_CONST_16: /* 0x13 */
/* File: x86/OP_CONST_16.S */
    /* const/16 vAA, #+BBBB */
    movswl  2(rPC),%ecx                # ecx<- ssssBBBB
    movl    rINST,%eax                 # eax<- AA
    FETCH_INST_OPCODE 2 %edx
    ADVANCE_PC 2
    SET_VREG %ecx %eax                 # vAA<- ssssBBBB
    GOTO_NEXT_R %edx

/* ------------------------------ */
    .balign 64
.L_OP_CONST: /* 0x14 */
/* File: x86/OP_CONST.S */
    /* const vAA, #+BBBBbbbb */
    movl      2(rPC),%eax             # grab all 32 bits at once
    movl      rINST,%ecx              # ecx<- AA
    FETCH_INST_OPCODE 3 %edx
    ADVANCE_PC 3
    SET_VREG %eax %ecx                # vAA<- eax
    GOTO_NEXT_R %edx

/* ------------------------------ */
    .balign 64
.L_OP_CONST_HIGH16: /* 0x15 */
/* File: x86/OP_CONST_HIGH16.S */
    /* const/high16 vAA, #+BBBB0000 */
    movzwl     2(rPC),%eax                # eax<- 0000BBBB
    movl       rINST,%ecx                 # ecx<- AA
    FETCH_INST_OPCODE 2 %edx
    ADVANCE_PC 2
    sall       $16,%eax                  # eax<- BBBB0000
    SET_VREG %eax %ecx                    # vAA<- eax
    GOTO_NEXT_R %edx

/* ------------------------------ */
    .balign 64
.L_OP_CONST_WIDE_16: /* 0x16 */
/* File: x86/OP_CONST_WIDE_16.S */
    /* const-wide/16 vAA, #+BBBB */
    movswl    2(rPC),%eax               # eax<- ssssBBBB
    cltd                                # rPC:eax<- ssssssssssssBBBB
    SET_VREG_WORD %edx rINST 1          # store msw
    FETCH_INST_OPCODE 2 %edx
    SET_VREG_WORD %eax rINST 0          # store lsw
    ADVANCE_PC 2
    GOTO_NEXT_R %edx

/* ------------------------------ */
    .balign 64
.L_OP_CONST_WIDE_32: /* 0x17 */
/* File: x86/OP_CONST_WIDE_32.S */
    /* const-wide/32 vAA, #+BBBBbbbb */
    movl     2(rPC),%eax                # eax<- BBBBbbbb
    cltd                                # rPC:eax<- ssssssssssssBBBB
    SET_VREG_WORD %edx rINST,1          # store msw
    FETCH_INST_OPCODE 3 %edx
    SET_VREG_WORD %eax rINST 0          # store lsw
    ADVANCE_PC 3
    GOTO_NEXT_R %edx

/* ------------------------------ */
    .balign 64
.L_OP_CONST_WIDE: /* 0x18 */
/* File: x86/OP_CONST_WIDE.S */
    /* const-wide vAA, #+HHHHhhhhBBBBbbbb */
    movl      2(rPC),%eax         # eax<- lsw
    movzbl    rINSTbl,%ecx        # ecx<- AA
    movl      6(rPC),rINST        # rINST<- msw
    leal      (rFP,%ecx,4),%ecx   # dst addr
    movl      rINST,4(%ecx)
    FETCH_INST_OPCODE 5 %edx
    movl      %eax,(%ecx)
    ADVANCE_PC 5
    GOTO_NEXT_R %edx

/* ------------------------------ */
    .balign 64
.L_OP_CONST_WIDE_HIGH16: /* 0x19 */
/* File: x86/OP_CONST_WIDE_HIGH16.S */
    /* const-wide/high16 vAA, #+BBBB000000000000 */
    movzwl     2(rPC),%eax                # eax<- 0000BBBB
    FETCH_INST_OPCODE 2 %edx
    ADVANCE_PC 2
    sall       $16,%eax                  # eax<- BBBB0000
    SET_VREG_WORD %eax rINST 1            # v[AA+1]<- eax
    xorl       %eax,%eax
    SET_VREG_WORD %eax rINST 0            # v[AA+0]<- eax
    GOTO_NEXT_R %edx

/* ------------------------------ */
    .balign 64
.L_OP_CONST_STRING: /* 0x1a */
/* File: x86/OP_CONST_STRING.S */

    /* const/string vAA, String@BBBB */
    movl      rGLUE,%ecx
    movzwl    2(rPC),%eax              # eax<- BBBB
    movl      offGlue_methodClassDex(%ecx),%ecx# ecx<- glue->methodClassDex
    movl      offDvmDex_pResStrings(%ecx),%ecx # ecx<- dvmDex->pResStrings
    movl      (%ecx,%eax,4),%eax       # eax<- rResString[BBBB]
    movl      rINST,%ecx
    FETCH_INST_OPCODE 2 %edx
    testl     %eax,%eax                # resolved yet?
    je        .LOP_CONST_STRING_resolve
    SET_VREG  %eax %ecx                # vAA<- rResString[BBBB]
    ADVANCE_PC 2
    GOTO_NEXT_R %edx

/* ------------------------------ */
    .balign 64
.L_OP_CONST_STRING_JUMBO: /* 0x1b */
/* File: x86/OP_CONST_STRING_JUMBO.S */

    /* const/string vAA, String@BBBBBBBB */
    movl      rGLUE,%ecx
    movl      2(rPC),%eax              # eax<- BBBBBBBB
    movl      offGlue_methodClassDex(%ecx),%ecx# ecx<- glue->methodClassDex
    movl      offDvmDex_pResStrings(%ecx),%ecx # ecx<- dvmDex->pResStrings
    movl      (%ecx,%eax,4),%eax       # eax<- rResString[BBBB]
    movl      rINST,%ecx
    FETCH_INST_OPCODE 3 %edx
    testl     %eax,%eax                # resolved yet?
    je        .LOP_CONST_STRING_JUMBO_resolve
    SET_VREG  %eax %ecx                # vAA<- rResString[BBBB]
    ADVANCE_PC 3
    GOTO_NEXT_R %edx

/* ------------------------------ */
    .balign 64
.L_OP_CONST_CLASS: /* 0x1c */
/* File: x86/OP_CONST_CLASS.S */

    /* const/class vAA, Class@BBBB */
    movl      rGLUE,%ecx
    movzwl    2(rPC),%eax              # eax<- BBBB
    movl      offGlue_methodClassDex(%ecx),%ecx# ecx<- glue->methodClassDex
    movl      offDvmDex_pResClasses(%ecx),%ecx # ecx<- dvmDex->pResClasses
    movl      (%ecx,%eax,4),%eax       # eax<- rResClasses[BBBB]
    movl      rINST,%ecx
    FETCH_INST_OPCODE 2 %edx
    testl     %eax,%eax                # resolved yet?
    je        .LOP_CONST_CLASS_resolve
    SET_VREG  %eax %ecx                # vAA<- rResClasses[BBBB]
    ADVANCE_PC 2
    GOTO_NEXT_R %edx

/* ------------------------------ */
    .balign 64
.L_OP_MONITOR_ENTER: /* 0x1d */
/* File: x86/OP_MONITOR_ENTER.S */
    /*
     * Synchronize on an object.
     */
    /* monitor-enter vAA */
    movl    rGLUE,%ecx
    GET_VREG_R %eax rINST               # eax<- vAA
    movl    offGlue_self(%ecx),%ecx     # ecx<- glue->self
    FETCH_INST_WORD 1
    testl   %eax,%eax                   # null object?
    EXPORT_PC                           # need for precise GC, MONITOR_TRACKING
    jne     .LOP_MONITOR_ENTER_continue
    jmp     common_errNullObject

/* ------------------------------ */
    .balign 64
.L_OP_MONITOR_EXIT: /* 0x1e */
/* File: x86/OP_MONITOR_EXIT.S */
    /*
     * Unlock an object.
     *
     * Exceptions that occur when unlocking a monitor need to appear as
     * if they happened at the following instruction.  See the Dalvik
     * instruction spec.
     */
    /* monitor-exit vAA */
    GET_VREG_R %eax rINST
    movl    rGLUE,%ecx
    EXPORT_PC
    testl   %eax,%eax                   # null object?
    je      .LOP_MONITOR_EXIT_errNullObject   # go if so
    movl    offGlue_self(%ecx),%ecx     # ecx<- glue->self
    movl    %eax,OUT_ARG1(%esp)
    movl    %ecx,OUT_ARG0(%esp)
    jmp     .LOP_MONITOR_EXIT_continue

/* ------------------------------ */
    .balign 64
.L_OP_CHECK_CAST: /* 0x1f */
/* File: x86/OP_CHECK_CAST.S */
    /*
     * Check to see if a cast from one class to another is allowed.
     */
    /* check-cast vAA, class@BBBB */
    movl      rGLUE,%ecx
    GET_VREG_R  rINST,rINST             # rINST<- vAA (object)
    movzwl    2(rPC),%eax               # eax<- BBBB
    movl      offGlue_methodClassDex(%ecx),%ecx # ecx<- pDvmDex
    testl     rINST,rINST               # is oject null?
    movl      offDvmDex_pResClasses(%ecx),%ecx # ecx<- pDvmDex->pResClasses
    je        .LOP_CHECK_CAST_okay          # null obj, cast always succeeds
    movl      (%ecx,%eax,4),%eax        # eax<- resolved class
    movl      offObject_clazz(rINST),%ecx # ecx<- obj->clazz
    testl     %eax,%eax                 # have we resolved this before?
    je        .LOP_CHECK_CAST_resolve       # no, go do it now
.LOP_CHECK_CAST_resolved:
    cmpl      %eax,%ecx                 # same class (trivial success)?
    jne       .LOP_CHECK_CAST_fullcheck     # no, do full check
.LOP_CHECK_CAST_okay:
    FETCH_INST_OPCODE 2 %edx
    ADVANCE_PC 2
    GOTO_NEXT_R %edx

/* ------------------------------ */
    .balign 64
.L_OP_INSTANCE_OF: /* 0x20 */
/* File: x86/OP_INSTANCE_OF.S */
    /*
     * Check to see if an object reference is an instance of a class.
     *
     * Most common situation is a non-null object, being compared against
     * an already-resolved class.
     */
    /* instance-of vA, vB, class@CCCC */
    movl    rINST,%eax                # eax<- BA
    sarl    $4,%eax                    # eax<- B
    GET_VREG_R %eax %eax                # eax<- vB (obj)
    movl    rGLUE,%ecx
    testl   %eax,%eax                   # object null?
    movl    offGlue_methodClassDex(%ecx),%ecx  # ecx<- pDvmDex
    je      .LOP_INSTANCE_OF_store           # null obj, not instance, store it
    movzwl  2(rPC),%edx                 # edx<- CCCC
    movl    offDvmDex_pResClasses(%ecx),%ecx # ecx<- pDvmDex->pResClasses
    movl    (%ecx,%edx,4),%ecx          # ecx<- resolved class
    movl    offObject_clazz(%eax),%eax  # eax<- obj->clazz
    testl   %ecx,%ecx                   # have we resolved this before?
    je      .LOP_INSTANCE_OF_resolve         # not resolved, do it now
.LOP_INSTANCE_OF_resolved:  # eax<- obj->clazz, ecx<- resolved class
    cmpl    %eax,%ecx                   # same class (trivial success)?
    je      .LOP_INSTANCE_OF_trivial         # yes, trivial finish
    jmp     .LOP_INSTANCE_OF_fullcheck       # no, do full check

/* ------------------------------ */
    .balign 64
.L_OP_ARRAY_LENGTH: /* 0x21 */
/* File: x86/OP_ARRAY_LENGTH.S */
    /*
     * Return the length of an array.
     */
   mov      rINST,%eax                # eax<- BA
   sarl     $4,rINST                 # rINST<- B
   GET_VREG_R %ecx rINST              # ecx<- vB (object ref)
   andb     $0xf,%al                 # eax<- A
   testl    %ecx,%ecx                 # is null?
   je       common_errNullObject
   FETCH_INST_OPCODE 1 %edx
   movl     offArrayObject_length(%ecx),%ecx
   ADVANCE_PC 1
   SET_VREG %ecx %eax
   GOTO_NEXT_R %edx

/* ------------------------------ */
    .balign 64
.L_OP_NEW_INSTANCE: /* 0x22 */
/* File: x86/OP_NEW_INSTANCE.S */
    /*
     * Create a new instance of a class.
     */
    /* new-instance vAA, class@BBBB */
    movl      rGLUE,%ecx
    movzwl    2(rPC),%eax               # eax<- BBBB
    movl      offGlue_methodClassDex(%ecx),%ecx  # ecx<- pDvmDex
    movl      offDvmDex_pResClasses(%ecx),%ecx # ecx<- pDvmDex->pResClasses
    EXPORT_PC
    movl      (%ecx,%eax,4),%ecx        # ecx<- resolved class
    testl     %ecx,%ecx                 # resolved?
    je        .LOP_NEW_INSTANCE_resolve       # no, go do it
.LOP_NEW_INSTANCE_resolved:  # on entry, ecx<- class
    cmpb      $CLASS_INITIALIZED,offClassObject_status(%ecx)
    je        .LOP_NEW_INSTANCE_initialized
    jmp       .LOP_NEW_INSTANCE_needinit

/* ------------------------------ */
    .balign 64
.L_OP_NEW_ARRAY: /* 0x23 */
/* File: x86/OP_NEW_ARRAY.S */
    /*
     * Allocate an array of objects, specified with the array class
     * and a count.
     *
     * The verifier guarantees that this is an array class, so we don't
     * check for it here.
     */
    /* new-array vA, vB, class@CCCC */
    movl    rGLUE,%ecx
    EXPORT_PC
    movl    offGlue_methodClassDex(%ecx),%ecx # ecx<- pDvmDex
    movzwl  2(rPC),%eax                       # eax<- CCCC
    movl    offDvmDex_pResClasses(%ecx),%ecx  # ecx<- pDvmDex->pResClasses
    movl    (%ecx,%eax,4),%ecx                # ecx<- resolved class
    movzbl  rINSTbl,%eax
    sarl    $4,%eax                          # eax<- B
    GET_VREG_R %eax %eax                      # eax<- vB (array length)
    andb    $0xf,rINSTbl                     # rINST<- A
    testl   %eax,%eax
    js      common_errNegativeArraySize       # bail
    testl   %ecx,%ecx                         # already resolved?
    jne     .LOP_NEW_ARRAY_finish                # yes, fast path
    jmp     .LOP_NEW_ARRAY_resolve               # resolve now

/* ------------------------------ */
    .balign 64
.L_OP_FILLED_NEW_ARRAY: /* 0x24 */
/* File: x86/OP_FILLED_NEW_ARRAY.S */
    /*
     * Create a new array with elements filled from registers.
     *
     * for: filled-new-array, filled-new-array/range
     */
    /* op vB, {vD, vE, vF, vG, vA}, class@CCCC */
    /* op {vCCCC..v(CCCC+AA-1)}, type@BBBB */
    movl    rGLUE,%eax
    movl    offGlue_methodClassDex(%eax),%eax # eax<- pDvmDex
    movzwl  2(rPC),%ecx                       # ecx<- BBBB
    movl    offDvmDex_pResClasses(%eax),%eax  # eax<- pDvmDex->pResClasses
    movl    (%eax,%ecx,4),%eax                # eax<- resolved class
    EXPORT_PC
    testl   %eax,%eax                         # already resolved?
    jne     .LOP_FILLED_NEW_ARRAY_continue              # yes, continue
    # less frequent path, so we'll redo some work
    movl    rGLUE,%eax
    movl    $0,OUT_ARG2(%esp)                # arg2<- false
    movl    %ecx,OUT_ARG1(%esp)               # arg1<- BBBB
    movl    offGlue_method(%eax),%eax         # eax<- glue->method
    jmp     .LOP_FILLED_NEW_ARRAY_more

/* ------------------------------ */
    .balign 64
.L_OP_FILLED_NEW_ARRAY_RANGE: /* 0x25 */
/* File: x86/OP_FILLED_NEW_ARRAY_RANGE.S */
/* File: x86/OP_FILLED_NEW_ARRAY.S */
    /*
     * Create a new array with elements filled from registers.
     *
     * for: filled-new-array, filled-new-array/range
     */
    /* op vB, {vD, vE, vF, vG, vA}, class@CCCC */
    /* op {vCCCC..v(CCCC+AA-1)}, type@BBBB */
    movl    rGLUE,%eax
    movl    offGlue_methodClassDex(%eax),%eax # eax<- pDvmDex
    movzwl  2(rPC),%ecx                       # ecx<- BBBB
    movl    offDvmDex_pResClasses(%eax),%eax  # eax<- pDvmDex->pResClasses
    movl    (%eax,%ecx,4),%eax                # eax<- resolved class
    EXPORT_PC
    testl   %eax,%eax                         # already resolved?
    jne     .LOP_FILLED_NEW_ARRAY_RANGE_continue              # yes, continue
    # less frequent path, so we'll redo some work
    movl    rGLUE,%eax
    movl    $0,OUT_ARG2(%esp)                # arg2<- false
    movl    %ecx,OUT_ARG1(%esp)               # arg1<- BBBB
    movl    offGlue_method(%eax),%eax         # eax<- glue->method
    jmp     .LOP_FILLED_NEW_ARRAY_RANGE_more


/* ------------------------------ */
    .balign 64
.L_OP_FILL_ARRAY_DATA: /* 0x26 */
/* File: x86/OP_FILL_ARRAY_DATA.S */
    /* fill-array-data vAA, +BBBBBBBB */
    movl    2(rPC),%ecx                # ecx<- BBBBbbbb
    leal    (rPC,%ecx,2),%ecx          # ecx<- PC + BBBBbbbb*2
    GET_VREG_R %eax rINST
    EXPORT_PC
    movl    %eax,OUT_ARG0(%esp)
    movl    %ecx,OUT_ARG1(%esp)
    call    dvmInterpHandleFillArrayData
    FETCH_INST_OPCODE 3 %edx
    testl   %eax,%eax                   # exception thrown?
    je      common_exceptionThrown
    ADVANCE_PC 3
    GOTO_NEXT_R %edx

/* ------------------------------ */
    .balign 64
.L_OP_THROW: /* 0x27 */
/* File: x86/OP_THROW.S */
    /*
     * Throw an exception object in the current thread.
     */
    /* throw vAA */
    movl     rGLUE,%ecx
    EXPORT_PC
    GET_VREG_R %eax rINST              # eax<- exception object
    movl     offGlue_self(%ecx),%ecx   # ecx<- glue->self
    testl    %eax,%eax                 # null object?
    je       common_errNullObject
    movl     %eax,offThread_exception(%ecx) # thread->exception<- obj
    jmp      common_exceptionThrown

/* ------------------------------ */
    .balign 64
.L_OP_GOTO: /* 0x28 */
/* File: x86/OP_GOTO.S */
    /*
     * Unconditional branch, 8-bit offset.
     *
     * The branch distance is a signed code-unit offset, which we need to
     * double to get a byte offset.
     */
    /* goto +AA */
    movsbl  rINSTbl,rINST         # ebx<- ssssssAA
    testl   rINST,rINST           # test for <0
    js      common_backwardBranch
    movl    rINST,%eax
    FETCH_INST_INDEXED %eax
    ADVANCE_PC_INDEXED %eax
    GOTO_NEXT

/* ------------------------------ */
    .balign 64
.L_OP_GOTO_16: /* 0x29 */
/* File: x86/OP_GOTO_16.S */
    /*
     * Unconditional branch, 16-bit offset.
     *
     * The branch distance is a signed code-unit offset
     */
    /* goto/16 +AAAA */
    movswl  2(rPC),rINST           # rINST<- ssssAAAA
    testl   rINST,rINST            # test for <0
    js      common_backwardBranch
    movl    rINST,%eax
    FETCH_INST_INDEXED %eax
    ADVANCE_PC_INDEXED %eax
    GOTO_NEXT

/* ------------------------------ */
    .balign 64
.L_OP_GOTO_32: /* 0x2a */
/* File: x86/OP_GOTO_32.S */
    /*
     * Unconditional branch, 32-bit offset.
     *
     * The branch distance is a signed code-unit offset.
     *
     * Unlike most opcodes, this one is allowed to branch to itself, so
     * our "backward branch" test must be "<=0" instead of "<0".
     */
    /* goto/32 AAAAAAAA */
    movl    2(rPC),rINST           # rINST<- AAAAAAAA
    cmpl    $0,rINST              # test for <= 0
    jle     common_backwardBranch
    movl    rINST,%eax
    FETCH_INST_INDEXED %eax
    ADVANCE_PC_INDEXED %eax
    GOTO_NEXT

/* ------------------------------ */
    .balign 64
.L_OP_PACKED_SWITCH: /* 0x2b */
/* File: x86/OP_PACKED_SWITCH.S */
    /*
     * Handle a packed-switch or sparse-switch instruction.  In both cases
     * we decode it and hand it off to a helper function.
     *
     * We don't really expect backward branches in a switch statement, but
     * they're perfectly legal, so we check for them here.
     *
     * for: packed-switch, sparse-switch
     */
    /* op vAA, +BBBB */
    movl    2(rPC),%ecx           # ecx<- BBBBbbbb
    GET_VREG_R %eax rINST         # eax<- vAA
    leal    (rPC,%ecx,2),%ecx     # ecx<- PC + BBBBbbbb*2
    movl    %eax,OUT_ARG1(%esp)   # ARG1<- vAA
    movl    %ecx,OUT_ARG0(%esp)   # ARG0<- switchData
    call    dvmInterpHandlePackedSwitch
    testl   %eax,%eax
    movl    %eax,rINST            # set up word offset
    jle     common_backwardBranch # check on special actions
    ADVANCE_PC_INDEXED rINST
    FETCH_INST
    GOTO_NEXT

/* ------------------------------ */
    .balign 64
.L_OP_SPARSE_SWITCH: /* 0x2c */
/* File: x86/OP_SPARSE_SWITCH.S */
/* File: x86/OP_PACKED_SWITCH.S */
    /*
     * Handle a packed-switch or sparse-switch instruction.  In both cases
     * we decode it and hand it off to a helper function.
     *
     * We don't really expect backward branches in a switch statement, but
     * they're perfectly legal, so we check for them here.
     *
     * for: packed-switch, sparse-switch
     */
    /* op vAA, +BBBB */
    movl    2(rPC),%ecx           # ecx<- BBBBbbbb
    GET_VREG_R %eax rINST         # eax<- vAA
    leal    (rPC,%ecx,2),%ecx     # ecx<- PC + BBBBbbbb*2
    movl    %eax,OUT_ARG1(%esp)   # ARG1<- vAA
    movl    %ecx,OUT_ARG0(%esp)   # ARG0<- switchData
    call    dvmInterpHandleSparseSwitch
    testl   %eax,%eax
    movl    %eax,rINST            # set up word offset
    jle     common_backwardBranch # check on special actions
    ADVANCE_PC_INDEXED rINST
    FETCH_INST
    GOTO_NEXT


/* ------------------------------ */
    .balign 64
.L_OP_CMPL_FLOAT: /* 0x2d */
/* File: x86/OP_CMPL_FLOAT.S */
/* File: x86/OP_CMPG_DOUBLE.S */
    /* float/double_cmp[gl] vAA, vBB, vCC */
    movzbl    3(rPC),%eax             # eax<- CC
    movzbl    2(rPC),%ecx             # ecx<- BB
    .if 0
    fldl     (rFP,%eax,4)
    fldl     (rFP,%ecx,4)
    .else
    flds     (rFP,%eax,4)
    flds     (rFP,%ecx,4)
    .endif
    xorl     %ecx,%ecx
    fucompp     # z if equal, p set if NaN, c set if st0 < st1
    fnstsw   %ax
    sahf
    movl      rINST,%eax
    FETCH_INST_OPCODE 2 %edx
    jp       .LOP_CMPL_FLOAT_isNaN
    je       .LOP_CMPL_FLOAT_finish
    sbbl     %ecx,%ecx
    jb       .LOP_CMPL_FLOAT_finish
    incl     %ecx
.LOP_CMPL_FLOAT_finish:
    SET_VREG %ecx %eax
    ADVANCE_PC 2
    GOTO_NEXT_R %edx


/* ------------------------------ */
    .balign 64
.L_OP_CMPG_FLOAT: /* 0x2e */
/* File: x86/OP_CMPG_FLOAT.S */
/* File: x86/OP_CMPG_DOUBLE.S */
    /* float/double_cmp[gl] vAA, vBB, vCC */
    movzbl    3(rPC),%eax             # eax<- CC
    movzbl    2(rPC),%ecx             # ecx<- BB
    .if 0
    fldl     (rFP,%eax,4)
    fldl     (rFP,%ecx,4)
    .else
    flds     (rFP,%eax,4)
    flds     (rFP,%ecx,4)
    .endif
    xorl     %ecx,%ecx
    fucompp     # z if equal, p set if NaN, c set if st0 < st1
    fnstsw   %ax
    sahf
    movl      rINST,%eax
    FETCH_INST_OPCODE 2 %edx
    jp       .LOP_CMPG_FLOAT_isNaN
    je       .LOP_CMPG_FLOAT_finish
    sbbl     %ecx,%ecx
    jb       .LOP_CMPG_FLOAT_finish
    incl     %ecx
.LOP_CMPG_FLOAT_finish:
    SET_VREG %ecx %eax
    ADVANCE_PC 2
    GOTO_NEXT_R %edx


/* ------------------------------ */
    .balign 64
.L_OP_CMPL_DOUBLE: /* 0x2f */
/* File: x86/OP_CMPL_DOUBLE.S */
/* File: x86/OP_CMPG_DOUBLE.S */
    /* float/double_cmp[gl] vAA, vBB, vCC */
    movzbl    3(rPC),%eax             # eax<- CC
    movzbl    2(rPC),%ecx             # ecx<- BB
    .if 1
    fldl     (rFP,%eax,4)
    fldl     (rFP,%ecx,4)
    .else
    flds     (rFP,%eax,4)
    flds     (rFP,%ecx,4)
    .endif
    xorl     %ecx,%ecx
    fucompp     # z if equal, p set if NaN, c set if st0 < st1
    fnstsw   %ax
    sahf
    movl      rINST,%eax
    FETCH_INST_OPCODE 2 %edx
    jp       .LOP_CMPL_DOUBLE_isNaN
    je       .LOP_CMPL_DOUBLE_finish
    sbbl     %ecx,%ecx
    jb       .LOP_CMPL_DOUBLE_finish
    incl     %ecx
.LOP_CMPL_DOUBLE_finish:
    SET_VREG %ecx %eax
    ADVANCE_PC 2
    GOTO_NEXT_R %edx


/* ------------------------------ */
    .balign 64
.L_OP_CMPG_DOUBLE: /* 0x30 */
/* File: x86/OP_CMPG_DOUBLE.S */
    /* float/double_cmp[gl] vAA, vBB, vCC */
    movzbl    3(rPC),%eax             # eax<- CC
    movzbl    2(rPC),%ecx             # ecx<- BB
    .if 1
    fldl     (rFP,%eax,4)
    fldl     (rFP,%ecx,4)
    .else
    flds     (rFP,%eax,4)
    flds     (rFP,%ecx,4)
    .endif
    xorl     %ecx,%ecx
    fucompp     # z if equal, p set if NaN, c set if st0 < st1
    fnstsw   %ax
    sahf
    movl      rINST,%eax
    FETCH_INST_OPCODE 2 %edx
    jp       .LOP_CMPG_DOUBLE_isNaN
    je       .LOP_CMPG_DOUBLE_finish
    sbbl     %ecx,%ecx
    jb       .LOP_CMPG_DOUBLE_finish
    incl     %ecx
.LOP_CMPG_DOUBLE_finish:
    SET_VREG %ecx %eax
    ADVANCE_PC 2
    GOTO_NEXT_R %edx

/* ------------------------------ */
    .balign 64
.L_OP_CMP_LONG: /* 0x31 */
/* File: x86/OP_CMP_LONG.S */
    /*
     * Compare two 64-bit values.  Puts 0, 1, or -1 into the destination
     * register based on the results of the comparison.
     */
    /* cmp-long vAA, vBB, vCC */
    movzbl    2(rPC),%ecx              # ecx<- BB
    movzbl    3(rPC),%edx              # edx<- CC
    GET_VREG_WORD %eax %ecx,1          # eax<- v[BB+1]
    GET_VREG_WORD %ecx %ecx 0          # ecx<- v[BB+0]
    cmpl      4(rFP,%edx,4),%eax
    jl        .LOP_CMP_LONG_smaller
    jg        .LOP_CMP_LONG_bigger
    sub       (rFP,%edx,4),%ecx
    ja        .LOP_CMP_LONG_bigger
    jb        .LOP_CMP_LONG_smaller
    jmp       .LOP_CMP_LONG_finish

/* ------------------------------ */
    .balign 64
.L_OP_IF_EQ: /* 0x32 */
/* File: x86/OP_IF_EQ.S */
/* File: x86/bincmp.S */
    /*
     * Generic two-operand compare-and-branch operation.  Provide a "revcmp"
     * fragment that specifies the *reverse* comparison to perform, e.g.
     * for "if-le" you would use "gt".
     *
     * For: if-eq, if-ne, if-lt, if-ge, if-gt, if-le
     */
    /* if-cmp vA, vB, +CCCC */
    movzx    rINSTbl,%ecx          # ecx <- A+
    andb     $0xf,%cl             # ecx <- A
    GET_VREG_R %eax %ecx           # eax <- vA
    sarl     $4,rINST            # rINST<- B
    cmpl     (rFP,rINST,4),%eax    # compare (vA, vB)
    movswl   2(rPC),rINST          # Get signed branch offset
    movl     $2,%eax              # assume not taken
    jne   1f
    testl    rINST,rINST
    js       common_backwardBranch
    movl     rINST,%eax
1:
    FETCH_INST_INDEXED %eax
    ADVANCE_PC_INDEXED %eax
    GOTO_NEXT


/* ------------------------------ */
    .balign 64
.L_OP_IF_NE: /* 0x33 */
/* File: x86/OP_IF_NE.S */
/* File: x86/bincmp.S */
    /*
     * Generic two-operand compare-and-branch operation.  Provide a "revcmp"
     * fragment that specifies the *reverse* comparison to perform, e.g.
     * for "if-le" you would use "gt".
     *
     * For: if-eq, if-ne, if-lt, if-ge, if-gt, if-le
     */
    /* if-cmp vA, vB, +CCCC */
    movzx    rINSTbl,%ecx          # ecx <- A+
    andb     $0xf,%cl             # ecx <- A
    GET_VREG_R %eax %ecx           # eax <- vA
    sarl     $4,rINST            # rINST<- B
    cmpl     (rFP,rINST,4),%eax    # compare (vA, vB)
    movswl   2(rPC),rINST          # Get signed branch offset
    movl     $2,%eax              # assume not taken
    je   1f
    testl    rINST,rINST
    js       common_backwardBranch
    movl     rINST,%eax
1:
    FETCH_INST_INDEXED %eax
    ADVANCE_PC_INDEXED %eax
    GOTO_NEXT


/* ------------------------------ */
    .balign 64
.L_OP_IF_LT: /* 0x34 */
/* File: x86/OP_IF_LT.S */
/* File: x86/bincmp.S */
    /*
     * Generic two-operand compare-and-branch operation.  Provide a "revcmp"
     * fragment that specifies the *reverse* comparison to perform, e.g.
     * for "if-le" you would use "gt".
     *
     * For: if-eq, if-ne, if-lt, if-ge, if-gt, if-le
     */
    /* if-cmp vA, vB, +CCCC */
    movzx    rINSTbl,%ecx          # ecx <- A+
    andb     $0xf,%cl             # ecx <- A
    GET_VREG_R %eax %ecx           # eax <- vA
    sarl     $4,rINST            # rINST<- B
    cmpl     (rFP,rINST,4),%eax    # compare (vA, vB)
    movswl   2(rPC),rINST          # Get signed branch offset
    movl     $2,%eax              # assume not taken
    jge   1f
    testl    rINST,rINST
    js       common_backwardBranch
    movl     rINST,%eax
1:
    FETCH_INST_INDEXED %eax
    ADVANCE_PC_INDEXED %eax
    GOTO_NEXT


/* ------------------------------ */
    .balign 64
.L_OP_IF_GE: /* 0x35 */
/* File: x86/OP_IF_GE.S */
/* File: x86/bincmp.S */
    /*
     * Generic two-operand compare-and-branch operation.  Provide a "revcmp"
     * fragment that specifies the *reverse* comparison to perform, e.g.
     * for "if-le" you would use "gt".
     *
     * For: if-eq, if-ne, if-lt, if-ge, if-gt, if-le
     */
    /* if-cmp vA, vB, +CCCC */
    movzx    rINSTbl,%ecx          # ecx <- A+
    andb     $0xf,%cl             # ecx <- A
    GET_VREG_R %eax %ecx           # eax <- vA
    sarl     $4,rINST            # rINST<- B
    cmpl     (rFP,rINST,4),%eax    # compare (vA, vB)
    movswl   2(rPC),rINST          # Get signed branch offset
    movl     $2,%eax              # assume not taken
    jl   1f
    testl    rINST,rINST
    js       common_backwardBranch
    movl     rINST,%eax
1:
    FETCH_INST_INDEXED %eax
    ADVANCE_PC_INDEXED %eax
    GOTO_NEXT


/* ------------------------------ */
    .balign 64
.L_OP_IF_GT: /* 0x36 */
/* File: x86/OP_IF_GT.S */
/* File: x86/bincmp.S */
    /*
     * Generic two-operand compare-and-branch operation.  Provide a "revcmp"
     * fragment that specifies the *reverse* comparison to perform, e.g.
     * for "if-le" you would use "gt".
     *
     * For: if-eq, if-ne, if-lt, if-ge, if-gt, if-le
     */
    /* if-cmp vA, vB, +CCCC */
    movzx    rINSTbl,%ecx          # ecx <- A+
    andb     $0xf,%cl             # ecx <- A
    GET_VREG_R %eax %ecx           # eax <- vA
    sarl     $4,rINST            # rINST<- B
    cmpl     (rFP,rINST,4),%eax    # compare (vA, vB)
    movswl   2(rPC),rINST          # Get signed branch offset
    movl     $2,%eax              # assume not taken
    jle   1f
    testl    rINST,rINST
    js       common_backwardBranch
    movl     rINST,%eax
1:
    FETCH_INST_INDEXED %eax
    ADVANCE_PC_INDEXED %eax
    GOTO_NEXT


/* ------------------------------ */
    .balign 64
.L_OP_IF_LE: /* 0x37 */
/* File: x86/OP_IF_LE.S */
/* File: x86/bincmp.S */
    /*
     * Generic two-operand compare-and-branch operation.  Provide a "revcmp"
     * fragment that specifies the *reverse* comparison to perform, e.g.
     * for "if-le" you would use "gt".
     *
     * For: if-eq, if-ne, if-lt, if-ge, if-gt, if-le
     */
    /* if-cmp vA, vB, +CCCC */
    movzx    rINSTbl,%ecx          # ecx <- A+
    andb     $0xf,%cl             # ecx <- A
    GET_VREG_R %eax %ecx           # eax <- vA
    sarl     $4,rINST            # rINST<- B
    cmpl     (rFP,rINST,4),%eax    # compare (vA, vB)
    movswl   2(rPC),rINST          # Get signed branch offset
    movl     $2,%eax              # assume not taken
    jg   1f
    testl    rINST,rINST
    js       common_backwardBranch
    movl     rINST,%eax
1:
    FETCH_INST_INDEXED %eax
    ADVANCE_PC_INDEXED %eax
    GOTO_NEXT


/* ------------------------------ */
    .balign 64
.L_OP_IF_EQZ: /* 0x38 */
/* File: x86/OP_IF_EQZ.S */
/* File: x86/zcmp.S */
    /*
     * Generic one-operand compare-and-branch operation.  Provide a "revcmp"
     * fragment that specifies the *reverse* comparison to perform, e.g.
     * for "if-le" you would use "gt".
     *
     * for: if-eqz, if-nez, if-ltz, if-gez, if-gtz, if-lez
     */
    /* if-cmp vAA, +BBBB */
    cmpl     $0,(rFP,rINST,4)     # compare (vA, 0)
    movswl   2(rPC),rINST         # fetch signed displacement
    movl     $2,%eax             # assume branch not taken
    jne   1f
    testl    rINST,rINST
    js       common_backwardBranch
    movl     rINST,%eax
1:
    FETCH_INST_INDEXED %eax
    ADVANCE_PC_INDEXED %eax
    GOTO_NEXT


/* ------------------------------ */
    .balign 64
.L_OP_IF_NEZ: /* 0x39 */
/* File: x86/OP_IF_NEZ.S */
/* File: x86/zcmp.S */
    /*
     * Generic one-operand compare-and-branch operation.  Provide a "revcmp"
     * fragment that specifies the *reverse* comparison to perform, e.g.
     * for "if-le" you would use "gt".
     *
     * for: if-eqz, if-nez, if-ltz, if-gez, if-gtz, if-lez
     */
    /* if-cmp vAA, +BBBB */
    cmpl     $0,(rFP,rINST,4)     # compare (vA, 0)
    movswl   2(rPC),rINST         # fetch signed displacement
    movl     $2,%eax             # assume branch not taken
    je   1f
    testl    rINST,rINST
    js       common_backwardBranch
    movl     rINST,%eax
1:
    FETCH_INST_INDEXED %eax
    ADVANCE_PC_INDEXED %eax
    GOTO_NEXT


/* ------------------------------ */
    .balign 64
.L_OP_IF_LTZ: /* 0x3a */
/* File: x86/OP_IF_LTZ.S */
/* File: x86/zcmp.S */
    /*
     * Generic one-operand compare-and-branch operation.  Provide a "revcmp"
     * fragment that specifies the *reverse* comparison to perform, e.g.
     * for "if-le" you would use "gt".
     *
     * for: if-eqz, if-nez, if-ltz, if-gez, if-gtz, if-lez
     */
    /* if-cmp vAA, +BBBB */
    cmpl     $0,(rFP,rINST,4)     # compare (vA, 0)
    movswl   2(rPC),rINST         # fetch signed displacement
    movl     $2,%eax             # assume branch not taken
    jge   1f
    testl    rINST,rINST
    js       common_backwardBranch
    movl     rINST,%eax
1:
    FETCH_INST_INDEXED %eax
    ADVANCE_PC_INDEXED %eax
    GOTO_NEXT


/* ------------------------------ */
    .balign 64
.L_OP_IF_GEZ: /* 0x3b */
/* File: x86/OP_IF_GEZ.S */
/* File: x86/zcmp.S */
    /*
     * Generic one-operand compare-and-branch operation.  Provide a "revcmp"
     * fragment that specifies the *reverse* comparison to perform, e.g.
     * for "if-le" you would use "gt".
     *
     * for: if-eqz, if-nez, if-ltz, if-gez, if-gtz, if-lez
     */
    /* if-cmp vAA, +BBBB */
    cmpl     $0,(rFP,rINST,4)     # compare (vA, 0)
    movswl   2(rPC),rINST         # fetch signed displacement
    movl     $2,%eax             # assume branch not taken
    jl   1f
    testl    rINST,rINST
    js       common_backwardBranch
    movl     rINST,%eax
1:
    FETCH_INST_INDEXED %eax
    ADVANCE_PC_INDEXED %eax
    GOTO_NEXT


/* ------------------------------ */
    .balign 64
.L_OP_IF_GTZ: /* 0x3c */
/* File: x86/OP_IF_GTZ.S */
/* File: x86/zcmp.S */
    /*
     * Generic one-operand compare-and-branch operation.  Provide a "revcmp"
     * fragment that specifies the *reverse* comparison to perform, e.g.
     * for "if-le" you would use "gt".
     *
     * for: if-eqz, if-nez, if-ltz, if-gez, if-gtz, if-lez
     */
    /* if-cmp vAA, +BBBB */
    cmpl     $0,(rFP,rINST,4)     # compare (vA, 0)
    movswl   2(rPC),rINST         # fetch signed displacement
    movl     $2,%eax             # assume branch not taken
    jle   1f
    testl    rINST,rINST
    js       common_backwardBranch
    movl     rINST,%eax
1:
    FETCH_INST_INDEXED %eax
    ADVANCE_PC_INDEXED %eax
    GOTO_NEXT


/* ------------------------------ */
    .balign 64
.L_OP_IF_LEZ: /* 0x3d */
/* File: x86/OP_IF_LEZ.S */
/* File: x86/zcmp.S */
    /*
     * Generic one-operand compare-and-branch operation.  Provide a "revcmp"
     * fragment that specifies the *reverse* comparison to perform, e.g.
     * for "if-le" you would use "gt".
     *
     * for: if-eqz, if-nez, if-ltz, if-gez, if-gtz, if-lez
     */
    /* if-cmp vAA, +BBBB */
    cmpl     $0,(rFP,rINST,4)     # compare (vA, 0)
    movswl   2(rPC),rINST         # fetch signed displacement
    movl     $2,%eax             # assume branch not taken
    jg   1f
    testl    rINST,rINST
    js       common_backwardBranch
    movl     rINST,%eax
1:
    FETCH_INST_INDEXED %eax
    ADVANCE_PC_INDEXED %eax
    GOTO_NEXT


/* ------------------------------ */
    .balign 64
.L_OP_UNUSED_3E: /* 0x3e */
/* File: x86/OP_UNUSED_3E.S */
/* File: x86/unused.S */
    jmp     common_abort


/* ------------------------------ */
    .balign 64
.L_OP_UNUSED_3F: /* 0x3f */
/* File: x86/OP_UNUSED_3F.S */
/* File: x86/unused.S */
    jmp     common_abort


/* ------------------------------ */
    .balign 64
.L_OP_UNUSED_40: /* 0x40 */
/* File: x86/OP_UNUSED_40.S */
/* File: x86/unused.S */
    jmp     common_abort


/* ------------------------------ */
    .balign 64
.L_OP_UNUSED_41: /* 0x41 */
/* File: x86/OP_UNUSED_41.S */
/* File: x86/unused.S */
    jmp     common_abort


/* ------------------------------ */
    .balign 64
.L_OP_UNUSED_42: /* 0x42 */
/* File: x86/OP_UNUSED_42.S */
/* File: x86/unused.S */
    jmp     common_abort


/* ------------------------------ */
    .balign 64
.L_OP_UNUSED_43: /* 0x43 */
/* File: x86/OP_UNUSED_43.S */
/* File: x86/unused.S */
    jmp     common_abort


/* ------------------------------ */
    .balign 64
.L_OP_AGET: /* 0x44 */
/* File: x86/OP_AGET.S */
    /*
     * Array get, 32 bits or less.  vAA <- vBB[vCC].
     *
     * for: aget, aget-object, aget-boolean, aget-byte, aget-char, aget-short
     */
    /* op vAA, vBB, vCC */
    movzbl    2(rPC),%eax               # eax<- BB
    movzbl    3(rPC),%ecx               # ecx<- CC
    GET_VREG_R  %eax %eax               # eax<- vBB (array object)
    GET_VREG_R  %ecx %ecx               # ecs<- vCC (requested index)
    testl     %eax,%eax                 # null array object?
    je        common_errNullObject      # bail if so
    cmpl      offArrayObject_length(%eax),%ecx
    jae       common_errArrayIndex      # index >= length, bail
    movl     offArrayObject_contents(%eax,%ecx,4),%eax
.LOP_AGET_finish:
    FETCH_INST_OPCODE 2 %edx
    SET_VREG  %eax rINST
    ADVANCE_PC 2
    GOTO_NEXT_R %edx

/* ------------------------------ */
    .balign 64
.L_OP_AGET_WIDE: /* 0x45 */
/* File: x86/OP_AGET_WIDE.S */
    /*
     * Array get, 64 bits.  vAA <- vBB[vCC].
     *
     */
    /* op vAA, vBB, vCC */
    movzbl    2(rPC),%eax               # eax<- BB
    movzbl    3(rPC),%ecx               # ecx<- CC
    GET_VREG_R  %eax %eax               # eax<- vBB (array object)
    GET_VREG_R  %ecx %ecx               # ecs<- vCC (requested index)
    testl     %eax,%eax                 # null array object?
    je        common_errNullObject      # bail if so
    cmpl      offArrayObject_length(%eax),%ecx
    jb        .LOP_AGET_WIDE_finish        # index < length, OK
    jmp       common_errArrayIndex      # index >= length, bail

/* ------------------------------ */
    .balign 64
.L_OP_AGET_OBJECT: /* 0x46 */
/* File: x86/OP_AGET_OBJECT.S */
/* File: x86/OP_AGET.S */
    /*
     * Array get, 32 bits or less.  vAA <- vBB[vCC].
     *
     * for: aget, aget-object, aget-boolean, aget-byte, aget-char, aget-short
     */
    /* op vAA, vBB, vCC */
    movzbl    2(rPC),%eax               # eax<- BB
    movzbl    3(rPC),%ecx               # ecx<- CC
    GET_VREG_R  %eax %eax               # eax<- vBB (array object)
    GET_VREG_R  %ecx %ecx               # ecs<- vCC (requested index)
    testl     %eax,%eax                 # null array object?
    je        common_errNullObject      # bail if so
    cmpl      offArrayObject_length(%eax),%ecx
    jae       common_errArrayIndex      # index >= length, bail
    movl     offArrayObject_contents(%eax,%ecx,4),%eax
.LOP_AGET_OBJECT_finish:
    FETCH_INST_OPCODE 2 %edx
    SET_VREG  %eax rINST
    ADVANCE_PC 2
    GOTO_NEXT_R %edx


/* ------------------------------ */
    .balign 64
.L_OP_AGET_BOOLEAN: /* 0x47 */
/* File: x86/OP_AGET_BOOLEAN.S */
/* File: x86/OP_AGET.S */
    /*
     * Array get, 32 bits or less.  vAA <- vBB[vCC].
     *
     * for: aget, aget-object, aget-boolean, aget-byte, aget-char, aget-short
     */
    /* op vAA, vBB, vCC */
    movzbl    2(rPC),%eax               # eax<- BB
    movzbl    3(rPC),%ecx               # ecx<- CC
    GET_VREG_R  %eax %eax               # eax<- vBB (array object)
    GET_VREG_R  %ecx %ecx               # ecs<- vCC (requested index)
    testl     %eax,%eax                 # null array object?
    je        common_errNullObject      # bail if so
    cmpl      offArrayObject_length(%eax),%ecx
    jae       common_errArrayIndex      # index >= length, bail
    movzbl     offArrayObject_contents(%eax,%ecx,1),%eax
.LOP_AGET_BOOLEAN_finish:
    FETCH_INST_OPCODE 2 %edx
    SET_VREG  %eax rINST
    ADVANCE_PC 2
    GOTO_NEXT_R %edx


/* ------------------------------ */
    .balign 64
.L_OP_AGET_BYTE: /* 0x48 */
/* File: x86/OP_AGET_BYTE.S */
/* File: x86/OP_AGET.S */
    /*
     * Array get, 32 bits or less.  vAA <- vBB[vCC].
     *
     * for: aget, aget-object, aget-boolean, aget-byte, aget-char, aget-short
     */
    /* op vAA, vBB, vCC */
    movzbl    2(rPC),%eax               # eax<- BB
    movzbl    3(rPC),%ecx               # ecx<- CC
    GET_VREG_R  %eax %eax               # eax<- vBB (array object)
    GET_VREG_R  %ecx %ecx               # ecs<- vCC (requested index)
    testl     %eax,%eax                 # null array object?
    je        common_errNullObject      # bail if so
    cmpl      offArrayObject_length(%eax),%ecx
    jae       common_errArrayIndex      # index >= length, bail
    movsbl     offArrayObject_contents(%eax,%ecx,1),%eax
.LOP_AGET_BYTE_finish:
    FETCH_INST_OPCODE 2 %edx
    SET_VREG  %eax rINST
    ADVANCE_PC 2
    GOTO_NEXT_R %edx


/* ------------------------------ */
    .balign 64
.L_OP_AGET_CHAR: /* 0x49 */
/* File: x86/OP_AGET_CHAR.S */
/* File: x86/OP_AGET.S */
    /*
     * Array get, 32 bits or less.  vAA <- vBB[vCC].
     *
     * for: aget, aget-object, aget-boolean, aget-byte, aget-char, aget-short
     */
    /* op vAA, vBB, vCC */
    movzbl    2(rPC),%eax               # eax<- BB
    movzbl    3(rPC),%ecx               # ecx<- CC
    GET_VREG_R  %eax %eax               # eax<- vBB (array object)
    GET_VREG_R  %ecx %ecx               # ecs<- vCC (requested index)
    testl     %eax,%eax                 # null array object?
    je        common_errNullObject      # bail if so
    cmpl      offArrayObject_length(%eax),%ecx
    jae       common_errArrayIndex      # index >= length, bail
    movzwl     offArrayObject_contents(%eax,%ecx,2),%eax
.LOP_AGET_CHAR_finish:
    FETCH_INST_OPCODE 2 %edx
    SET_VREG  %eax rINST
    ADVANCE_PC 2
    GOTO_NEXT_R %edx


/* ------------------------------ */
    .balign 64
.L_OP_AGET_SHORT: /* 0x4a */
/* File: x86/OP_AGET_SHORT.S */
/* File: x86/OP_AGET.S */
    /*
     * Array get, 32 bits or less.  vAA <- vBB[vCC].
     *
     * for: aget, aget-object, aget-boolean, aget-byte, aget-char, aget-short
     */
    /* op vAA, vBB, vCC */
    movzbl    2(rPC),%eax               # eax<- BB
    movzbl    3(rPC),%ecx               # ecx<- CC
    GET_VREG_R  %eax %eax               # eax<- vBB (array object)
    GET_VREG_R  %ecx %ecx               # ecs<- vCC (requested index)
    testl     %eax,%eax                 # null array object?
    je        common_errNullObject      # bail if so
    cmpl      offArrayObject_length(%eax),%ecx
    jae       common_errArrayIndex      # index >= length, bail
    movswl     offArrayObject_contents(%eax,%ecx,2),%eax
.LOP_AGET_SHORT_finish:
    FETCH_INST_OPCODE 2 %edx
    SET_VREG  %eax rINST
    ADVANCE_PC 2
    GOTO_NEXT_R %edx


/* ------------------------------ */
    .balign 64
.L_OP_APUT: /* 0x4b */
/* File: x86/OP_APUT.S */
    /*
     * Array put, 32 bits or less.  vBB[vCC] <- vAA
     *
     * for: aput, aput-object, aput-boolean, aput-byte, aput-char, aput-short
     */
    /* op vAA, vBB, vCC */
    movzbl    2(rPC),%eax               # eax<- BB
    movzbl    3(rPC),%ecx               # ecx<- CC
    GET_VREG_R  %eax %eax               # eax<- vBB (array object)
    GET_VREG_R  %ecx %ecx               # ecs<- vCC (requested index)
    testl     %eax,%eax                 # null array object?
    je        common_errNullObject      # bail if so
    cmpl      offArrayObject_length(%eax),%ecx
    jae       common_errArrayIndex      # index >= length, bail
    leal      offArrayObject_contents(%eax,%ecx,4),%eax
.LOP_APUT_finish:
    GET_VREG_R  %ecx rINST
    FETCH_INST_OPCODE 2 %edx
    movl     %ecx,(%eax)
    ADVANCE_PC 2
    GOTO_NEXT_R %edx

/* ------------------------------ */
    .balign 64
.L_OP_APUT_WIDE: /* 0x4c */
/* File: x86/OP_APUT_WIDE.S */
    /*
     * Array put, 64 bits.  vBB[vCC]<-vAA.
     *
     */
    /* op vAA, vBB, vCC */
    movzbl    2(rPC),%eax               # eax<- BB
    movzbl    3(rPC),%ecx               # ecx<- CC
    GET_VREG_R  %eax %eax               # eax<- vBB (array object)
    GET_VREG_R  %ecx %ecx               # ecs<- vCC (requested index)
    testl     %eax,%eax                 # null array object?
    je        common_errNullObject      # bail if so
    cmpl      offArrayObject_length(%eax),%ecx
    jb        .LOP_APUT_WIDE_finish        # index < length, OK
    jmp       common_errArrayIndex      # index >= length, bail

/* ------------------------------ */
    .balign 64
.L_OP_APUT_OBJECT: /* 0x4d */
/* File: x86/OP_APUT_OBJECT.S */
    /*
     * Array put, 32 bits or less.  vBB[vCC] <- vAA
     *
     * for: aput, aput-object, aput-boolean, aput-byte, aput-char, aput-short
     */
    /* op vAA, vBB, vCC */
    movzbl    2(rPC),%eax               # eax<- BB
    movzbl    3(rPC),%ecx               # ecx<- CC
    GET_VREG_R  %eax %eax               # eax<- vBB (array object)
    GET_VREG_R  %ecx %ecx               # ecs<- vCC (requested index)
    GET_VREG_R  rINST rINST             # rINST<- vAA
    testl     %eax,%eax                 # null array object?
    je        common_errNullObject      # bail if so
    cmpl      offArrayObject_length(%eax),%ecx
    jb        .LOP_APUT_OBJECT_continue
    jmp       common_errArrayIndex      # index >= length, bail

/* ------------------------------ */
    .balign 64
.L_OP_APUT_BOOLEAN: /* 0x4e */
/* File: x86/OP_APUT_BOOLEAN.S */
/* File: x86/OP_APUT.S */
    /*
     * Array put, 32 bits or less.  vBB[vCC] <- vAA
     *
     * for: aput, aput-object, aput-boolean, aput-byte, aput-char, aput-short
     */
    /* op vAA, vBB, vCC */
    movzbl    2(rPC),%eax               # eax<- BB
    movzbl    3(rPC),%ecx               # ecx<- CC
    GET_VREG_R  %eax %eax               # eax<- vBB (array object)
    GET_VREG_R  %ecx %ecx               # ecs<- vCC (requested index)
    testl     %eax,%eax                 # null array object?
    je        common_errNullObject      # bail if so
    cmpl      offArrayObject_length(%eax),%ecx
    jae       common_errArrayIndex      # index >= length, bail
    leal      offArrayObject_contents(%eax,%ecx,1),%eax
.LOP_APUT_BOOLEAN_finish:
    GET_VREG_R  %ecx rINST
    FETCH_INST_OPCODE 2 %edx
    movb     %cl,(%eax)
    ADVANCE_PC 2
    GOTO_NEXT_R %edx


/* ------------------------------ */
    .balign 64
.L_OP_APUT_BYTE: /* 0x4f */
/* File: x86/OP_APUT_BYTE.S */
/* File: x86/OP_APUT.S */
    /*
     * Array put, 32 bits or less.  vBB[vCC] <- vAA
     *
     * for: aput, aput-object, aput-boolean, aput-byte, aput-char, aput-short
     */
    /* op vAA, vBB, vCC */
    movzbl    2(rPC),%eax               # eax<- BB
    movzbl    3(rPC),%ecx               # ecx<- CC
    GET_VREG_R  %eax %eax               # eax<- vBB (array object)
    GET_VREG_R  %ecx %ecx               # ecs<- vCC (requested index)
    testl     %eax,%eax                 # null array object?
    je        common_errNullObject      # bail if so
    cmpl      offArrayObject_length(%eax),%ecx
    jae       common_errArrayIndex      # index >= length, bail
    leal      offArrayObject_contents(%eax,%ecx,1),%eax
.LOP_APUT_BYTE_finish:
    GET_VREG_R  %ecx rINST
    FETCH_INST_OPCODE 2 %edx
    movb     %cl,(%eax)
    ADVANCE_PC 2
    GOTO_NEXT_R %edx


/* ------------------------------ */
    .balign 64
.L_OP_APUT_CHAR: /* 0x50 */
/* File: x86/OP_APUT_CHAR.S */
/* File: x86/OP_APUT.S */
    /*
     * Array put, 32 bits or less.  vBB[vCC] <- vAA
     *
     * for: aput, aput-object, aput-boolean, aput-byte, aput-char, aput-short
     */
    /* op vAA, vBB, vCC */
    movzbl    2(rPC),%eax               # eax<- BB
    movzbl    3(rPC),%ecx               # ecx<- CC
    GET_VREG_R  %eax %eax               # eax<- vBB (array object)
    GET_VREG_R  %ecx %ecx               # ecs<- vCC (requested index)
    testl     %eax,%eax                 # null array object?
    je        common_errNullObject      # bail if so
    cmpl      offArrayObject_length(%eax),%ecx
    jae       common_errArrayIndex      # index >= length, bail
    leal      offArrayObject_contents(%eax,%ecx,2),%eax
.LOP_APUT_CHAR_finish:
    GET_VREG_R  %ecx rINST
    FETCH_INST_OPCODE 2 %edx
    movw     %cx,(%eax)
    ADVANCE_PC 2
    GOTO_NEXT_R %edx


/* ------------------------------ */
    .balign 64
.L_OP_APUT_SHORT: /* 0x51 */
/* File: x86/OP_APUT_SHORT.S */
/* File: x86/OP_APUT.S */
    /*
     * Array put, 32 bits or less.  vBB[vCC] <- vAA
     *
     * for: aput, aput-object, aput-boolean, aput-byte, aput-char, aput-short
     */
    /* op vAA, vBB, vCC */
    movzbl    2(rPC),%eax               # eax<- BB
    movzbl    3(rPC),%ecx               # ecx<- CC
    GET_VREG_R  %eax %eax               # eax<- vBB (array object)
    GET_VREG_R  %ecx %ecx               # ecs<- vCC (requested index)
    testl     %eax,%eax                 # null array object?
    je        common_errNullObject      # bail if so
    cmpl      offArrayObject_length(%eax),%ecx
    jae       common_errArrayIndex      # index >= length, bail
    leal      offArrayObject_contents(%eax,%ecx,2),%eax
.LOP_APUT_SHORT_finish:
    GET_VREG_R  %ecx rINST
    FETCH_INST_OPCODE 2 %edx
    movw     %cx,(%eax)
    ADVANCE_PC 2
    GOTO_NEXT_R %edx


/* ------------------------------ */
    .balign 64
.L_OP_IGET: /* 0x52 */
/* File: x86/OP_IGET.S */
    /*
     * General 32-bit instance field get.
     *
     * for: iget, iget-object, iget-boolean, iget-byte, iget-char, iget-short
     */
    /* op vA, vB, field@CCCC */
    movl    rGLUE,%ecx
    movzwl  2(rPC),%edx                         # edx<- 0000CCCC
    movl    offGlue_methodClassDex(%ecx),%eax   # eax<- DvmDex
    movzbl  rINSTbl,%ecx                        # ecx<- BA
    sarl    $4,%ecx                            # ecx<- B
    movl    offDvmDex_pResFields(%eax),%eax     # eax<- pDvmDex->pResFields
    andb    $0xf,rINSTbl                       # rINST<- A
    GET_VREG_R %ecx %ecx                        # ecx<- fp[B], the object ptr
    movl    (%eax,%edx,4),%eax                  # resolved entry
    testl   %eax,%eax                           # is resolved entry null?
    jne     .LOP_IGET_finish                  # no, already resolved
    movl    %edx,OUT_ARG1(%esp)                 # needed by dvmResolveInstField
    movl    rGLUE,%edx
    jmp     .LOP_IGET_resolve

/* ------------------------------ */
    .balign 64
.L_OP_IGET_WIDE: /* 0x53 */
/* File: x86/OP_IGET_WIDE.S */
    /*
     * 64-bit instance field get.
     *
     */
    /* op vA, vB, field@CCCC */
    movl    rGLUE,%ecx
    movzwl  2(rPC),%edx                         # edx<- 0000CCCC
    movl    offGlue_methodClassDex(%ecx),%eax   # eax<- DvmDex
    movzbl  rINSTbl,%ecx                        # ecx<- BA
    sarl    $4,%ecx                            # ecx<- B
    movl    offDvmDex_pResFields(%eax),%eax     # eax<- pDvmDex->pResFields
    andb    $0xf,rINSTbl                       # rINST<- A
    GET_VREG_R %ecx %ecx                        # ecx<- fp[B], the object ptr
    movl    (%eax,%edx,4),%eax                  # resolved entry
    testl   %eax,%eax                           # is resolved entry null?
    jne     .LOP_IGET_WIDE_finish                  # no, already resolved
    movl    %edx,OUT_ARG1(%esp)                 # for dvmResolveInstField
    movl    rGLUE,%edx
    jmp     .LOP_IGET_WIDE_resolve

/* ------------------------------ */
    .balign 64
.L_OP_IGET_OBJECT: /* 0x54 */
/* File: x86/OP_IGET_OBJECT.S */
/* File: x86/OP_IGET.S */
    /*
     * General 32-bit instance field get.
     *
     * for: iget, iget-object, iget-boolean, iget-byte, iget-char, iget-short
     */
    /* op vA, vB, field@CCCC */
    movl    rGLUE,%ecx
    movzwl  2(rPC),%edx                         # edx<- 0000CCCC
    movl    offGlue_methodClassDex(%ecx),%eax   # eax<- DvmDex
    movzbl  rINSTbl,%ecx                        # ecx<- BA
    sarl    $4,%ecx                            # ecx<- B
    movl    offDvmDex_pResFields(%eax),%eax     # eax<- pDvmDex->pResFields
    andb    $0xf,rINSTbl                       # rINST<- A
    GET_VREG_R %ecx %ecx                        # ecx<- fp[B], the object ptr
    movl    (%eax,%edx,4),%eax                  # resolved entry
    testl   %eax,%eax                           # is resolved entry null?
    jne     .LOP_IGET_OBJECT_finish                  # no, already resolved
    movl    %edx,OUT_ARG1(%esp)                 # needed by dvmResolveInstField
    movl    rGLUE,%edx
    jmp     .LOP_IGET_OBJECT_resolve


/* ------------------------------ */
    .balign 64
.L_OP_IGET_BOOLEAN: /* 0x55 */
/* File: x86/OP_IGET_BOOLEAN.S */
/* File: x86/OP_IGET.S */
    /*
     * General 32-bit instance field get.
     *
     * for: iget, iget-object, iget-boolean, iget-byte, iget-char, iget-short
     */
    /* op vA, vB, field@CCCC */
    movl    rGLUE,%ecx
    movzwl  2(rPC),%edx                         # edx<- 0000CCCC
    movl    offGlue_methodClassDex(%ecx),%eax   # eax<- DvmDex
    movzbl  rINSTbl,%ecx                        # ecx<- BA
    sarl    $4,%ecx                            # ecx<- B
    movl    offDvmDex_pResFields(%eax),%eax     # eax<- pDvmDex->pResFields
    andb    $0xf,rINSTbl                       # rINST<- A
    GET_VREG_R %ecx %ecx                        # ecx<- fp[B], the object ptr
    movl    (%eax,%edx,4),%eax                  # resolved entry
    testl   %eax,%eax                           # is resolved entry null?
    jne     .LOP_IGET_BOOLEAN_finish                  # no, already resolved
    movl    %edx,OUT_ARG1(%esp)                 # needed by dvmResolveInstField
    movl    rGLUE,%edx
    jmp     .LOP_IGET_BOOLEAN_resolve


/* ------------------------------ */
    .balign 64
.L_OP_IGET_BYTE: /* 0x56 */
/* File: x86/OP_IGET_BYTE.S */
/* File: x86/OP_IGET.S */
    /*
     * General 32-bit instance field get.
     *
     * for: iget, iget-object, iget-boolean, iget-byte, iget-char, iget-short
     */
    /* op vA, vB, field@CCCC */
    movl    rGLUE,%ecx
    movzwl  2(rPC),%edx                         # edx<- 0000CCCC
    movl    offGlue_methodClassDex(%ecx),%eax   # eax<- DvmDex
    movzbl  rINSTbl,%ecx                        # ecx<- BA
    sarl    $4,%ecx                            # ecx<- B
    movl    offDvmDex_pResFields(%eax),%eax     # eax<- pDvmDex->pResFields
    andb    $0xf,rINSTbl                       # rINST<- A
    GET_VREG_R %ecx %ecx                        # ecx<- fp[B], the object ptr
    movl    (%eax,%edx,4),%eax                  # resolved entry
    testl   %eax,%eax                           # is resolved entry null?
    jne     .LOP_IGET_BYTE_finish                  # no, already resolved
    movl    %edx,OUT_ARG1(%esp)                 # needed by dvmResolveInstField
    movl    rGLUE,%edx
    jmp     .LOP_IGET_BYTE_resolve


/* ------------------------------ */
    .balign 64
.L_OP_IGET_CHAR: /* 0x57 */
/* File: x86/OP_IGET_CHAR.S */
/* File: x86/OP_IGET.S */
    /*
     * General 32-bit instance field get.
     *
     * for: iget, iget-object, iget-boolean, iget-byte, iget-char, iget-short
     */
    /* op vA, vB, field@CCCC */
    movl    rGLUE,%ecx
    movzwl  2(rPC),%edx                         # edx<- 0000CCCC
    movl    offGlue_methodClassDex(%ecx),%eax   # eax<- DvmDex
    movzbl  rINSTbl,%ecx                        # ecx<- BA
    sarl    $4,%ecx                            # ecx<- B
    movl    offDvmDex_pResFields(%eax),%eax     # eax<- pDvmDex->pResFields
    andb    $0xf,rINSTbl                       # rINST<- A
    GET_VREG_R %ecx %ecx                        # ecx<- fp[B], the object ptr
    movl    (%eax,%edx,4),%eax                  # resolved entry
    testl   %eax,%eax                           # is resolved entry null?
    jne     .LOP_IGET_CHAR_finish                  # no, already resolved
    movl    %edx,OUT_ARG1(%esp)                 # needed by dvmResolveInstField
    movl    rGLUE,%edx
    jmp     .LOP_IGET_CHAR_resolve


/* ------------------------------ */
    .balign 64
.L_OP_IGET_SHORT: /* 0x58 */
/* File: x86/OP_IGET_SHORT.S */
/* File: x86/OP_IGET.S */
    /*
     * General 32-bit instance field get.
     *
     * for: iget, iget-object, iget-boolean, iget-byte, iget-char, iget-short
     */
    /* op vA, vB, field@CCCC */
    movl    rGLUE,%ecx
    movzwl  2(rPC),%edx                         # edx<- 0000CCCC
    movl    offGlue_methodClassDex(%ecx),%eax   # eax<- DvmDex
    movzbl  rINSTbl,%ecx                        # ecx<- BA
    sarl    $4,%ecx                            # ecx<- B
    movl    offDvmDex_pResFields(%eax),%eax     # eax<- pDvmDex->pResFields
    andb    $0xf,rINSTbl                       # rINST<- A
    GET_VREG_R %ecx %ecx                        # ecx<- fp[B], the object ptr
    movl    (%eax,%edx,4),%eax                  # resolved entry
    testl   %eax,%eax                           # is resolved entry null?
    jne     .LOP_IGET_SHORT_finish                  # no, already resolved
    movl    %edx,OUT_ARG1(%esp)                 # needed by dvmResolveInstField
    movl    rGLUE,%edx
    jmp     .LOP_IGET_SHORT_resolve


/* ------------------------------ */
    .balign 64
.L_OP_IPUT: /* 0x59 */
/* File: x86/OP_IPUT.S */

    /*
     * General 32-bit instance field put.
     *
     * for: iput, iput-object, iput-boolean, iput-byte, iput-char, iput-short
     */
    /* op vA, vB, field@CCCC */
    movl    rGLUE,%ecx
    movzwl  2(rPC),%edx                         # %edx<- 0000CCCC
    movl    offGlue_methodClassDex(%ecx),%eax   # eax<- DvmDex
    movzbl  rINSTbl,%ecx                        # ecx<- BA
    sarl    $4,%ecx                            # ecx<- B
    movl    offDvmDex_pResFields(%eax),%eax     # eax<- pDvmDex->pResFields
    andb    $0xf,rINSTbl                       # rINST<- A
    GET_VREG_R %ecx %ecx                        # ecx<- fp[B], the object ptr
    movl    (%eax,%edx,4),%eax                  # resolved entry
    testl   %eax,%eax                           # is resolved entry null?
    jne     .LOP_IPUT_finish                  # no, already resolved
    movl    %edx,OUT_ARG1(%esp)
    movl    rGLUE,%edx
    jmp     .LOP_IPUT_resolve

/* ------------------------------ */
    .balign 64
.L_OP_IPUT_WIDE: /* 0x5a */
/* File: x86/OP_IPUT_WIDE.S */
    /*
     * 64-bit instance field put.
     *
     */
    /* op vA, vB, field@CCCC */
    movl    rGLUE,%ecx
    movzwl  2(rPC),%edx                         # edx<- 0000CCCC
    movl    offGlue_methodClassDex(%ecx),%eax   # eax<- DvmDex
    movzbl  rINSTbl,%ecx                        # ecx<- BA
    sarl    $4,%ecx                            # ecx<- B
    movl    offDvmDex_pResFields(%eax),%eax     # eax<- pDvmDex->pResFields
    andb    $0xf,rINSTbl                       # rINST<- A
    GET_VREG_R %ecx %ecx                        # ecx<- fp[B], the object ptr
    movl    (%eax,%edx,4),%eax                  # resolved entry
    testl   %eax,%eax                           # is resolved entry null?
    jne     .LOP_IPUT_WIDE_finish                  # no, already resolved
    movl    %edx,OUT_ARG1(%esp)
    movl    rGLUE,%edx
    jmp     .LOP_IPUT_WIDE_resolve

/* ------------------------------ */
    .balign 64
.L_OP_IPUT_OBJECT: /* 0x5b */
/* File: x86/OP_IPUT_OBJECT.S */
    /*
     * Object field put.
     *
     * for: iput-object
     */
    /* op vA, vB, field@CCCC */
    movl    rGLUE,%ecx
    movzwl  2(rPC),%edx                         # edx<- 0000CCCC
    movl    offGlue_methodClassDex(%ecx),%eax   # eax<- DvmDex
    movzbl  rINSTbl,%ecx                        # ecx<- BA
    sarl    $4,%ecx                            # ecx<- B
    movl    offDvmDex_pResFields(%eax),%eax     # eax<- pDvmDex->pResFields
    andb    $0xf,rINSTbl                       # rINST<- A
    GET_VREG_R %ecx %ecx                        # ecx<- fp[B], the object ptr
    movl    (%eax,%edx,4),%eax                  # resolved entry
    testl   %eax,%eax                           # is resolved entry null?
    jne     .LOP_IPUT_OBJECT_finish                  # no, already resolved
    movl    %edx,OUT_ARG1(%esp)
    movl    rGLUE,%edx
    jmp     .LOP_IPUT_OBJECT_resolve

/* ------------------------------ */
    .balign 64
.L_OP_IPUT_BOOLEAN: /* 0x5c */
/* File: x86/OP_IPUT_BOOLEAN.S */
/* File: x86/OP_IPUT.S */

    /*
     * General 32-bit instance field put.
     *
     * for: iput, iput-object, iput-boolean, iput-byte, iput-char, iput-short
     */
    /* op vA, vB, field@CCCC */
    movl    rGLUE,%ecx
    movzwl  2(rPC),%edx                         # %edx<- 0000CCCC
    movl    offGlue_methodClassDex(%ecx),%eax   # eax<- DvmDex
    movzbl  rINSTbl,%ecx                        # ecx<- BA
    sarl    $4,%ecx                            # ecx<- B
    movl    offDvmDex_pResFields(%eax),%eax     # eax<- pDvmDex->pResFields
    andb    $0xf,rINSTbl                       # rINST<- A
    GET_VREG_R %ecx %ecx                        # ecx<- fp[B], the object ptr
    movl    (%eax,%edx,4),%eax                  # resolved entry
    testl   %eax,%eax                           # is resolved entry null?
    jne     .LOP_IPUT_BOOLEAN_finish                  # no, already resolved
    movl    %edx,OUT_ARG1(%esp)
    movl    rGLUE,%edx
    jmp     .LOP_IPUT_BOOLEAN_resolve


/* ------------------------------ */
    .balign 64
.L_OP_IPUT_BYTE: /* 0x5d */
/* File: x86/OP_IPUT_BYTE.S */
/* File: x86/OP_IPUT.S */

    /*
     * General 32-bit instance field put.
     *
     * for: iput, iput-object, iput-boolean, iput-byte, iput-char, iput-short
     */
    /* op vA, vB, field@CCCC */
    movl    rGLUE,%ecx
    movzwl  2(rPC),%edx                         # %edx<- 0000CCCC
    movl    offGlue_methodClassDex(%ecx),%eax   # eax<- DvmDex
    movzbl  rINSTbl,%ecx                        # ecx<- BA
    sarl    $4,%ecx                            # ecx<- B
    movl    offDvmDex_pResFields(%eax),%eax     # eax<- pDvmDex->pResFields
    andb    $0xf,rINSTbl                       # rINST<- A
    GET_VREG_R %ecx %ecx                        # ecx<- fp[B], the object ptr
    movl    (%eax,%edx,4),%eax                  # resolved entry
    testl   %eax,%eax                           # is resolved entry null?
    jne     .LOP_IPUT_BYTE_finish                  # no, already resolved
    movl    %edx,OUT_ARG1(%esp)
    movl    rGLUE,%edx
    jmp     .LOP_IPUT_BYTE_resolve


/* ------------------------------ */
    .balign 64
.L_OP_IPUT_CHAR: /* 0x5e */
/* File: x86/OP_IPUT_CHAR.S */
/* File: x86/OP_IPUT.S */

    /*
     * General 32-bit instance field put.
     *
     * for: iput, iput-object, iput-boolean, iput-byte, iput-char, iput-short
     */
    /* op vA, vB, field@CCCC */
    movl    rGLUE,%ecx
    movzwl  2(rPC),%edx                         # %edx<- 0000CCCC
    movl    offGlue_methodClassDex(%ecx),%eax   # eax<- DvmDex
    movzbl  rINSTbl,%ecx                        # ecx<- BA
    sarl    $4,%ecx                            # ecx<- B
    movl    offDvmDex_pResFields(%eax),%eax     # eax<- pDvmDex->pResFields
    andb    $0xf,rINSTbl                       # rINST<- A
    GET_VREG_R %ecx %ecx                        # ecx<- fp[B], the object ptr
    movl    (%eax,%edx,4),%eax                  # resolved entry
    testl   %eax,%eax                           # is resolved entry null?
    jne     .LOP_IPUT_CHAR_finish                  # no, already resolved
    movl    %edx,OUT_ARG1(%esp)
    movl    rGLUE,%edx
    jmp     .LOP_IPUT_CHAR_resolve


/* ------------------------------ */
    .balign 64
.L_OP_IPUT_SHORT: /* 0x5f */
/* File: x86/OP_IPUT_SHORT.S */
/* File: x86/OP_IPUT.S */

    /*
     * General 32-bit instance field put.
     *
     * for: iput, iput-object, iput-boolean, iput-byte, iput-char, iput-short
     */
    /* op vA, vB, field@CCCC */
    movl    rGLUE,%ecx
    movzwl  2(rPC),%edx                         # %edx<- 0000CCCC
    movl    offGlue_methodClassDex(%ecx),%eax   # eax<- DvmDex
    movzbl  rINSTbl,%ecx                        # ecx<- BA
    sarl    $4,%ecx                            # ecx<- B
    movl    offDvmDex_pResFields(%eax),%eax     # eax<- pDvmDex->pResFields
    andb    $0xf,rINSTbl                       # rINST<- A
    GET_VREG_R %ecx %ecx                        # ecx<- fp[B], the object ptr
    movl    (%eax,%edx,4),%eax                  # resolved entry
    testl   %eax,%eax                           # is resolved entry null?
    jne     .LOP_IPUT_SHORT_finish                  # no, already resolved
    movl    %edx,OUT_ARG1(%esp)
    movl    rGLUE,%edx
    jmp     .LOP_IPUT_SHORT_resolve


/* ------------------------------ */
    .balign 64
.L_OP_SGET: /* 0x60 */
/* File: x86/OP_SGET.S */
    /*
     * General 32-bit SGET handler.
     *
     * for: sget, sget-object, sget-boolean, sget-byte, sget-char, sget-short
     */
    /* op vAA, field@BBBB */
    movl      rGLUE,%ecx
    movzwl    2(rPC),%eax                        # eax<- field ref BBBB
    movl      offGlue_methodClassDex(%ecx),%ecx  # ecx<- DvmDex
    movl      offDvmDex_pResFields(%ecx),%ecx    # ecx<- dvmDex->pResFields
    movl      (%ecx,%eax,4),%eax                 # eax<- resolved StaticField ptr
    testl     %eax,%eax                          # resolved entry null?
    je        .LOP_SGET_resolve                # if not, make it so
.LOP_SGET_finish:     # field ptr in eax
    movl      offStaticField_value(%eax),%eax
    FETCH_INST_OPCODE 2 %edx
    ADVANCE_PC 2
    SET_VREG %eax rINST
    GOTO_NEXT_R %edx

/* ------------------------------ */
    .balign 64
.L_OP_SGET_WIDE: /* 0x61 */
/* File: x86/OP_SGET_WIDE.S */
    /*
     * 64-bit SGET handler.
     *
     */
    /* sget-wide vAA, field@BBBB */
    movl      rGLUE,%ecx
    movzwl    2(rPC),%eax                        # eax<- field ref BBBB
    movl      offGlue_methodClassDex(%ecx),%ecx  # ecx<- DvmDex
    movl      offDvmDex_pResFields(%ecx),%ecx    # ecx<- dvmDex->pResFields
    movl      (%ecx,%eax,4),%eax                 # eax<- resolved StaticField ptr
    testl     %eax,%eax                          # resolved entry null?
    je        .LOP_SGET_WIDE_resolve                # if not, make it so
.LOP_SGET_WIDE_finish:     # field ptr in eax
    movl      offStaticField_value(%eax),%ecx    # ecx<- lsw
    movl      4+offStaticField_value(%eax),%eax  # eax<- msw
    FETCH_INST_OPCODE 2 %edx
    ADVANCE_PC 2
    SET_VREG_WORD %ecx rINST 0
    SET_VREG_WORD %eax rINST 1
    GOTO_NEXT_R %edx

/* ------------------------------ */
    .balign 64
.L_OP_SGET_OBJECT: /* 0x62 */
/* File: x86/OP_SGET_OBJECT.S */
/* File: x86/OP_SGET.S */
    /*
     * General 32-bit SGET handler.
     *
     * for: sget, sget-object, sget-boolean, sget-byte, sget-char, sget-short
     */
    /* op vAA, field@BBBB */
    movl      rGLUE,%ecx
    movzwl    2(rPC),%eax                        # eax<- field ref BBBB
    movl      offGlue_methodClassDex(%ecx),%ecx  # ecx<- DvmDex
    movl      offDvmDex_pResFields(%ecx),%ecx    # ecx<- dvmDex->pResFields
    movl      (%ecx,%eax,4),%eax                 # eax<- resolved StaticField ptr
    testl     %eax,%eax                          # resolved entry null?
    je        .LOP_SGET_OBJECT_resolve                # if not, make it so
.LOP_SGET_OBJECT_finish:     # field ptr in eax
    movl      offStaticField_value(%eax),%eax
    FETCH_INST_OPCODE 2 %edx
    ADVANCE_PC 2
    SET_VREG %eax rINST
    GOTO_NEXT_R %edx


/* ------------------------------ */
    .balign 64
.L_OP_SGET_BOOLEAN: /* 0x63 */
/* File: x86/OP_SGET_BOOLEAN.S */
/* File: x86/OP_SGET.S */
    /*
     * General 32-bit SGET handler.
     *
     * for: sget, sget-object, sget-boolean, sget-byte, sget-char, sget-short
     */
    /* op vAA, field@BBBB */
    movl      rGLUE,%ecx
    movzwl    2(rPC),%eax                        # eax<- field ref BBBB
    movl      offGlue_methodClassDex(%ecx),%ecx  # ecx<- DvmDex
    movl      offDvmDex_pResFields(%ecx),%ecx    # ecx<- dvmDex->pResFields
    movl      (%ecx,%eax,4),%eax                 # eax<- resolved StaticField ptr
    testl     %eax,%eax                          # resolved entry null?
    je        .LOP_SGET_BOOLEAN_resolve                # if not, make it so
.LOP_SGET_BOOLEAN_finish:     # field ptr in eax
    movl      offStaticField_value(%eax),%eax
    FETCH_INST_OPCODE 2 %edx
    ADVANCE_PC 2
    SET_VREG %eax rINST
    GOTO_NEXT_R %edx


/* ------------------------------ */
    .balign 64
.L_OP_SGET_BYTE: /* 0x64 */
/* File: x86/OP_SGET_BYTE.S */
/* File: x86/OP_SGET.S */
    /*
     * General 32-bit SGET handler.
     *
     * for: sget, sget-object, sget-boolean, sget-byte, sget-char, sget-short
     */
    /* op vAA, field@BBBB */
    movl      rGLUE,%ecx
    movzwl    2(rPC),%eax                        # eax<- field ref BBBB
    movl      offGlue_methodClassDex(%ecx),%ecx  # ecx<- DvmDex
    movl      offDvmDex_pResFields(%ecx),%ecx    # ecx<- dvmDex->pResFields
    movl      (%ecx,%eax,4),%eax                 # eax<- resolved StaticField ptr
    testl     %eax,%eax                          # resolved entry null?
    je        .LOP_SGET_BYTE_resolve                # if not, make it so
.LOP_SGET_BYTE_finish:     # field ptr in eax
    movl      offStaticField_value(%eax),%eax
    FETCH_INST_OPCODE 2 %edx
    ADVANCE_PC 2
    SET_VREG %eax rINST
    GOTO_NEXT_R %edx


/* ------------------------------ */
    .balign 64
.L_OP_SGET_CHAR: /* 0x65 */
/* File: x86/OP_SGET_CHAR.S */
/* File: x86/OP_SGET.S */
    /*
     * General 32-bit SGET handler.
     *
     * for: sget, sget-object, sget-boolean, sget-byte, sget-char, sget-short
     */
    /* op vAA, field@BBBB */
    movl      rGLUE,%ecx
    movzwl    2(rPC),%eax                        # eax<- field ref BBBB
    movl      offGlue_methodClassDex(%ecx),%ecx  # ecx<- DvmDex
    movl      offDvmDex_pResFields(%ecx),%ecx    # ecx<- dvmDex->pResFields
    movl      (%ecx,%eax,4),%eax                 # eax<- resolved StaticField ptr
    testl     %eax,%eax                          # resolved entry null?
    je        .LOP_SGET_CHAR_resolve                # if not, make it so
.LOP_SGET_CHAR_finish:     # field ptr in eax
    movl      offStaticField_value(%eax),%eax
    FETCH_INST_OPCODE 2 %edx
    ADVANCE_PC 2
    SET_VREG %eax rINST
    GOTO_NEXT_R %edx


/* ------------------------------ */
    .balign 64
.L_OP_SGET_SHORT: /* 0x66 */
/* File: x86/OP_SGET_SHORT.S */
/* File: x86/OP_SGET.S */
    /*
     * General 32-bit SGET handler.
     *
     * for: sget, sget-object, sget-boolean, sget-byte, sget-char, sget-short
     */
    /* op vAA, field@BBBB */
    movl      rGLUE,%ecx
    movzwl    2(rPC),%eax                        # eax<- field ref BBBB
    movl      offGlue_methodClassDex(%ecx),%ecx  # ecx<- DvmDex
    movl      offDvmDex_pResFields(%ecx),%ecx    # ecx<- dvmDex->pResFields
    movl      (%ecx,%eax,4),%eax                 # eax<- resolved StaticField ptr
    testl     %eax,%eax                          # resolved entry null?
    je        .LOP_SGET_SHORT_resolve                # if not, make it so
.LOP_SGET_SHORT_finish:     # field ptr in eax
    movl      offStaticField_value(%eax),%eax
    FETCH_INST_OPCODE 2 %edx
    ADVANCE_PC 2
    SET_VREG %eax rINST
    GOTO_NEXT_R %edx


/* ------------------------------ */
    .balign 64
.L_OP_SPUT: /* 0x67 */
/* File: x86/OP_SPUT.S */
    /*
     * General 32-bit SPUT handler.
     *
     * for: sput, sput-boolean, sput-byte, sput-char, sput-short
     */
    /* op vAA, field@BBBB */
    movl      rGLUE,%ecx
    movzwl    2(rPC),%eax                        # eax<- field ref BBBB
    movl      offGlue_methodClassDex(%ecx),%ecx  # ecx<- DvmDex
    movl      offDvmDex_pResFields(%ecx),%ecx    # ecx<- dvmDex->pResFields
    movl      (%ecx,%eax,4),%eax                 # eax<- resolved StaticField ptr
    testl     %eax,%eax                          # resolved entry null?
    je        .LOP_SPUT_resolve                # if not, make it so
.LOP_SPUT_finish:     # field ptr in eax
    GET_VREG_R  %ecx rINST
    FETCH_INST_OPCODE 2 %edx
    ADVANCE_PC 2
    movl      %ecx,offStaticField_value(%eax)
    GOTO_NEXT_R %edx

/* ------------------------------ */
    .balign 64
.L_OP_SPUT_WIDE: /* 0x68 */
/* File: x86/OP_SPUT_WIDE.S */
    /*
     * General 32-bit SPUT handler.
     *
     * for: sput, sput-object, sput-boolean, sput-byte, sput-char, sput-short
     */
    /* op vAA, field@BBBB */
    movl      rGLUE,%ecx
    movzwl    2(rPC),%eax                        # eax<- field ref BBBB
    movl      offGlue_methodClassDex(%ecx),%ecx  # ecx<- DvmDex
    movl      offDvmDex_pResFields(%ecx),%ecx    # ecx<- dvmDex->pResFields
    movl      (%ecx,%eax,4),%eax                 # eax<- resolved StaticField ptr
    testl     %eax,%eax                          # resolved entry null?
    je        .LOP_SPUT_WIDE_resolve                # if not, make it so
.LOP_SPUT_WIDE_finish:     # field ptr in eax
    GET_VREG_WORD %ecx rINST 0                  # rINST<- lsw
    GET_VREG_WORD rINST rINST 1                 # ecx<- msw
    FETCH_INST_OPCODE 2 %edx
    ADVANCE_PC 2
    movl      %ecx,offStaticField_value(%eax)
    movl      rINST,4+offStaticField_value(%eax)
    GOTO_NEXT_R %edx

/* ------------------------------ */
    .balign 64
.L_OP_SPUT_OBJECT: /* 0x69 */
/* File: x86/OP_SPUT_OBJECT.S */
    /*
     * SPUT object handler.
     */
    /* op vAA, field@BBBB */
    movl      rGLUE,%ecx
    movzwl    2(rPC),%eax                        # eax<- field ref BBBB
    movl      offGlue_methodClassDex(%ecx),%ecx  # ecx<- DvmDex
    movl      offDvmDex_pResFields(%ecx),%ecx    # ecx<- dvmDex->pResFields
    movl      (%ecx,%eax,4),%eax                 # eax<- resolved StaticField
    testl     %eax,%eax                          # resolved entry null?
    je        .LOP_SPUT_OBJECT_resolve                # if not, make it so
.LOP_SPUT_OBJECT_finish:     # field ptr in eax
    movzbl    rINSTbl,%ecx                       # ecx<- AA
    GET_VREG_R  %ecx %ecx
    jmp       .LOP_SPUT_OBJECT_continue

/* ------------------------------ */
    .balign 64
.L_OP_SPUT_BOOLEAN: /* 0x6a */
/* File: x86/OP_SPUT_BOOLEAN.S */
/* File: x86/OP_SPUT.S */
    /*
     * General 32-bit SPUT handler.
     *
     * for: sput, sput-boolean, sput-byte, sput-char, sput-short
     */
    /* op vAA, field@BBBB */
    movl      rGLUE,%ecx
    movzwl    2(rPC),%eax                        # eax<- field ref BBBB
    movl      offGlue_methodClassDex(%ecx),%ecx  # ecx<- DvmDex
    movl      offDvmDex_pResFields(%ecx),%ecx    # ecx<- dvmDex->pResFields
    movl      (%ecx,%eax,4),%eax                 # eax<- resolved StaticField ptr
    testl     %eax,%eax                          # resolved entry null?
    je        .LOP_SPUT_BOOLEAN_resolve                # if not, make it so
.LOP_SPUT_BOOLEAN_finish:     # field ptr in eax
    GET_VREG_R  %ecx rINST
    FETCH_INST_OPCODE 2 %edx
    ADVANCE_PC 2
    movl      %ecx,offStaticField_value(%eax)
    GOTO_NEXT_R %edx


/* ------------------------------ */
    .balign 64
.L_OP_SPUT_BYTE: /* 0x6b */
/* File: x86/OP_SPUT_BYTE.S */
/* File: x86/OP_SPUT.S */
    /*
     * General 32-bit SPUT handler.
     *
     * for: sput, sput-boolean, sput-byte, sput-char, sput-short
     */
    /* op vAA, field@BBBB */
    movl      rGLUE,%ecx
    movzwl    2(rPC),%eax                        # eax<- field ref BBBB
    movl      offGlue_methodClassDex(%ecx),%ecx  # ecx<- DvmDex
    movl      offDvmDex_pResFields(%ecx),%ecx    # ecx<- dvmDex->pResFields
    movl      (%ecx,%eax,4),%eax                 # eax<- resolved StaticField ptr
    testl     %eax,%eax                          # resolved entry null?
    je        .LOP_SPUT_BYTE_resolve                # if not, make it so
.LOP_SPUT_BYTE_finish:     # field ptr in eax
    GET_VREG_R  %ecx rINST
    FETCH_INST_OPCODE 2 %edx
    ADVANCE_PC 2
    movl      %ecx,offStaticField_value(%eax)
    GOTO_NEXT_R %edx


/* ------------------------------ */
    .balign 64
.L_OP_SPUT_CHAR: /* 0x6c */
/* File: x86/OP_SPUT_CHAR.S */
/* File: x86/OP_SPUT.S */
    /*
     * General 32-bit SPUT handler.
     *
     * for: sput, sput-boolean, sput-byte, sput-char, sput-short
     */
    /* op vAA, field@BBBB */
    movl      rGLUE,%ecx
    movzwl    2(rPC),%eax                        # eax<- field ref BBBB
    movl      offGlue_methodClassDex(%ecx),%ecx  # ecx<- DvmDex
    movl      offDvmDex_pResFields(%ecx),%ecx    # ecx<- dvmDex->pResFields
    movl      (%ecx,%eax,4),%eax                 # eax<- resolved StaticField ptr
    testl     %eax,%eax                          # resolved entry null?
    je        .LOP_SPUT_CHAR_resolve                # if not, make it so
.LOP_SPUT_CHAR_finish:     # field ptr in eax
    GET_VREG_R  %ecx rINST
    FETCH_INST_OPCODE 2 %edx
    ADVANCE_PC 2
    movl      %ecx,offStaticField_value(%eax)
    GOTO_NEXT_R %edx


/* ------------------------------ */
    .balign 64
.L_OP_SPUT_SHORT: /* 0x6d */
/* File: x86/OP_SPUT_SHORT.S */
/* File: x86/OP_SPUT.S */
    /*
     * General 32-bit SPUT handler.
     *
     * for: sput, sput-boolean, sput-byte, sput-char, sput-short
     */
    /* op vAA, field@BBBB */
    movl      rGLUE,%ecx
    movzwl    2(rPC),%eax                        # eax<- field ref BBBB
    movl      offGlue_methodClassDex(%ecx),%ecx  # ecx<- DvmDex
    movl      offDvmDex_pResFields(%ecx),%ecx    # ecx<- dvmDex->pResFields
    movl      (%ecx,%eax,4),%eax                 # eax<- resolved StaticField ptr
    testl     %eax,%eax                          # resolved entry null?
    je        .LOP_SPUT_SHORT_resolve                # if not, make it so
.LOP_SPUT_SHORT_finish:     # field ptr in eax
    GET_VREG_R  %ecx rINST
    FETCH_INST_OPCODE 2 %edx
    ADVANCE_PC 2
    movl      %ecx,offStaticField_value(%eax)
    GOTO_NEXT_R %edx


/* ------------------------------ */
    .balign 64
.L_OP_INVOKE_VIRTUAL: /* 0x6e */
/* File: x86/OP_INVOKE_VIRTUAL.S */

    /*
     * Handle a virtual method call.
     *
     * for: invoke-virtual, invoke-virtual/range
     */
    /* op vB, {vD, vE, vF, vG, vA}, class@CCCC */
    /* op vAA, {vCCCC..v(CCCC+AA-1)}, meth@BBBB */
    movl      rGLUE,%eax
    movzwl    2(rPC),%ecx                 # ecx<- BBBB
    movl      offGlue_methodClassDex(%eax),%eax  # eax<- pDvmDex
    EXPORT_PC
    movl      offDvmDex_pResMethods(%eax),%eax   # eax<- pDvmDex->pResMethods
    movl      (%eax,%ecx,4),%eax          # eax<- resolved baseMethod
    testl     %eax,%eax                   # already resolved?
    jne       .LOP_INVOKE_VIRTUAL_continue        # yes, continue
    movl      rGLUE,%eax
    movl      %ecx,OUT_ARG1(%esp)         # arg1<- ref
    movl      offGlue_method(%eax),%eax   # eax<- glue->method
    jmp       .LOP_INVOKE_VIRTUAL_more

/* ------------------------------ */
    .balign 64
.L_OP_INVOKE_SUPER: /* 0x6f */
/* File: x86/OP_INVOKE_SUPER.S */
    /*
     * Handle a "super" method call.
     *
     * for: invoke-super, invoke-super/range
     */
    /* op vB, {vD, vE, vF, vG, vA}, class@CCCC */
    /* op vAA, {vCCCC..v(CCCC+AA-1)}, meth@BBBB */
    movl      rGLUE,rINST
    movzwl    2(rPC),%eax               # eax<- BBBB
    movl      offGlue_methodClassDex(rINST),%ecx # ecx<- pDvmDex
    EXPORT_PC
    movl      offDvmDex_pResMethods(%ecx),%ecx # ecx<- pDvmDex->pResMethods
    movl      (%ecx,%eax,4),%ecx        # ecx<- resolved baseMethod
    movl      offGlue_method(rINST),%eax # eax<- method
    movzwl    4(rPC),rINST              # rINST<- GFED or CCCC
    .if       (!0)
    andl      $0xf,rINST               # rINST<- D (or stays CCCC)
    .endif
    GET_VREG_R  rINST rINST             # rINST<- "this" ptr
    testl     rINST,rINST               # null "this"?
    je        common_errNullObject      # yes, throw
    movl      offMethod_clazz(%eax),%eax # eax<- method->clazz
    testl     %ecx,%ecx                 # already resolved?
    jne       .LOP_INVOKE_SUPER_continue      # yes - go on
    jmp       .LOP_INVOKE_SUPER_resolve

/* ------------------------------ */
    .balign 64
.L_OP_INVOKE_DIRECT: /* 0x70 */
/* File: x86/OP_INVOKE_DIRECT.S */
    /*
     * Handle a direct method call.
     *
     * (We could defer the "is 'this' pointer null" test to the common
     * method invocation code, and use a flag to indicate that static
     * calls don't count.  If we do this as part of copying the arguments
     * out we could avoiding loading the first arg twice.)
     *
     * for: invoke-direct, invoke-direct/range
     */
    /* op vB, {vD, vE, vF, vG, vA}, class@CCCC */
    /* op {vCCCC..v(CCCC+AA-1)}, meth@BBBB */
    movl      rGLUE,%ecx
    movzwl    2(rPC),%eax              # eax<- BBBB
    movl      offGlue_methodClassDex(%ecx),%ecx # ecx<- pDvmDex
    EXPORT_PC
    movl      offDvmDex_pResMethods(%ecx),%ecx  # ecx<- pDvmDex->pResMethods
    movzwl    4(rPC),%edx              # edx<- GFED or CCCC
    movl      (%ecx,%eax,4),%eax       # eax<- resolved methodToCall
    .if       (!0)
    andl      $0xf,%edx               # edx<- D (or stays CCCC)
    .endif
    testl     %eax,%eax                # already resolved?
    GET_VREG_R  %ecx %edx              # ecx<- "this" ptr
    je        .LOP_INVOKE_DIRECT_resolve      # not resolved, do it now
.LOP_INVOKE_DIRECT_finish:
    testl     %ecx,%ecx                # null "this"?
    jne       common_invokeMethodNoRange  # no, continue on
    jmp       common_errNullObject

/* ------------------------------ */
    .balign 64
.L_OP_INVOKE_STATIC: /* 0x71 */
/* File: x86/OP_INVOKE_STATIC.S */
    /*
     * Handle a static method call.
     *
     * for: invoke-static, invoke-static/range
     */
    /* op vB, {vD, vE, vF, vG, vA}, class@CCCC */
    /* op {vCCCC..v(CCCC+AA-1)}, meth@BBBB */
    movl      rGLUE,%ecx
    movzwl    2(rPC),%eax               # eax<- BBBB
    movl      offGlue_methodClassDex(%ecx),%ecx # ecx<- pDvmDex
    EXPORT_PC
    movl      offDvmDex_pResMethods(%ecx),%ecx  # ecx<- pDvmDex->pResMethods
    movl      (%ecx,%eax,4),%eax        # eax<- resolved methodToCall
    testl     %eax,%eax
    jne       common_invokeMethodNoRange
    movl      rGLUE,%ecx
    movl      offGlue_method(%ecx),%ecx # ecx<- glue->method
    movzwl    2(rPC),%eax
    movl      offMethod_clazz(%ecx),%ecx# ecx<- method->clazz
    movl      %eax,OUT_ARG1(%esp)       # arg1<- BBBB
    movl      %ecx,OUT_ARG0(%esp)       # arg0<- clazz
    jmp       .LOP_INVOKE_STATIC_continue

/* ------------------------------ */
    .balign 64
.L_OP_INVOKE_INTERFACE: /* 0x72 */
/* File: x86/OP_INVOKE_INTERFACE.S */
    /*
     * Handle an interface method call.
     *
     * for: invoke-interface, invoke-interface/range
     */
    /* op vB, {vD, vE, vF, vG, vA}, class@CCCC */
    /* op {vCCCC..v(CCCC+AA-1)}, meth@BBBB */
    movzwl     4(rPC),%eax              # eax<- FEDC or CCCC
    movl       rGLUE,%ecx
    .if        (!0)
    andl       $0xf,%eax               # eax<- C (or stays CCCC)
    .endif
    GET_VREG_R   %eax %eax              # eax<- "this"
    EXPORT_PC
    testl      %eax,%eax                # null this?
    je         common_errNullObject     # yes, fail
    movl       offObject_clazz(%eax),%eax# eax<- thisPtr->clazz
    movl       %eax,OUT_ARG0(%esp)                 # arg0<- class
    movl       offGlue_methodClassDex(%ecx),%eax   # eax<- methodClassDex
    movl       offGlue_method(%ecx),%ecx           # ecx<- method
    movl       %eax,OUT_ARG3(%esp)                 # arg3<- dex
    movzwl     2(rPC),%eax                         # eax<- BBBB
    movl       %ecx,OUT_ARG2(%esp)                 # arg2<- method
    movl       %eax,OUT_ARG1(%esp)                 # arg1<- BBBB
    jmp        .LOP_INVOKE_INTERFACE_continue

/* ------------------------------ */
    .balign 64
.L_OP_UNUSED_73: /* 0x73 */
/* File: x86/OP_UNUSED_73.S */
/* File: x86/unused.S */
    jmp     common_abort


/* ------------------------------ */
    .balign 64
.L_OP_INVOKE_VIRTUAL_RANGE: /* 0x74 */
/* File: x86/OP_INVOKE_VIRTUAL_RANGE.S */
/* File: x86/OP_INVOKE_VIRTUAL.S */

    /*
     * Handle a virtual method call.
     *
     * for: invoke-virtual, invoke-virtual/range
     */
    /* op vB, {vD, vE, vF, vG, vA}, class@CCCC */
    /* op vAA, {vCCCC..v(CCCC+AA-1)}, meth@BBBB */
    movl      rGLUE,%eax
    movzwl    2(rPC),%ecx                 # ecx<- BBBB
    movl      offGlue_methodClassDex(%eax),%eax  # eax<- pDvmDex
    EXPORT_PC
    movl      offDvmDex_pResMethods(%eax),%eax   # eax<- pDvmDex->pResMethods
    movl      (%eax,%ecx,4),%eax          # eax<- resolved baseMethod
    testl     %eax,%eax                   # already resolved?
    jne       .LOP_INVOKE_VIRTUAL_RANGE_continue        # yes, continue
    movl      rGLUE,%eax
    movl      %ecx,OUT_ARG1(%esp)         # arg1<- ref
    movl      offGlue_method(%eax),%eax   # eax<- glue->method
    jmp       .LOP_INVOKE_VIRTUAL_RANGE_more


/* ------------------------------ */
    .balign 64
.L_OP_INVOKE_SUPER_RANGE: /* 0x75 */
/* File: x86/OP_INVOKE_SUPER_RANGE.S */
/* File: x86/OP_INVOKE_SUPER.S */
    /*
     * Handle a "super" method call.
     *
     * for: invoke-super, invoke-super/range
     */
    /* op vB, {vD, vE, vF, vG, vA}, class@CCCC */
    /* op vAA, {vCCCC..v(CCCC+AA-1)}, meth@BBBB */
    movl      rGLUE,rINST
    movzwl    2(rPC),%eax               # eax<- BBBB
    movl      offGlue_methodClassDex(rINST),%ecx # ecx<- pDvmDex
    EXPORT_PC
    movl      offDvmDex_pResMethods(%ecx),%ecx # ecx<- pDvmDex->pResMethods
    movl      (%ecx,%eax,4),%ecx        # ecx<- resolved baseMethod
    movl      offGlue_method(rINST),%eax # eax<- method
    movzwl    4(rPC),rINST              # rINST<- GFED or CCCC
    .if       (!1)
    andl      $0xf,rINST               # rINST<- D (or stays CCCC)
    .endif
    GET_VREG_R  rINST rINST             # rINST<- "this" ptr
    testl     rINST,rINST               # null "this"?
    je        common_errNullObject      # yes, throw
    movl      offMethod_clazz(%eax),%eax # eax<- method->clazz
    testl     %ecx,%ecx                 # already resolved?
    jne       .LOP_INVOKE_SUPER_RANGE_continue      # yes - go on
    jmp       .LOP_INVOKE_SUPER_RANGE_resolve


/* ------------------------------ */
    .balign 64
.L_OP_INVOKE_DIRECT_RANGE: /* 0x76 */
/* File: x86/OP_INVOKE_DIRECT_RANGE.S */
/* File: x86/OP_INVOKE_DIRECT.S */
    /*
     * Handle a direct method call.
     *
     * (We could defer the "is 'this' pointer null" test to the common
     * method invocation code, and use a flag to indicate that static
     * calls don't count.  If we do this as part of copying the arguments
     * out we could avoiding loading the first arg twice.)
     *
     * for: invoke-direct, invoke-direct/range
     */
    /* op vB, {vD, vE, vF, vG, vA}, class@CCCC */
    /* op {vCCCC..v(CCCC+AA-1)}, meth@BBBB */
    movl      rGLUE,%ecx
    movzwl    2(rPC),%eax              # eax<- BBBB
    movl      offGlue_methodClassDex(%ecx),%ecx # ecx<- pDvmDex
    EXPORT_PC
    movl      offDvmDex_pResMethods(%ecx),%ecx  # ecx<- pDvmDex->pResMethods
    movzwl    4(rPC),%edx              # edx<- GFED or CCCC
    movl      (%ecx,%eax,4),%eax       # eax<- resolved methodToCall
    .if       (!1)
    andl      $0xf,%edx               # edx<- D (or stays CCCC)
    .endif
    testl     %eax,%eax                # already resolved?
    GET_VREG_R  %ecx %edx              # ecx<- "this" ptr
    je        .LOP_INVOKE_DIRECT_RANGE_resolve      # not resolved, do it now
.LOP_INVOKE_DIRECT_RANGE_finish:
    testl     %ecx,%ecx                # null "this"?
    jne       common_invokeMethodRange  # no, continue on
    jmp       common_errNullObject


/* ------------------------------ */
    .balign 64
.L_OP_INVOKE_STATIC_RANGE: /* 0x77 */
/* File: x86/OP_INVOKE_STATIC_RANGE.S */
/* File: x86/OP_INVOKE_STATIC.S */
    /*
     * Handle a static method call.
     *
     * for: invoke-static, invoke-static/range
     */
    /* op vB, {vD, vE, vF, vG, vA}, class@CCCC */
    /* op {vCCCC..v(CCCC+AA-1)}, meth@BBBB */
    movl      rGLUE,%ecx
    movzwl    2(rPC),%eax               # eax<- BBBB
    movl      offGlue_methodClassDex(%ecx),%ecx # ecx<- pDvmDex
    EXPORT_PC
    movl      offDvmDex_pResMethods(%ecx),%ecx  # ecx<- pDvmDex->pResMethods
    movl      (%ecx,%eax,4),%eax        # eax<- resolved methodToCall
    testl     %eax,%eax
    jne       common_invokeMethodRange
    movl      rGLUE,%ecx
    movl      offGlue_method(%ecx),%ecx # ecx<- glue->method
    movzwl    2(rPC),%eax
    movl      offMethod_clazz(%ecx),%ecx# ecx<- method->clazz
    movl      %eax,OUT_ARG1(%esp)       # arg1<- BBBB
    movl      %ecx,OUT_ARG0(%esp)       # arg0<- clazz
    jmp       .LOP_INVOKE_STATIC_RANGE_continue


/* ------------------------------ */
    .balign 64
.L_OP_INVOKE_INTERFACE_RANGE: /* 0x78 */
/* File: x86/OP_INVOKE_INTERFACE_RANGE.S */
/* File: x86/OP_INVOKE_INTERFACE.S */
    /*
     * Handle an interface method call.
     *
     * for: invoke-interface, invoke-interface/range
     */
    /* op vB, {vD, vE, vF, vG, vA}, class@CCCC */
    /* op {vCCCC..v(CCCC+AA-1)}, meth@BBBB */
    movzwl     4(rPC),%eax              # eax<- FEDC or CCCC
    movl       rGLUE,%ecx
    .if        (!1)
    andl       $0xf,%eax               # eax<- C (or stays CCCC)
    .endif
    GET_VREG_R   %eax %eax              # eax<- "this"
    EXPORT_PC
    testl      %eax,%eax                # null this?
    je         common_errNullObject     # yes, fail
    movl       offObject_clazz(%eax),%eax# eax<- thisPtr->clazz
    movl       %eax,OUT_ARG0(%esp)                 # arg0<- class
    movl       offGlue_methodClassDex(%ecx),%eax   # eax<- methodClassDex
    movl       offGlue_method(%ecx),%ecx           # ecx<- method
    movl       %eax,OUT_ARG3(%esp)                 # arg3<- dex
    movzwl     2(rPC),%eax                         # eax<- BBBB
    movl       %ecx,OUT_ARG2(%esp)                 # arg2<- method
    movl       %eax,OUT_ARG1(%esp)                 # arg1<- BBBB
    jmp        .LOP_INVOKE_INTERFACE_RANGE_continue


/* ------------------------------ */
    .balign 64
.L_OP_UNUSED_79: /* 0x79 */
/* File: x86/OP_UNUSED_79.S */
/* File: x86/unused.S */
    jmp     common_abort


/* ------------------------------ */
    .balign 64
.L_OP_UNUSED_7A: /* 0x7a */
/* File: x86/OP_UNUSED_7A.S */
/* File: x86/unused.S */
    jmp     common_abort


/* ------------------------------ */
    .balign 64
.L_OP_NEG_INT: /* 0x7b */
/* File: x86/OP_NEG_INT.S */
/* File: x86/unop.S */
    /*
     * Generic 32-bit unary operation.  Provide an "instr" line that
     * specifies an instruction that performs "result = op eax".
     */
    /* unop vA, vB */
    movzbl   rINSTbl,%ecx           # ecx<- A+
    sarl     $4,rINST             # rINST<- B
    GET_VREG_R %eax rINST           # eax<- vB
    andb     $0xf,%cl              # ecx<- A
    FETCH_INST_OPCODE 1 %edx
    ADVANCE_PC 1
    
    
    negl %eax
    SET_VREG %eax %ecx
    GOTO_NEXT_R %edx


/* ------------------------------ */
    .balign 64
.L_OP_NOT_INT: /* 0x7c */
/* File: x86/OP_NOT_INT.S */
/* File: x86/unop.S */
    /*
     * Generic 32-bit unary operation.  Provide an "instr" line that
     * specifies an instruction that performs "result = op eax".
     */
    /* unop vA, vB */
    movzbl   rINSTbl,%ecx           # ecx<- A+
    sarl     $4,rINST             # rINST<- B
    GET_VREG_R %eax rINST           # eax<- vB
    andb     $0xf,%cl              # ecx<- A
    FETCH_INST_OPCODE 1 %edx
    ADVANCE_PC 1
    
    
    notl %eax
    SET_VREG %eax %ecx
    GOTO_NEXT_R %edx


/* ------------------------------ */
    .balign 64
.L_OP_NEG_LONG: /* 0x7d */
/* File: x86/OP_NEG_LONG.S */
    /* unop vA, vB */
    movzbl    rINSTbl,%ecx        # ecx<- BA
    sarl      $4,%ecx            # ecx<- B
    andb      $0xf,rINSTbl       # rINST<- A
    GET_VREG_WORD %eax %ecx 0     # eax<- v[B+0]
    GET_VREG_WORD %ecx %ecx 1     # ecx<- v[B+1]
    negl      %eax
    adcl      $0,%ecx
    negl      %ecx
    FETCH_INST_OPCODE 1 %edx
    SET_VREG_WORD %eax rINST 0    # v[A+0]<- eax
    SET_VREG_WORD %ecx rINST 1    # v[A+1]<- ecx
    ADVANCE_PC 1
    GOTO_NEXT_R %edx

/* ------------------------------ */
    .balign 64
.L_OP_NOT_LONG: /* 0x7e */
/* File: x86/OP_NOT_LONG.S */
    /* unop vA, vB */
    movzbl    rINSTbl,%ecx       # ecx<- BA
    sarl      $4,%ecx           # ecx<- B
    andb      $0xf,rINSTbl      # rINST<- A
    GET_VREG_WORD %eax %ecx 0    # eax<- v[B+0]
    GET_VREG_WORD %ecx %ecx 1    # ecx<- v[B+1]
    FETCH_INST_OPCODE 1 %edx
    notl      %eax
    notl      %ecx
    SET_VREG_WORD %eax rINST 0   # v[A+0]<- eax
    SET_VREG_WORD %ecx rINST 1   # v[A+1]<- ecx
    ADVANCE_PC 1
    GOTO_NEXT_R %edx

/* ------------------------------ */
    .balign 64
.L_OP_NEG_FLOAT: /* 0x7f */
/* File: x86/OP_NEG_FLOAT.S */
/* File: x86/fpcvt.S */
    /*
     * Generic 32-bit FP conversion operation.
     */
    /* unop vA, vB */
    movzbl   rINSTbl,%ecx       # ecx<- A+
    sarl     $4,rINST         # rINST<- B
    flds    (rFP,rINST,4)      # %st0<- vB
    andb     $0xf,%cl          # ecx<- A
    FETCH_INST_OPCODE 1 %edx
    ADVANCE_PC 1
    fchs
    fstps  (rFP,%ecx,4)        # vA<- %st0
    GOTO_NEXT_R %edx


/* ------------------------------ */
    .balign 64
.L_OP_NEG_DOUBLE: /* 0x80 */
/* File: x86/OP_NEG_DOUBLE.S */
/* File: x86/fpcvt.S */
    /*
     * Generic 32-bit FP conversion operation.
     */
    /* unop vA, vB */
    movzbl   rINSTbl,%ecx       # ecx<- A+
    sarl     $4,rINST         # rINST<- B
    fldl    (rFP,rINST,4)      # %st0<- vB
    andb     $0xf,%cl          # ecx<- A
    FETCH_INST_OPCODE 1 %edx
    ADVANCE_PC 1
    fchs
    fstpl  (rFP,%ecx,4)        # vA<- %st0
    GOTO_NEXT_R %edx


/* ------------------------------ */
    .balign 64
.L_OP_INT_TO_LONG: /* 0x81 */
/* File: x86/OP_INT_TO_LONG.S */
    /* int to long vA, vB */
    movzbl  rINSTbl,%eax                # eax<- +A
    sarl    $4,%eax                    # eax<- B
    GET_VREG_R %eax %eax                # eax<- vB
    andb    $0xf,rINSTbl               # rINST<- A
    cltd                                # edx:eax<- sssssssBBBBBBBB
    SET_VREG_WORD %edx rINST 1          # v[A+1]<- edx/rPC
    FETCH_INST_OPCODE 1 %edx
    SET_VREG_WORD %eax rINST 0          # v[A+0]<- %eax
    ADVANCE_PC 1
    GOTO_NEXT_R %edx

/* ------------------------------ */
    .balign 64
.L_OP_INT_TO_FLOAT: /* 0x82 */
/* File: x86/OP_INT_TO_FLOAT.S */
/* File: x86/fpcvt.S */
    /*
     * Generic 32-bit FP conversion operation.
     */
    /* unop vA, vB */
    movzbl   rINSTbl,%ecx       # ecx<- A+
    sarl     $4,rINST         # rINST<- B
    fildl    (rFP,rINST,4)      # %st0<- vB
    andb     $0xf,%cl          # ecx<- A
    FETCH_INST_OPCODE 1 %edx
    ADVANCE_PC 1
    
    fstps  (rFP,%ecx,4)        # vA<- %st0
    GOTO_NEXT_R %edx


/* ------------------------------ */
    .balign 64
.L_OP_INT_TO_DOUBLE: /* 0x83 */
/* File: x86/OP_INT_TO_DOUBLE.S */
/* File: x86/fpcvt.S */
    /*
     * Generic 32-bit FP conversion operation.
     */
    /* unop vA, vB */
    movzbl   rINSTbl,%ecx       # ecx<- A+
    sarl     $4,rINST         # rINST<- B
    fildl    (rFP,rINST,4)      # %st0<- vB
    andb     $0xf,%cl          # ecx<- A
    FETCH_INST_OPCODE 1 %edx
    ADVANCE_PC 1
    
    fstpl  (rFP,%ecx,4)        # vA<- %st0
    GOTO_NEXT_R %edx


/* ------------------------------ */
    .balign 64
.L_OP_LONG_TO_INT: /* 0x84 */
/* File: x86/OP_LONG_TO_INT.S */
/* we ignore the high word, making this equivalent to a 32-bit reg move */
/* File: x86/OP_MOVE.S */
    /* for move, move-object, long-to-int */
    /* op vA, vB */
    movzbl rINSTbl,%eax          # eax<- BA
    andb   $0xf,%al             # eax<- A
    shrl   $4,rINST            # rINST<- B
    GET_VREG_R %ecx rINST
    FETCH_INST_OPCODE 1 %edx
    ADVANCE_PC 1
    SET_VREG %ecx %eax           # fp[A]<-fp[B]
    GOTO_NEXT_R %edx


/* ------------------------------ */
    .balign 64
.L_OP_LONG_TO_FLOAT: /* 0x85 */
/* File: x86/OP_LONG_TO_FLOAT.S */
/* File: x86/fpcvt.S */
    /*
     * Generic 32-bit FP conversion operation.
     */
    /* unop vA, vB */
    movzbl   rINSTbl,%ecx       # ecx<- A+
    sarl     $4,rINST         # rINST<- B
    fildll    (rFP,rINST,4)      # %st0<- vB
    andb     $0xf,%cl          # ecx<- A
    FETCH_INST_OPCODE 1 %edx
    ADVANCE_PC 1
    
    fstps  (rFP,%ecx,4)        # vA<- %st0
    GOTO_NEXT_R %edx


/* ------------------------------ */
    .balign 64
.L_OP_LONG_TO_DOUBLE: /* 0x86 */
/* File: x86/OP_LONG_TO_DOUBLE.S */
/* File: x86/fpcvt.S */
    /*
     * Generic 32-bit FP conversion operation.
     */
    /* unop vA, vB */
    movzbl   rINSTbl,%ecx       # ecx<- A+
    sarl     $4,rINST         # rINST<- B
    fildll    (rFP,rINST,4)      # %st0<- vB
    andb     $0xf,%cl          # ecx<- A
    FETCH_INST_OPCODE 1 %edx
    ADVANCE_PC 1
    
    fstpl  (rFP,%ecx,4)        # vA<- %st0
    GOTO_NEXT_R %edx


/* ------------------------------ */
    .balign 64
.L_OP_FLOAT_TO_INT: /* 0x87 */
/* File: x86/OP_FLOAT_TO_INT.S */
/* File: x86/cvtfp_int.S */
/* On fp to int conversions, Java requires that
 * if the result > maxint, it should be clamped to maxint.  If it is less
 * than minint, it should be clamped to minint.  If it is a nan, the result
 * should be zero.  Further, the rounding mode is to truncate.  This model
 * differs from what is delivered normally via the x86 fpu, so we have
 * to play some games.
 */
    /* float/double to int/long vA, vB */
    movzbl    rINSTbl,%ecx       # ecx<- A+
    sarl      $4,rINST         # rINST<- B
    .if 0
    fldl     (rFP,rINST,4)       # %st0<- vB
    .else
    flds     (rFP,rINST,4)       # %st0<- vB
    .endif
    ftst
    fnstcw   LOCAL0_OFFSET(%ebp)      # remember original rounding mode
    movzwl   LOCAL0_OFFSET(%ebp),%eax
    movb     $0xc,%ah
    movw     %ax,LOCAL0_OFFSET+2(%ebp)
    fldcw    LOCAL0_OFFSET+2(%ebp)    # set "to zero" rounding mode
    FETCH_INST_OPCODE 1 %edx
    andb     $0xf,%cl                # ecx<- A
    .if 0
    fistpll  (rFP,%ecx,4)             # convert and store
    .else
    fistpl   (rFP,%ecx,4)             # convert and store
    .endif
    fldcw    LOCAL0_OFFSET(%ebp)      # restore previous rounding mode
    jmp      .LOP_FLOAT_TO_INT_continue


/* ------------------------------ */
    .balign 64
.L_OP_FLOAT_TO_LONG: /* 0x88 */
/* File: x86/OP_FLOAT_TO_LONG.S */
/* File: x86/cvtfp_int.S */
/* On fp to int conversions, Java requires that
 * if the result > maxint, it should be clamped to maxint.  If it is less
 * than minint, it should be clamped to minint.  If it is a nan, the result
 * should be zero.  Further, the rounding mode is to truncate.  This model
 * differs from what is delivered normally via the x86 fpu, so we have
 * to play some games.
 */
    /* float/double to int/long vA, vB */
    movzbl    rINSTbl,%ecx       # ecx<- A+
    sarl      $4,rINST         # rINST<- B
    .if 0
    fldl     (rFP,rINST,4)       # %st0<- vB
    .else
    flds     (rFP,rINST,4)       # %st0<- vB
    .endif
    ftst
    fnstcw   LOCAL0_OFFSET(%ebp)      # remember original rounding mode
    movzwl   LOCAL0_OFFSET(%ebp),%eax
    movb     $0xc,%ah
    movw     %ax,LOCAL0_OFFSET+2(%ebp)
    fldcw    LOCAL0_OFFSET+2(%ebp)    # set "to zero" rounding mode
    FETCH_INST_OPCODE 1 %edx
    andb     $0xf,%cl                # ecx<- A
    .if 1
    fistpll  (rFP,%ecx,4)             # convert and store
    .else
    fistpl   (rFP,%ecx,4)             # convert and store
    .endif
    fldcw    LOCAL0_OFFSET(%ebp)      # restore previous rounding mode
    jmp      .LOP_FLOAT_TO_LONG_continue


/* ------------------------------ */
    .balign 64
.L_OP_FLOAT_TO_DOUBLE: /* 0x89 */
/* File: x86/OP_FLOAT_TO_DOUBLE.S */
/* File: x86/fpcvt.S */
    /*
     * Generic 32-bit FP conversion operation.
     */
    /* unop vA, vB */
    movzbl   rINSTbl,%ecx       # ecx<- A+
    sarl     $4,rINST         # rINST<- B
    flds    (rFP,rINST,4)      # %st0<- vB
    andb     $0xf,%cl          # ecx<- A
    FETCH_INST_OPCODE 1 %edx
    ADVANCE_PC 1
    
    fstpl  (rFP,%ecx,4)        # vA<- %st0
    GOTO_NEXT_R %edx


/* ------------------------------ */
    .balign 64
.L_OP_DOUBLE_TO_INT: /* 0x8a */
/* File: x86/OP_DOUBLE_TO_INT.S */
/* File: x86/cvtfp_int.S */
/* On fp to int conversions, Java requires that
 * if the result > maxint, it should be clamped to maxint.  If it is less
 * than minint, it should be clamped to minint.  If it is a nan, the result
 * should be zero.  Further, the rounding mode is to truncate.  This model
 * differs from what is delivered normally via the x86 fpu, so we have
 * to play some games.
 */
    /* float/double to int/long vA, vB */
    movzbl    rINSTbl,%ecx       # ecx<- A+
    sarl      $4,rINST         # rINST<- B
    .if 1
    fldl     (rFP,rINST,4)       # %st0<- vB
    .else
    flds     (rFP,rINST,4)       # %st0<- vB
    .endif
    ftst
    fnstcw   LOCAL0_OFFSET(%ebp)      # remember original rounding mode
    movzwl   LOCAL0_OFFSET(%ebp),%eax
    movb     $0xc,%ah
    movw     %ax,LOCAL0_OFFSET+2(%ebp)
    fldcw    LOCAL0_OFFSET+2(%ebp)    # set "to zero" rounding mode
    FETCH_INST_OPCODE 1 %edx
    andb     $0xf,%cl                # ecx<- A
    .if 0
    fistpll  (rFP,%ecx,4)             # convert and store
    .else
    fistpl   (rFP,%ecx,4)             # convert and store
    .endif
    fldcw    LOCAL0_OFFSET(%ebp)      # restore previous rounding mode
    jmp      .LOP_DOUBLE_TO_INT_continue


/* ------------------------------ */
    .balign 64
.L_OP_DOUBLE_TO_LONG: /* 0x8b */
/* File: x86/OP_DOUBLE_TO_LONG.S */
/* File: x86/cvtfp_int.S */
/* On fp to int conversions, Java requires that
 * if the result > maxint, it should be clamped to maxint.  If it is less
 * than minint, it should be clamped to minint.  If it is a nan, the result
 * should be zero.  Further, the rounding mode is to truncate.  This model
 * differs from what is delivered normally via the x86 fpu, so we have
 * to play some games.
 */
    /* float/double to int/long vA, vB */
    movzbl    rINSTbl,%ecx       # ecx<- A+
    sarl      $4,rINST         # rINST<- B
    .if 1
    fldl     (rFP,rINST,4)       # %st0<- vB
    .else
    flds     (rFP,rINST,4)       # %st0<- vB
    .endif
    ftst
    fnstcw   LOCAL0_OFFSET(%ebp)      # remember original rounding mode
    movzwl   LOCAL0_OFFSET(%ebp),%eax
    movb     $0xc,%ah
    movw     %ax,LOCAL0_OFFSET+2(%ebp)
    fldcw    LOCAL0_OFFSET+2(%ebp)    # set "to zero" rounding mode
    FETCH_INST_OPCODE 1 %edx
    andb     $0xf,%cl                # ecx<- A
    .if 1
    fistpll  (rFP,%ecx,4)             # convert and store
    .else
    fistpl   (rFP,%ecx,4)             # convert and store
    .endif
    fldcw    LOCAL0_OFFSET(%ebp)      # restore previous rounding mode
    jmp      .LOP_DOUBLE_TO_LONG_continue


/* ------------------------------ */
    .balign 64
.L_OP_DOUBLE_TO_FLOAT: /* 0x8c */
/* File: x86/OP_DOUBLE_TO_FLOAT.S */
/* File: x86/fpcvt.S */
    /*
     * Generic 32-bit FP conversion operation.
     */
    /* unop vA, vB */
    movzbl   rINSTbl,%ecx       # ecx<- A+
    sarl     $4,rINST         # rINST<- B
    fldl    (rFP,rINST,4)      # %st0<- vB
    andb     $0xf,%cl          # ecx<- A
    FETCH_INST_OPCODE 1 %edx
    ADVANCE_PC 1
    
    fstps  (rFP,%ecx,4)        # vA<- %st0
    GOTO_NEXT_R %edx


/* ------------------------------ */
    .balign 64
.L_OP_INT_TO_BYTE: /* 0x8d */
/* File: x86/OP_INT_TO_BYTE.S */
/* File: x86/unop.S */
    /*
     * Generic 32-bit unary operation.  Provide an "instr" line that
     * specifies an instruction that performs "result = op eax".
     */
    /* unop vA, vB */
    movzbl   rINSTbl,%ecx           # ecx<- A+
    sarl     $4,rINST             # rINST<- B
    GET_VREG_R %eax rINST           # eax<- vB
    andb     $0xf,%cl              # ecx<- A
    FETCH_INST_OPCODE 1 %edx
    ADVANCE_PC 1
    
    
    movsbl %al,%eax
    SET_VREG %eax %ecx
    GOTO_NEXT_R %edx


/* ------------------------------ */
    .balign 64
.L_OP_INT_TO_CHAR: /* 0x8e */
/* File: x86/OP_INT_TO_CHAR.S */
/* File: x86/unop.S */
    /*
     * Generic 32-bit unary operation.  Provide an "instr" line that
     * specifies an instruction that performs "result = op eax".
     */
    /* unop vA, vB */
    movzbl   rINSTbl,%ecx           # ecx<- A+
    sarl     $4,rINST             # rINST<- B
    GET_VREG_R %eax rINST           # eax<- vB
    andb     $0xf,%cl              # ecx<- A
    FETCH_INST_OPCODE 1 %edx
    ADVANCE_PC 1
    
    
    movzwl %ax,%eax
    SET_VREG %eax %ecx
    GOTO_NEXT_R %edx


/* ------------------------------ */
    .balign 64
.L_OP_INT_TO_SHORT: /* 0x8f */
/* File: x86/OP_INT_TO_SHORT.S */
/* File: x86/unop.S */
    /*
     * Generic 32-bit unary operation.  Provide an "instr" line that
     * specifies an instruction that performs "result = op eax".
     */
    /* unop vA, vB */
    movzbl   rINSTbl,%ecx           # ecx<- A+
    sarl     $4,rINST             # rINST<- B
    GET_VREG_R %eax rINST           # eax<- vB
    andb     $0xf,%cl              # ecx<- A
    FETCH_INST_OPCODE 1 %edx
    ADVANCE_PC 1
    
    
    movswl %ax,%eax
    SET_VREG %eax %ecx
    GOTO_NEXT_R %edx


/* ------------------------------ */
    .balign 64
.L_OP_ADD_INT: /* 0x90 */
/* File: x86/OP_ADD_INT.S */
/* File: x86/binop.S */
    /*
     * Generic 32-bit binary operation.  Provide an "instr" line that
     * specifies an instruction that performs "result = eax op (rFP,%ecx,4)".
     * This could be an x86 instruction or a function call.  (If the result
     * comes back in a register other than eax, you can override "result".)
     *
     * For: add-int, sub-int, and-int, or-int,
     *      xor-int, shl-int, shr-int, ushr-int
     */
    /* binop vAA, vBB, vCC */
    movzbl   2(rPC),%eax   # eax<- BB
    movzbl   3(rPC),%ecx   # ecx<- CC
    GET_VREG_R %eax %eax   # eax<- vBB
    addl (rFP,%ecx,4),%eax                 # ex: addl    (rFP,%ecx,4),%eax
    FETCH_INST_OPCODE 2 %edx
    ADVANCE_PC 2
    SET_VREG %eax rINST
    GOTO_NEXT_R %edx


/* ------------------------------ */
    .balign 64
.L_OP_SUB_INT: /* 0x91 */
/* File: x86/OP_SUB_INT.S */
/* File: x86/binop.S */
    /*
     * Generic 32-bit binary operation.  Provide an "instr" line that
     * specifies an instruction that performs "result = eax op (rFP,%ecx,4)".
     * This could be an x86 instruction or a function call.  (If the result
     * comes back in a register other than eax, you can override "result".)
     *
     * For: add-int, sub-int, and-int, or-int,
     *      xor-int, shl-int, shr-int, ushr-int
     */
    /* binop vAA, vBB, vCC */
    movzbl   2(rPC),%eax   # eax<- BB
    movzbl   3(rPC),%ecx   # ecx<- CC
    GET_VREG_R %eax %eax   # eax<- vBB
    subl   (rFP,%ecx,4),%eax                 # ex: addl    (rFP,%ecx,4),%eax
    FETCH_INST_OPCODE 2 %edx
    ADVANCE_PC 2
    SET_VREG %eax rINST
    GOTO_NEXT_R %edx


/* ------------------------------ */
    .balign 64
.L_OP_MUL_INT: /* 0x92 */
/* File: x86/OP_MUL_INT.S */
    /*
     * 32-bit binary multiplication.
     */
    /* mul vAA, vBB, vCC */
    movzbl   2(rPC),%eax            # eax<- BB
    movzbl   3(rPC),%ecx            # ecx<- CC
    GET_VREG_R %eax %eax            # eax<- vBB
    imull    (rFP,%ecx,4),%eax      # trashes edx
    FETCH_INST_OPCODE 2 %edx
    ADVANCE_PC 2
    SET_VREG %eax rINST
    GOTO_NEXT_R %edx

/* ------------------------------ */
    .balign 64
.L_OP_DIV_INT: /* 0x93 */
/* File: x86/OP_DIV_INT.S */
/* File: x86/bindiv.S */

    /*
     * 32-bit binary div/rem operation.  Handles special case of op0=minint and
     * op1=-1.
     */
    /* binop vAA, vBB, vCC */
    movzbl   2(rPC),%eax            # eax<- BB
    movzbl   3(rPC),%ecx            # ecx<- CC
    GET_VREG_R %eax %eax            # eax<- vBB
    GET_VREG_R %ecx %ecx            # eax<- vBB
    cmpl     $0,%ecx
    je       common_errDivideByZero
    cmpl     $-1,%ecx
    jne      .LOP_DIV_INT_continue_div
    cmpl     $0x80000000,%eax
    jne      .LOP_DIV_INT_continue_div
    movl     $0x80000000,%eax
    jmp      .LOP_DIV_INT_finish_div



/* ------------------------------ */
    .balign 64
.L_OP_REM_INT: /* 0x94 */
/* File: x86/OP_REM_INT.S */
/* File: x86/bindiv.S */

    /*
     * 32-bit binary div/rem operation.  Handles special case of op0=minint and
     * op1=-1.
     */
    /* binop vAA, vBB, vCC */
    movzbl   2(rPC),%eax            # eax<- BB
    movzbl   3(rPC),%ecx            # ecx<- CC
    GET_VREG_R %eax %eax            # eax<- vBB
    GET_VREG_R %ecx %ecx            # eax<- vBB
    cmpl     $0,%ecx
    je       common_errDivideByZero
    cmpl     $-1,%ecx
    jne      .LOP_REM_INT_continue_div
    cmpl     $0x80000000,%eax
    jne      .LOP_REM_INT_continue_div
    movl     $0,%edx
    jmp      .LOP_REM_INT_finish_div



/* ------------------------------ */
    .balign 64
.L_OP_AND_INT: /* 0x95 */
/* File: x86/OP_AND_INT.S */
/* File: x86/binop.S */
    /*
     * Generic 32-bit binary operation.  Provide an "instr" line that
     * specifies an instruction that performs "result = eax op (rFP,%ecx,4)".
     * This could be an x86 instruction or a function call.  (If the result
     * comes back in a register other than eax, you can override "result".)
     *
     * For: add-int, sub-int, and-int, or-int,
     *      xor-int, shl-int, shr-int, ushr-int
     */
    /* binop vAA, vBB, vCC */
    movzbl   2(rPC),%eax   # eax<- BB
    movzbl   3(rPC),%ecx   # ecx<- CC
    GET_VREG_R %eax %eax   # eax<- vBB
    andl   (rFP,%ecx,4),%eax                 # ex: addl    (rFP,%ecx,4),%eax
    FETCH_INST_OPCODE 2 %edx
    ADVANCE_PC 2
    SET_VREG %eax rINST
    GOTO_NEXT_R %edx


/* ------------------------------ */
    .balign 64
.L_OP_OR_INT: /* 0x96 */
/* File: x86/OP_OR_INT.S */
/* File: x86/binop.S */
    /*
     * Generic 32-bit binary operation.  Provide an "instr" line that
     * specifies an instruction that performs "result = eax op (rFP,%ecx,4)".
     * This could be an x86 instruction or a function call.  (If the result
     * comes back in a register other than eax, you can override "result".)
     *
     * For: add-int, sub-int, and-int, or-int,
     *      xor-int, shl-int, shr-int, ushr-int
     */
    /* binop vAA, vBB, vCC */
    movzbl   2(rPC),%eax   # eax<- BB
    movzbl   3(rPC),%ecx   # ecx<- CC
    GET_VREG_R %eax %eax   # eax<- vBB
    orl   (rFP,%ecx,4),%eax                 # ex: addl    (rFP,%ecx,4),%eax
    FETCH_INST_OPCODE 2 %edx
    ADVANCE_PC 2
    SET_VREG %eax rINST
    GOTO_NEXT_R %edx


/* ------------------------------ */
    .balign 64
.L_OP_XOR_INT: /* 0x97 */
/* File: x86/OP_XOR_INT.S */
/* File: x86/binop.S */
    /*
     * Generic 32-bit binary operation.  Provide an "instr" line that
     * specifies an instruction that performs "result = eax op (rFP,%ecx,4)".
     * This could be an x86 instruction or a function call.  (If the result
     * comes back in a register other than eax, you can override "result".)
     *
     * For: add-int, sub-int, and-int, or-int,
     *      xor-int, shl-int, shr-int, ushr-int
     */
    /* binop vAA, vBB, vCC */
    movzbl   2(rPC),%eax   # eax<- BB
    movzbl   3(rPC),%ecx   # ecx<- CC
    GET_VREG_R %eax %eax   # eax<- vBB
    xorl   (rFP,%ecx,4),%eax                 # ex: addl    (rFP,%ecx,4),%eax
    FETCH_INST_OPCODE 2 %edx
    ADVANCE_PC 2
    SET_VREG %eax rINST
    GOTO_NEXT_R %edx


/* ------------------------------ */
    .balign 64
.L_OP_SHL_INT: /* 0x98 */
/* File: x86/OP_SHL_INT.S */
/* File: x86/binop1.S */
    /*
     * Generic 32-bit binary operation in which both operands loaded to
     * registers (op0 in eax, op1 in ecx).
     */
    /* binop vAA, vBB, vCC */
    movzbl   2(rPC),%eax            # eax<- BB
    movzbl   3(rPC),%ecx            # ecx<- CC
    GET_VREG_R %eax %eax            # eax<- vBB
    GET_VREG_R %ecx %ecx            # eax<- vBB
    sall    %cl,%eax                          # ex: addl    %ecx,%eax
    FETCH_INST_OPCODE 2 %edx
    ADVANCE_PC 2
    SET_VREG %eax rINST
    GOTO_NEXT_R %edx


/* ------------------------------ */
    .balign 64
.L_OP_SHR_INT: /* 0x99 */
/* File: x86/OP_SHR_INT.S */
/* File: x86/binop1.S */
    /*
     * Generic 32-bit binary operation in which both operands loaded to
     * registers (op0 in eax, op1 in ecx).
     */
    /* binop vAA, vBB, vCC */
    movzbl   2(rPC),%eax            # eax<- BB
    movzbl   3(rPC),%ecx            # ecx<- CC
    GET_VREG_R %eax %eax            # eax<- vBB
    GET_VREG_R %ecx %ecx            # eax<- vBB
    sarl    %cl,%eax                          # ex: addl    %ecx,%eax
    FETCH_INST_OPCODE 2 %edx
    ADVANCE_PC 2
    SET_VREG %eax rINST
    GOTO_NEXT_R %edx


/* ------------------------------ */
    .balign 64
.L_OP_USHR_INT: /* 0x9a */
/* File: x86/OP_USHR_INT.S */
/* File: x86/binop1.S */
    /*
     * Generic 32-bit binary operation in which both operands loaded to
     * registers (op0 in eax, op1 in ecx).
     */
    /* binop vAA, vBB, vCC */
    movzbl   2(rPC),%eax            # eax<- BB
    movzbl   3(rPC),%ecx            # ecx<- CC
    GET_VREG_R %eax %eax            # eax<- vBB
    GET_VREG_R %ecx %ecx            # eax<- vBB
    shrl    %cl,%eax                          # ex: addl    %ecx,%eax
    FETCH_INST_OPCODE 2 %edx
    ADVANCE_PC 2
    SET_VREG %eax rINST
    GOTO_NEXT_R %edx


/* ------------------------------ */
    .balign 64
.L_OP_ADD_LONG: /* 0x9b */
/* File: x86/OP_ADD_LONG.S */
/* File: x86/binopWide.S */
    /*
     * Generic 64-bit binary operation.
     */
    /* binop vAA, vBB, vCC */

    movzbl    2(rPC),%eax               # eax<- BB
    movzbl    3(rPC),%ecx               # ecx<- CC
    GET_VREG_WORD %edx %eax 0           # edx<- v[BB+0]
    GET_VREG_WORD %eax %eax 1           # eax<- v[BB+1]
    addl (rFP,%ecx,4),%edx         # ex: addl   (rFP,%ecx,4),%edx
    adcl 4(rFP,%ecx,4),%eax         # ex: adcl   4(rFP,%ecx,4),%eax
    SET_VREG_WORD %edx rINST 0          # v[AA+0] <- edx
    FETCH_INST_OPCODE 2 %edx
    SET_VREG_WORD %eax rINST 1          # v[AA+1] <- eax
    ADVANCE_PC 2
    GOTO_NEXT_R %edx


/* ------------------------------ */
    .balign 64
.L_OP_SUB_LONG: /* 0x9c */
/* File: x86/OP_SUB_LONG.S */
/* File: x86/binopWide.S */
    /*
     * Generic 64-bit binary operation.
     */
    /* binop vAA, vBB, vCC */

    movzbl    2(rPC),%eax               # eax<- BB
    movzbl    3(rPC),%ecx               # ecx<- CC
    GET_VREG_WORD %edx %eax 0           # edx<- v[BB+0]
    GET_VREG_WORD %eax %eax 1           # eax<- v[BB+1]
    subl (rFP,%ecx,4),%edx         # ex: addl   (rFP,%ecx,4),%edx
    sbbl 4(rFP,%ecx,4),%eax         # ex: adcl   4(rFP,%ecx,4),%eax
    SET_VREG_WORD %edx rINST 0          # v[AA+0] <- edx
    FETCH_INST_OPCODE 2 %edx
    SET_VREG_WORD %eax rINST 1          # v[AA+1] <- eax
    ADVANCE_PC 2
    GOTO_NEXT_R %edx


/* ------------------------------ */
    .balign 64
.L_OP_MUL_LONG: /* 0x9d */
/* File: x86/OP_MUL_LONG.S */
    /*
     * Signed 64-bit integer multiply.
     *
     * We could definately use more free registers for
     * this code.   We spill rINSTw (ebx),
     * giving us eax, ebc, ecx and edx as computational
     * temps.  On top of that, we'll spill edi (rFP)
     * for use as the vB pointer and esi (rPC) for use
     * as the vC pointer.  Yuck.
     */
    /* mul-long vAA, vBB, vCC */
    movzbl    2(rPC),%eax              # eax<- B
    movzbl    3(rPC),%ecx              # ecx<- C
    SPILL_TMP2(%esi)                   # save Dalvik PC
    SPILL(rFP)
    SPILL(rINST)
    leal      (rFP,%eax,4),%esi        # esi<- &v[B]
    leal      (rFP,%ecx,4),rFP         # rFP<- &v[C]
    movl      4(%esi),%ecx             # ecx<- Bmsw
    imull     (rFP),%ecx               # ecx<- (Bmsw*Clsw)
    movl      4(rFP),%eax              # eax<- Cmsw
    imull     (%esi),%eax              # eax<- (Cmsw*Blsw)
    addl      %eax,%ecx                # ecx<- (Bmsw*Clsw)+(Cmsw*Blsw)
    movl      (rFP),%eax               # eax<- Clsw
    mull      (%esi)                   # eax<- (Clsw*Alsw)
    UNSPILL(rINST)
    UNSPILL(rFP)
    jmp       .LOP_MUL_LONG_continue

/* ------------------------------ */
    .balign 64
.L_OP_DIV_LONG: /* 0x9e */
/* File: x86/OP_DIV_LONG.S */
    /* div vAA, vBB, vCC */
    movzbl    3(rPC),%eax              # eax<- CC
    movzbl    2(rPC),%ecx              # ecx<- BB
    GET_VREG_WORD %edx %eax 0
    GET_VREG_WORD %eax %eax 1
    movl     %edx,OUT_ARG2(%esp)
    testl    %eax,%eax
    je       .LOP_DIV_LONG_check_zero
    cmpl     $-1,%eax
    je       .LOP_DIV_LONG_check_neg1
.LOP_DIV_LONG_notSpecial:
    GET_VREG_WORD %edx %ecx 0
    GET_VREG_WORD %ecx %ecx 1
.LOP_DIV_LONG_notSpecial1:
    movl     %eax,OUT_ARG3(%esp)
    movl     %edx,OUT_ARG0(%esp)
    movl     %ecx,OUT_ARG1(%esp)
    jmp      .LOP_DIV_LONG_continue

/* ------------------------------ */
    .balign 64
.L_OP_REM_LONG: /* 0x9f */
/* File: x86/OP_REM_LONG.S */
/* File: x86/OP_DIV_LONG.S */
    /* div vAA, vBB, vCC */
    movzbl    3(rPC),%eax              # eax<- CC
    movzbl    2(rPC),%ecx              # ecx<- BB
    GET_VREG_WORD %edx %eax 0
    GET_VREG_WORD %eax %eax 1
    movl     %edx,OUT_ARG2(%esp)
    testl    %eax,%eax
    je       .LOP_REM_LONG_check_zero
    cmpl     $-1,%eax
    je       .LOP_REM_LONG_check_neg1
.LOP_REM_LONG_notSpecial:
    GET_VREG_WORD %edx %ecx 0
    GET_VREG_WORD %ecx %ecx 1
.LOP_REM_LONG_notSpecial1:
    movl     %eax,OUT_ARG3(%esp)
    movl     %edx,OUT_ARG0(%esp)
    movl     %ecx,OUT_ARG1(%esp)
    jmp      .LOP_REM_LONG_continue


/* ------------------------------ */
    .balign 64
.L_OP_AND_LONG: /* 0xa0 */
/* File: x86/OP_AND_LONG.S */
/* File: x86/binopWide.S */
    /*
     * Generic 64-bit binary operation.
     */
    /* binop vAA, vBB, vCC */

    movzbl    2(rPC),%eax               # eax<- BB
    movzbl    3(rPC),%ecx               # ecx<- CC
    GET_VREG_WORD %edx %eax 0           # edx<- v[BB+0]
    GET_VREG_WORD %eax %eax 1           # eax<- v[BB+1]
    andl (rFP,%ecx,4),%edx         # ex: addl   (rFP,%ecx,4),%edx
    andl 4(rFP,%ecx,4),%eax         # ex: adcl   4(rFP,%ecx,4),%eax
    SET_VREG_WORD %edx rINST 0          # v[AA+0] <- edx
    FETCH_INST_OPCODE 2 %edx
    SET_VREG_WORD %eax rINST 1          # v[AA+1] <- eax
    ADVANCE_PC 2
    GOTO_NEXT_R %edx


/* ------------------------------ */
    .balign 64
.L_OP_OR_LONG: /* 0xa1 */
/* File: x86/OP_OR_LONG.S */
/* File: x86/binopWide.S */
    /*
     * Generic 64-bit binary operation.
     */
    /* binop vAA, vBB, vCC */

    movzbl    2(rPC),%eax               # eax<- BB
    movzbl    3(rPC),%ecx               # ecx<- CC
    GET_VREG_WORD %edx %eax 0           # edx<- v[BB+0]
    GET_VREG_WORD %eax %eax 1           # eax<- v[BB+1]
    orl (rFP,%ecx,4),%edx         # ex: addl   (rFP,%ecx,4),%edx
    orl 4(rFP,%ecx,4),%eax         # ex: adcl   4(rFP,%ecx,4),%eax
    SET_VREG_WORD %edx rINST 0          # v[AA+0] <- edx
    FETCH_INST_OPCODE 2 %edx
    SET_VREG_WORD %eax rINST 1          # v[AA+1] <- eax
    ADVANCE_PC 2
    GOTO_NEXT_R %edx


/* ------------------------------ */
    .balign 64
.L_OP_XOR_LONG: /* 0xa2 */
/* File: x86/OP_XOR_LONG.S */
/* File: x86/binopWide.S */
    /*
     * Generic 64-bit binary operation.
     */
    /* binop vAA, vBB, vCC */

    movzbl    2(rPC),%eax               # eax<- BB
    movzbl    3(rPC),%ecx               # ecx<- CC
    GET_VREG_WORD %edx %eax 0           # edx<- v[BB+0]
    GET_VREG_WORD %eax %eax 1           # eax<- v[BB+1]
    xorl (rFP,%ecx,4),%edx         # ex: addl   (rFP,%ecx,4),%edx
    xorl 4(rFP,%ecx,4),%eax         # ex: adcl   4(rFP,%ecx,4),%eax
    SET_VREG_WORD %edx rINST 0          # v[AA+0] <- edx
    FETCH_INST_OPCODE 2 %edx
    SET_VREG_WORD %eax rINST 1          # v[AA+1] <- eax
    ADVANCE_PC 2
    GOTO_NEXT_R %edx


/* ------------------------------ */
    .balign 64
.L_OP_SHL_LONG: /* 0xa3 */
/* File: x86/OP_SHL_LONG.S */
    /*
     * Long integer shift.  This is different from the generic 32/64-bit
     * binary operations because vAA/vBB are 64-bit but vCC (the shift
     * distance) is 32-bit.  Also, Dalvik requires us to mask off the low
     * 6 bits of the shift distance.  x86 shifts automatically mask off
     * the low 5 bits of %cl, so have to handle the 64 > shiftcount > 31
     * case specially.
     */
    /* shl-long vAA, vBB, vCC */
    /* ecx gets shift count */
    /* Need to spill edx */
    /* rINSTw gets AA */
    movzbl    2(rPC),%eax               # eax<- BB
    movzbl    3(rPC),%ecx               # ecx<- CC
    GET_VREG_WORD %edx %eax 1           # ecx<- v[BB+1]
    GET_VREG_R   %ecx %ecx              # ecx<- vCC
    GET_VREG_WORD %eax %eax 0           # eax<- v[BB+0]
    shldl     %eax,%edx
    sall      %cl,%eax
    testb     $32,%cl
    je        2f
    movl      %eax,%edx
    xorl      %eax,%eax
2:
    SET_VREG_WORD %edx rINST 1          # v[AA+1]<- %edx
    FETCH_INST_OPCODE 2 %edx
    jmp       .LOP_SHL_LONG_finish

/* ------------------------------ */
    .balign 64
.L_OP_SHR_LONG: /* 0xa4 */
/* File: x86/OP_SHR_LONG.S */
    /*
     * Long integer shift.  This is different from the generic 32/64-bit
     * binary operations because vAA/vBB are 64-bit but vCC (the shift
     * distance) is 32-bit.  Also, Dalvik requires us to mask off the low
     * 6 bits of the shift distance.  x86 shifts automatically mask off
     * the low 5 bits of %cl, so have to handle the 64 > shiftcount > 31
     * case specially.
     */
    /* shr-long vAA, vBB, vCC */
    /* ecx gets shift count */
    /* Need to spill edx */
    /* rINSTw gets AA */
    movzbl    2(rPC),%eax               # eax<- BB
    movzbl    3(rPC),%ecx               # ecx<- CC
    GET_VREG_WORD %edx %eax 1           # edx<- v[BB+1]
    GET_VREG_R   %ecx %ecx              # ecx<- vCC
    GET_VREG_WORD %eax %eax 0           # eax<- v[BB+0]
    shrdl     %edx,%eax
    sarl      %cl,%edx
    testb     $32,%cl
    je        2f
    movl      %edx,%eax
    sarl      $31,%edx
2:
    SET_VREG_WORD %edx rINST 1          # v[AA+1]<- edx
    FETCH_INST_OPCODE 2 %edx
    jmp       .LOP_SHR_LONG_finish

/* ------------------------------ */
    .balign 64
.L_OP_USHR_LONG: /* 0xa5 */
/* File: x86/OP_USHR_LONG.S */
    /*
     * Long integer shift.  This is different from the generic 32/64-bit
     * binary operations because vAA/vBB are 64-bit but vCC (the shift
     * distance) is 32-bit.  Also, Dalvik requires us to mask off the low
     * 6 bits of the shift distance.  x86 shifts automatically mask off
     * the low 5 bits of %cl, so have to handle the 64 > shiftcount > 31
     * case specially.
     */
    /* shr-long vAA, vBB, vCC */
    /* ecx gets shift count */
    /* Need to spill edx */
    /* rINSTw gets AA */
    movzbl    2(rPC),%eax               # eax<- BB
    movzbl    3(rPC),%ecx               # ecx<- CC
    GET_VREG_WORD %edx %eax 1           # edx<- v[BB+1]
    GET_VREG_R  %ecx %ecx               # ecx<- vCC
    GET_VREG_WORD %eax %eax 0           # eax<- v[BB+0]
    shrdl     %edx,%eax
    shrl      %cl,%edx
    testb     $32,%cl
    je        2f
    movl      %edx,%eax
    xorl      %edx,%edx
2:
    FETCH_INST_OPCODE 2 %edx
    SET_VREG_WORD %edx rINST 1          # v[BB+1]<- edx
    jmp       .LOP_USHR_LONG_finish

/* ------------------------------ */
    .balign 64
.L_OP_ADD_FLOAT: /* 0xa6 */
/* File: x86/OP_ADD_FLOAT.S */
/* File: x86/binflop.S */
    /*
     * Generic 32-bit binary float operation.
     *
     * For: add-fp, sub-fp, mul-fp, div-fp
     */
    /* binop vAA, vBB, vCC */
    movzbl   2(rPC),%eax          # eax<- CC
    movzbl   3(rPC),%ecx          # ecx<- BB
    flds    (rFP,%eax,4)         # vCC to fp stack
    fadds   (rFP,%ecx,4)         # ex: faddp
    FETCH_INST_OPCODE 2 %edx
    ADVANCE_PC 2
    fstps   (rFP,rINST,4)         # %st to vAA
    GOTO_NEXT_R %edx


/* ------------------------------ */
    .balign 64
.L_OP_SUB_FLOAT: /* 0xa7 */
/* File: x86/OP_SUB_FLOAT.S */
/* File: x86/binflop.S */
    /*
     * Generic 32-bit binary float operation.
     *
     * For: add-fp, sub-fp, mul-fp, div-fp
     */
    /* binop vAA, vBB, vCC */
    movzbl   2(rPC),%eax          # eax<- CC
    movzbl   3(rPC),%ecx          # ecx<- BB
    flds    (rFP,%eax,4)         # vCC to fp stack
    fsubs   (rFP,%ecx,4)         # ex: faddp
    FETCH_INST_OPCODE 2 %edx
    ADVANCE_PC 2
    fstps   (rFP,rINST,4)         # %st to vAA
    GOTO_NEXT_R %edx


/* ------------------------------ */
    .balign 64
.L_OP_MUL_FLOAT: /* 0xa8 */
/* File: x86/OP_MUL_FLOAT.S */
/* File: x86/binflop.S */
    /*
     * Generic 32-bit binary float operation.
     *
     * For: add-fp, sub-fp, mul-fp, div-fp
     */
    /* binop vAA, vBB, vCC */
    movzbl   2(rPC),%eax          # eax<- CC
    movzbl   3(rPC),%ecx          # ecx<- BB
    flds    (rFP,%eax,4)         # vCC to fp stack
    fmuls   (rFP,%ecx,4)         # ex: faddp
    FETCH_INST_OPCODE 2 %edx
    ADVANCE_PC 2
    fstps   (rFP,rINST,4)         # %st to vAA
    GOTO_NEXT_R %edx


/* ------------------------------ */
    .balign 64
.L_OP_DIV_FLOAT: /* 0xa9 */
/* File: x86/OP_DIV_FLOAT.S */
/* File: x86/binflop.S */
    /*
     * Generic 32-bit binary float operation.
     *
     * For: add-fp, sub-fp, mul-fp, div-fp
     */
    /* binop vAA, vBB, vCC */
    movzbl   2(rPC),%eax          # eax<- CC
    movzbl   3(rPC),%ecx          # ecx<- BB
    flds    (rFP,%eax,4)         # vCC to fp stack
    fdivs   (rFP,%ecx,4)         # ex: faddp
    FETCH_INST_OPCODE 2 %edx
    ADVANCE_PC 2
    fstps   (rFP,rINST,4)         # %st to vAA
    GOTO_NEXT_R %edx


/* ------------------------------ */
    .balign 64
.L_OP_REM_FLOAT: /* 0xaa */
/* File: x86/OP_REM_FLOAT.S */
    /* rem_float vAA, vBB, vCC */
    movzbl   3(rPC),%ecx            # ecx<- BB
    movzbl   2(rPC),%eax            # eax<- CC
    flds     (rFP,%ecx,4)           # vCC to fp stack
    flds     (rFP,%eax,4)           # vCC to fp stack
    movzbl   rINSTbl,%ecx           # ecx<- AA
    FETCH_INST_OPCODE 2 %edx
1:
    fprem
    fstsw     %ax
    sahf
    jp        1b
    fstp      %st(1)
    ADVANCE_PC 2
    fstps    (rFP,%ecx,4)           # %st to vAA
    GOTO_NEXT_R %edx

/* ------------------------------ */
    .balign 64
.L_OP_ADD_DOUBLE: /* 0xab */
/* File: x86/OP_ADD_DOUBLE.S */
/* File: x86/binflop.S */
    /*
     * Generic 32-bit binary float operation.
     *
     * For: add-fp, sub-fp, mul-fp, div-fp
     */
    /* binop vAA, vBB, vCC */
    movzbl   2(rPC),%eax          # eax<- CC
    movzbl   3(rPC),%ecx          # ecx<- BB
    fldl    (rFP,%eax,4)         # vCC to fp stack
    faddl   (rFP,%ecx,4)         # ex: faddp
    FETCH_INST_OPCODE 2 %edx
    ADVANCE_PC 2
    fstpl   (rFP,rINST,4)         # %st to vAA
    GOTO_NEXT_R %edx


/* ------------------------------ */
    .balign 64
.L_OP_SUB_DOUBLE: /* 0xac */
/* File: x86/OP_SUB_DOUBLE.S */
/* File: x86/binflop.S */
    /*
     * Generic 32-bit binary float operation.
     *
     * For: add-fp, sub-fp, mul-fp, div-fp
     */
    /* binop vAA, vBB, vCC */
    movzbl   2(rPC),%eax          # eax<- CC
    movzbl   3(rPC),%ecx          # ecx<- BB
    fldl    (rFP,%eax,4)         # vCC to fp stack
    fsubl   (rFP,%ecx,4)         # ex: faddp
    FETCH_INST_OPCODE 2 %edx
    ADVANCE_PC 2
    fstpl   (rFP,rINST,4)         # %st to vAA
    GOTO_NEXT_R %edx


/* ------------------------------ */
    .balign 64
.L_OP_MUL_DOUBLE: /* 0xad */
/* File: x86/OP_MUL_DOUBLE.S */
/* File: x86/binflop.S */
    /*
     * Generic 32-bit binary float operation.
     *
     * For: add-fp, sub-fp, mul-fp, div-fp
     */
    /* binop vAA, vBB, vCC */
    movzbl   2(rPC),%eax          # eax<- CC
    movzbl   3(rPC),%ecx          # ecx<- BB
    fldl    (rFP,%eax,4)         # vCC to fp stack
    fmull   (rFP,%ecx,4)         # ex: faddp
    FETCH_INST_OPCODE 2 %edx
    ADVANCE_PC 2
    fstpl   (rFP,rINST,4)         # %st to vAA
    GOTO_NEXT_R %edx


/* ------------------------------ */
    .balign 64
.L_OP_DIV_DOUBLE: /* 0xae */
/* File: x86/OP_DIV_DOUBLE.S */
/* File: x86/binflop.S */
    /*
     * Generic 32-bit binary float operation.
     *
     * For: add-fp, sub-fp, mul-fp, div-fp
     */
    /* binop vAA, vBB, vCC */
    movzbl   2(rPC),%eax          # eax<- CC
    movzbl   3(rPC),%ecx          # ecx<- BB
    fldl    (rFP,%eax,4)         # vCC to fp stack
    fdivl   (rFP,%ecx,4)         # ex: faddp
    FETCH_INST_OPCODE 2 %edx
    ADVANCE_PC 2
    fstpl   (rFP,rINST,4)         # %st to vAA
    GOTO_NEXT_R %edx


/* ------------------------------ */
    .balign 64
.L_OP_REM_DOUBLE: /* 0xaf */
/* File: x86/OP_REM_DOUBLE.S */
    /* rem_float vAA, vBB, vCC */
    movzbl   3(rPC),%ecx            # ecx<- BB
    movzbl   2(rPC),%eax            # eax<- CC
    fldl     (rFP,%ecx,4)           # vCC to fp stack
    fldl     (rFP,%eax,4)           # vCC to fp stack
    movzbl   rINSTbl,%ecx           # ecx<- AA
    FETCH_INST_OPCODE 2 %edx
1:
    fprem
    fstsw     %ax
    sahf
    jp        1b
    fstp      %st(1)
    ADVANCE_PC 2
    fstpl    (rFP,%ecx,4)           # %st to vAA
    GOTO_NEXT_R %edx

/* ------------------------------ */
    .balign 64
.L_OP_ADD_INT_2ADDR: /* 0xb0 */
/* File: x86/OP_ADD_INT_2ADDR.S */
/* File: x86/binop2addr.S */
    /*
     * Generic 32-bit "/2addr" binary operation.  Provide an "instr" line
     * that specifies an instruction that performs "result = r0 op r1".
     * This could be an ARM instruction or a function call.  (If the result
     * comes back in a register other than r0, you can override "result".)
     *
     * If "chkzero" is set to 1, we perform a divide-by-zero check on
     * vCC (r1).  Useful for integer division and modulus.
     *
     * For: add-int/2addr, sub-int/2addr, mul-int/2addr, div-int/2addr,
     *      rem-int/2addr, and-int/2addr, or-int/2addr, xor-int/2addr,
     *      shl-int/2addr, shr-int/2addr, ushr-int/2addr, add-float/2addr,
     *      sub-float/2addr, mul-float/2addr, div-float/2addr, rem-float/2addr
     */
    /* binop/2addr vA, vB */
    movzx   rINSTbl,%ecx               # ecx<- A+
    sarl    $4,rINST                 # rINST<- B
    GET_VREG_R %eax rINST              # eax<- vB
    FETCH_INST_OPCODE 1 %edx
    andb    $0xf,%cl                  # ecx<- A
    addl     %eax,(rFP,%ecx,4)                             # for ex: addl   %eax,(rFP,%ecx,4)
    ADVANCE_PC 1
    GOTO_NEXT_R %edx


/* ------------------------------ */
    .balign 64
.L_OP_SUB_INT_2ADDR: /* 0xb1 */
/* File: x86/OP_SUB_INT_2ADDR.S */
/* File: x86/binop2addr.S */
    /*
     * Generic 32-bit "/2addr" binary operation.  Provide an "instr" line
     * that specifies an instruction that performs "result = r0 op r1".
     * This could be an ARM instruction or a function call.  (If the result
     * comes back in a register other than r0, you can override "result".)
     *
     * If "chkzero" is set to 1, we perform a divide-by-zero check on
     * vCC (r1).  Useful for integer division and modulus.
     *
     * For: add-int/2addr, sub-int/2addr, mul-int/2addr, div-int/2addr,
     *      rem-int/2addr, and-int/2addr, or-int/2addr, xor-int/2addr,
     *      shl-int/2addr, shr-int/2addr, ushr-int/2addr, add-float/2addr,
     *      sub-float/2addr, mul-float/2addr, div-float/2addr, rem-float/2addr
     */
    /* binop/2addr vA, vB */
    movzx   rINSTbl,%ecx               # ecx<- A+
    sarl    $4,rINST                 # rINST<- B
    GET_VREG_R %eax rINST              # eax<- vB
    FETCH_INST_OPCODE 1 %edx
    andb    $0xf,%cl                  # ecx<- A
    subl     %eax,(rFP,%ecx,4)                             # for ex: addl   %eax,(rFP,%ecx,4)
    ADVANCE_PC 1
    GOTO_NEXT_R %edx


/* ------------------------------ */
    .balign 64
.L_OP_MUL_INT_2ADDR: /* 0xb2 */
/* File: x86/OP_MUL_INT_2ADDR.S */
    /* mul vA, vB */
    movzx   rINSTbl,%ecx               # ecx<- A+
    sarl    $4,rINST                 # rINST<- B
    GET_VREG_R %eax rINST              # eax<- vB
    andb    $0xf,%cl                  # ecx<- A
    imull   (rFP,%ecx,4),%eax
    FETCH_INST_OPCODE 1 %edx
    SET_VREG %eax %ecx
    ADVANCE_PC 1
    GOTO_NEXT_R %edx

/* ------------------------------ */
    .balign 64
.L_OP_DIV_INT_2ADDR: /* 0xb3 */
/* File: x86/OP_DIV_INT_2ADDR.S */
/* File: x86/bindiv2addr.S */
    /*
     * 32-bit binary div/rem operation.  Handles special case of op0=minint and
     * op1=-1.
     */
    /* div/rem/2addr vA, vB */
    movzx    rINSTbl,%ecx          # eax<- BA
    sarl     $4,%ecx              # ecx<- B
    GET_VREG_R %ecx %ecx           # eax<- vBB
    andb     $0xf,rINSTbl         # rINST<- A
    GET_VREG_R %eax rINST          # eax<- vBB
    cmpl     $0,%ecx
    je       common_errDivideByZero
    cmpl     $-1,%ecx
    jne      .LOP_DIV_INT_2ADDR_continue_div2addr
    cmpl     $0x80000000,%eax
    jne      .LOP_DIV_INT_2ADDR_continue_div2addr
    movl     $0x80000000,%eax
    jmp      .LOP_DIV_INT_2ADDR_finish_div2addr



/* ------------------------------ */
    .balign 64
.L_OP_REM_INT_2ADDR: /* 0xb4 */
/* File: x86/OP_REM_INT_2ADDR.S */
/* File: x86/bindiv2addr.S */
    /*
     * 32-bit binary div/rem operation.  Handles special case of op0=minint and
     * op1=-1.
     */
    /* div/rem/2addr vA, vB */
    movzx    rINSTbl,%ecx          # eax<- BA
    sarl     $4,%ecx              # ecx<- B
    GET_VREG_R %ecx %ecx           # eax<- vBB
    andb     $0xf,rINSTbl         # rINST<- A
    GET_VREG_R %eax rINST          # eax<- vBB
    cmpl     $0,%ecx
    je       common_errDivideByZero
    cmpl     $-1,%ecx
    jne      .LOP_REM_INT_2ADDR_continue_div2addr
    cmpl     $0x80000000,%eax
    jne      .LOP_REM_INT_2ADDR_continue_div2addr
    movl     $0,%edx
    jmp      .LOP_REM_INT_2ADDR_finish_div2addr



/* ------------------------------ */
    .balign 64
.L_OP_AND_INT_2ADDR: /* 0xb5 */
/* File: x86/OP_AND_INT_2ADDR.S */
/* File: x86/binop2addr.S */
    /*
     * Generic 32-bit "/2addr" binary operation.  Provide an "instr" line
     * that specifies an instruction that performs "result = r0 op r1".
     * This could be an ARM instruction or a function call.  (If the result
     * comes back in a register other than r0, you can override "result".)
     *
     * If "chkzero" is set to 1, we perform a divide-by-zero check on
     * vCC (r1).  Useful for integer division and modulus.
     *
     * For: add-int/2addr, sub-int/2addr, mul-int/2addr, div-int/2addr,
     *      rem-int/2addr, and-int/2addr, or-int/2addr, xor-int/2addr,
     *      shl-int/2addr, shr-int/2addr, ushr-int/2addr, add-float/2addr,
     *      sub-float/2addr, mul-float/2addr, div-float/2addr, rem-float/2addr
     */
    /* binop/2addr vA, vB */
    movzx   rINSTbl,%ecx               # ecx<- A+
    sarl    $4,rINST                 # rINST<- B
    GET_VREG_R %eax rINST              # eax<- vB
    FETCH_INST_OPCODE 1 %edx
    andb    $0xf,%cl                  # ecx<- A
    andl     %eax,(rFP,%ecx,4)                             # for ex: addl   %eax,(rFP,%ecx,4)
    ADVANCE_PC 1
    GOTO_NEXT_R %edx


/* ------------------------------ */
    .balign 64
.L_OP_OR_INT_2ADDR: /* 0xb6 */
/* File: x86/OP_OR_INT_2ADDR.S */
/* File: x86/binop2addr.S */
    /*
     * Generic 32-bit "/2addr" binary operation.  Provide an "instr" line
     * that specifies an instruction that performs "result = r0 op r1".
     * This could be an ARM instruction or a function call.  (If the result
     * comes back in a register other than r0, you can override "result".)
     *
     * If "chkzero" is set to 1, we perform a divide-by-zero check on
     * vCC (r1).  Useful for integer division and modulus.
     *
     * For: add-int/2addr, sub-int/2addr, mul-int/2addr, div-int/2addr,
     *      rem-int/2addr, and-int/2addr, or-int/2addr, xor-int/2addr,
     *      shl-int/2addr, shr-int/2addr, ushr-int/2addr, add-float/2addr,
     *      sub-float/2addr, mul-float/2addr, div-float/2addr, rem-float/2addr
     */
    /* binop/2addr vA, vB */
    movzx   rINSTbl,%ecx               # ecx<- A+
    sarl    $4,rINST                 # rINST<- B
    GET_VREG_R %eax rINST              # eax<- vB
    FETCH_INST_OPCODE 1 %edx
    andb    $0xf,%cl                  # ecx<- A
    orl     %eax,(rFP,%ecx,4)                             # for ex: addl   %eax,(rFP,%ecx,4)
    ADVANCE_PC 1
    GOTO_NEXT_R %edx


/* ------------------------------ */
    .balign 64
.L_OP_XOR_INT_2ADDR: /* 0xb7 */
/* File: x86/OP_XOR_INT_2ADDR.S */
/* File: x86/binop2addr.S */
    /*
     * Generic 32-bit "/2addr" binary operation.  Provide an "instr" line
     * that specifies an instruction that performs "result = r0 op r1".
     * This could be an ARM instruction or a function call.  (If the result
     * comes back in a register other than r0, you can override "result".)
     *
     * If "chkzero" is set to 1, we perform a divide-by-zero check on
     * vCC (r1).  Useful for integer division and modulus.
     *
     * For: add-int/2addr, sub-int/2addr, mul-int/2addr, div-int/2addr,
     *      rem-int/2addr, and-int/2addr, or-int/2addr, xor-int/2addr,
     *      shl-int/2addr, shr-int/2addr, ushr-int/2addr, add-float/2addr,
     *      sub-float/2addr, mul-float/2addr, div-float/2addr, rem-float/2addr
     */
    /* binop/2addr vA, vB */
    movzx   rINSTbl,%ecx               # ecx<- A+
    sarl    $4,rINST                 # rINST<- B
    GET_VREG_R %eax rINST              # eax<- vB
    FETCH_INST_OPCODE 1 %edx
    andb    $0xf,%cl                  # ecx<- A
    xorl     %eax,(rFP,%ecx,4)                             # for ex: addl   %eax,(rFP,%ecx,4)
    ADVANCE_PC 1
    GOTO_NEXT_R %edx


/* ------------------------------ */
    .balign 64
.L_OP_SHL_INT_2ADDR: /* 0xb8 */
/* File: x86/OP_SHL_INT_2ADDR.S */
/* File: x86/shop2addr.S */
    /*
     * Generic 32-bit "shift/2addr" operation.
     */
    /* shift/2addr vA, vB */
    movzx    rINSTbl,%ecx           # eax<- BA
    sarl     $4,%ecx               # ecx<- B
    GET_VREG_R %ecx %ecx            # eax<- vBB
    andb     $0xf,rINSTbl          # rINST<- A
    GET_VREG_R %eax rINST           # eax<- vAA
    sall    %cl,%eax                          # ex: sarl %cl,%eax
    FETCH_INST_OPCODE 1 %edx
    SET_VREG %eax rINST
    ADVANCE_PC 1
    GOTO_NEXT_R %edx


/* ------------------------------ */
    .balign 64
.L_OP_SHR_INT_2ADDR: /* 0xb9 */
/* File: x86/OP_SHR_INT_2ADDR.S */
/* File: x86/shop2addr.S */
    /*
     * Generic 32-bit "shift/2addr" operation.
     */
    /* shift/2addr vA, vB */
    movzx    rINSTbl,%ecx           # eax<- BA
    sarl     $4,%ecx               # ecx<- B
    GET_VREG_R %ecx %ecx            # eax<- vBB
    andb     $0xf,rINSTbl          # rINST<- A
    GET_VREG_R %eax rINST           # eax<- vAA
    sarl    %cl,%eax                          # ex: sarl %cl,%eax
    FETCH_INST_OPCODE 1 %edx
    SET_VREG %eax rINST
    ADVANCE_PC 1
    GOTO_NEXT_R %edx


/* ------------------------------ */
    .balign 64
.L_OP_USHR_INT_2ADDR: /* 0xba */
/* File: x86/OP_USHR_INT_2ADDR.S */
/* File: x86/shop2addr.S */
    /*
     * Generic 32-bit "shift/2addr" operation.
     */
    /* shift/2addr vA, vB */
    movzx    rINSTbl,%ecx           # eax<- BA
    sarl     $4,%ecx               # ecx<- B
    GET_VREG_R %ecx %ecx            # eax<- vBB
    andb     $0xf,rINSTbl          # rINST<- A
    GET_VREG_R %eax rINST           # eax<- vAA
    shrl    %cl,%eax                          # ex: sarl %cl,%eax
    FETCH_INST_OPCODE 1 %edx
    SET_VREG %eax rINST
    ADVANCE_PC 1
    GOTO_NEXT_R %edx


/* ------------------------------ */
    .balign 64
.L_OP_ADD_LONG_2ADDR: /* 0xbb */
/* File: x86/OP_ADD_LONG_2ADDR.S */
/* File: x86/binopWide2addr.S */
    /*
     * Generic 64-bit binary operation.
     */
    /* binop/2addr vA, vB */
    movzbl    rINSTbl,%ecx              # ecx<- BA
    sarl      $4,%ecx                  # ecx<- B
    GET_VREG_WORD %eax %ecx 0           # eax<- v[B+0]
    GET_VREG_WORD %ecx %ecx 1           # eax<- v[B+1]
    andb      $0xF,rINSTbl             # rINST<- A
    addl %eax,(rFP,rINST,4)         # example: addl   %eax,(rFP,rINST,4)
    adcl %ecx,4(rFP,rINST,4)         # example: adcl   %ecx,4(rFP,rINST,4)
    FETCH_INST_OPCODE 1 %edx
    ADVANCE_PC 1
    GOTO_NEXT_R %edx


/* ------------------------------ */
    .balign 64
.L_OP_SUB_LONG_2ADDR: /* 0xbc */
/* File: x86/OP_SUB_LONG_2ADDR.S */
/* File: x86/binopWide2addr.S */
    /*
     * Generic 64-bit binary operation.
     */
    /* binop/2addr vA, vB */
    movzbl    rINSTbl,%ecx              # ecx<- BA
    sarl      $4,%ecx                  # ecx<- B
    GET_VREG_WORD %eax %ecx 0           # eax<- v[B+0]
    GET_VREG_WORD %ecx %ecx 1           # eax<- v[B+1]
    andb      $0xF,rINSTbl             # rINST<- A
    subl %eax,(rFP,rINST,4)         # example: addl   %eax,(rFP,rINST,4)
    sbbl %ecx,4(rFP,rINST,4)         # example: adcl   %ecx,4(rFP,rINST,4)
    FETCH_INST_OPCODE 1 %edx
    ADVANCE_PC 1
    GOTO_NEXT_R %edx


/* ------------------------------ */
    .balign 64
.L_OP_MUL_LONG_2ADDR: /* 0xbd */
/* File: x86/OP_MUL_LONG_2ADDR.S */
    /*
     * Signed 64-bit integer multiply, 2-addr version
     *
     * We could definately use more free registers for
     * this code.  We must spill %edx (edx) because it
     * is used by imul.  We'll also spill rINST (ebx),
     * giving us eax, ebc, ecx and edx as computational
     * temps.  On top of that, we'll spill %esi (edi)
     * for use as the vA pointer and rFP (esi) for use
     * as the vB pointer.  Yuck.
     */
    /* mul-long/2addr vA, vB */
    movzbl    rINSTbl,%eax             # eax<- BA
    andb      $0xf,%al                # eax<- A
    sarl      $4,rINST                # rINST<- B
    SPILL_TMP2(%esi)
    SPILL(rFP)
    leal      (rFP,%eax,4),%esi        # %esi<- &v[A]
    leal      (rFP,rINST,4),rFP        # rFP<- &v[B]
    movl      4(%esi),%ecx             # ecx<- Amsw
    imull     (rFP),%ecx               # ecx<- (Amsw*Blsw)
    movl      4(rFP),%eax              # eax<- Bmsw
    imull     (%esi),%eax              # eax<- (Bmsw*Alsw)
    addl      %eax,%ecx                # ecx<- (Amsw*Blsw)+(Bmsw*Alsw)
    movl      (rFP),%eax               # eax<- Blsw
    mull      (%esi)                   # eax<- (Blsw*Alsw)
    jmp       .LOP_MUL_LONG_2ADDR_continue

/* ------------------------------ */
    .balign 64
.L_OP_DIV_LONG_2ADDR: /* 0xbe */
/* File: x86/OP_DIV_LONG_2ADDR.S */
    /* div/2addr vA, vB */
    movzbl    rINSTbl,%eax
    shrl      $4,%eax                  # eax<- B
    andb      $0xf,rINSTbl             # rINST<- A
    GET_VREG_WORD %edx %eax 0
    GET_VREG_WORD %eax %eax 1
    movl     %edx,OUT_ARG2(%esp)
    testl    %eax,%eax
    je       .LOP_DIV_LONG_2ADDR_check_zero
    cmpl     $-1,%eax
    je       .LOP_DIV_LONG_2ADDR_check_neg1
.LOP_DIV_LONG_2ADDR_notSpecial:
    GET_VREG_WORD %edx rINST 0
    GET_VREG_WORD %ecx rINST 1
.LOP_DIV_LONG_2ADDR_notSpecial1:
    jmp      .LOP_DIV_LONG_2ADDR_continue

/* ------------------------------ */
    .balign 64
.L_OP_REM_LONG_2ADDR: /* 0xbf */
/* File: x86/OP_REM_LONG_2ADDR.S */
/* File: x86/OP_DIV_LONG_2ADDR.S */
    /* div/2addr vA, vB */
    movzbl    rINSTbl,%eax
    shrl      $4,%eax                  # eax<- B
    andb      $0xf,rINSTbl             # rINST<- A
    GET_VREG_WORD %edx %eax 0
    GET_VREG_WORD %eax %eax 1
    movl     %edx,OUT_ARG2(%esp)
    testl    %eax,%eax
    je       .LOP_REM_LONG_2ADDR_check_zero
    cmpl     $-1,%eax
    je       .LOP_REM_LONG_2ADDR_check_neg1
.LOP_REM_LONG_2ADDR_notSpecial:
    GET_VREG_WORD %edx rINST 0
    GET_VREG_WORD %ecx rINST 1
.LOP_REM_LONG_2ADDR_notSpecial1:
    jmp      .LOP_REM_LONG_2ADDR_continue


/* ------------------------------ */
    .balign 64
.L_OP_AND_LONG_2ADDR: /* 0xc0 */
/* File: x86/OP_AND_LONG_2ADDR.S */
/* File: x86/binopWide2addr.S */
    /*
     * Generic 64-bit binary operation.
     */
    /* binop/2addr vA, vB */
    movzbl    rINSTbl,%ecx              # ecx<- BA
    sarl      $4,%ecx                  # ecx<- B
    GET_VREG_WORD %eax %ecx 0           # eax<- v[B+0]
    GET_VREG_WORD %ecx %ecx 1           # eax<- v[B+1]
    andb      $0xF,rINSTbl             # rINST<- A
    andl %eax,(rFP,rINST,4)         # example: addl   %eax,(rFP,rINST,4)
    andl %ecx,4(rFP,rINST,4)         # example: adcl   %ecx,4(rFP,rINST,4)
    FETCH_INST_OPCODE 1 %edx
    ADVANCE_PC 1
    GOTO_NEXT_R %edx


/* ------------------------------ */
    .balign 64
.L_OP_OR_LONG_2ADDR: /* 0xc1 */
/* File: x86/OP_OR_LONG_2ADDR.S */
/* File: x86/binopWide2addr.S */
    /*
     * Generic 64-bit binary operation.
     */
    /* binop/2addr vA, vB */
    movzbl    rINSTbl,%ecx              # ecx<- BA
    sarl      $4,%ecx                  # ecx<- B
    GET_VREG_WORD %eax %ecx 0           # eax<- v[B+0]
    GET_VREG_WORD %ecx %ecx 1           # eax<- v[B+1]
    andb      $0xF,rINSTbl             # rINST<- A
    orl %eax,(rFP,rINST,4)         # example: addl   %eax,(rFP,rINST,4)
    orl %ecx,4(rFP,rINST,4)         # example: adcl   %ecx,4(rFP,rINST,4)
    FETCH_INST_OPCODE 1 %edx
    ADVANCE_PC 1
    GOTO_NEXT_R %edx


/* ------------------------------ */
    .balign 64
.L_OP_XOR_LONG_2ADDR: /* 0xc2 */
/* File: x86/OP_XOR_LONG_2ADDR.S */
/* File: x86/binopWide2addr.S */
    /*
     * Generic 64-bit binary operation.
     */
    /* binop/2addr vA, vB */
    movzbl    rINSTbl,%ecx              # ecx<- BA
    sarl      $4,%ecx                  # ecx<- B
    GET_VREG_WORD %eax %ecx 0           # eax<- v[B+0]
    GET_VREG_WORD %ecx %ecx 1           # eax<- v[B+1]
    andb      $0xF,rINSTbl             # rINST<- A
    xorl %eax,(rFP,rINST,4)         # example: addl   %eax,(rFP,rINST,4)
    xorl %ecx,4(rFP,rINST,4)         # example: adcl   %ecx,4(rFP,rINST,4)
    FETCH_INST_OPCODE 1 %edx
    ADVANCE_PC 1
    GOTO_NEXT_R %edx


/* ------------------------------ */
    .balign 64
.L_OP_SHL_LONG_2ADDR: /* 0xc3 */
/* File: x86/OP_SHL_LONG_2ADDR.S */
    /*
     * Long integer shift, 2addr version.  vA is 64-bit value/result, vB is
     * 32-bit shift distance.
     */
    /* shl-long/2addr vA, vB */
    /* ecx gets shift count */
    /* Need to spill edx */
    /* rINSTw gets AA */
    movzbl    rINSTbl,%ecx             # ecx<- BA
    andb      $0xf,rINSTbl            # rINST<- A
    GET_VREG_WORD %eax rINST 0         # eax<- v[AA+0]
    sarl      $4,%ecx                 # ecx<- B
    GET_VREG_WORD %edx rINST 1         # edx<- v[AA+1]
    GET_VREG_R  %ecx %ecx              # ecx<- vBB
    shldl     %eax,%edx
    sall      %cl,%eax
    testb     $32,%cl
    je        2f
    movl      %eax,%edx
    xorl      %eax,%eax
2:
    SET_VREG_WORD %edx rINST 1         # v[AA+1]<- edx
    jmp       .LOP_SHL_LONG_2ADDR_finish

/* ------------------------------ */
    .balign 64
.L_OP_SHR_LONG_2ADDR: /* 0xc4 */
/* File: x86/OP_SHR_LONG_2ADDR.S */
    /*
     * Long integer shift, 2addr version.  vA is 64-bit value/result, vB is
     * 32-bit shift distance.
     */
    /* shl-long/2addr vA, vB */
    /* ecx gets shift count */
    /* Need to spill edx */
    /* rINSTw gets AA */
    movzbl    rINSTbl,%ecx         # ecx<- BA
    andb      $0xf,rINSTbl        # rINST<- A
    GET_VREG_WORD %eax rINST 0     # eax<- v[AA+0]
    sarl      $4,%ecx             # ecx<- B
    GET_VREG_WORD %edx rINST 1     # edx<- v[AA+1]
    GET_VREG_R %ecx %ecx           # ecx<- vBB
    shrdl     %edx,%eax
    sarl      %cl,%edx
    testb     $32,%cl
    je        2f
    movl      %edx,%eax
    sarl      $31,%edx
2:
    SET_VREG_WORD %edx rINST 1     # v[AA+1]<- edx
    jmp       .LOP_SHR_LONG_2ADDR_finish

/* ------------------------------ */
    .balign 64
.L_OP_USHR_LONG_2ADDR: /* 0xc5 */
/* File: x86/OP_USHR_LONG_2ADDR.S */
    /*
     * Long integer shift, 2addr version.  vA is 64-bit value/result, vB is
     * 32-bit shift distance.
     */
    /* shl-long/2addr vA, vB */
    /* ecx gets shift count */
    /* Need to spill edx */
    /* rINSTw gets AA */
    movzbl    rINSTbl,%ecx             # ecx<- BA
    andb      $0xf,rINSTbl            # rINST<- A
    GET_VREG_WORD %eax rINST 0         # eax<- v[AA+0]
    sarl      $4,%ecx                 # ecx<- B
    GET_VREG_WORD %edx rINST 1         # edx<- v[AA+1]
    GET_VREG_R %ecx %ecx               # ecx<- vBB
    shrdl     %edx,%eax
    shrl      %cl,%edx
    testb     $32,%cl
    je        2f
    movl      %edx,%eax
    xorl      %edx,%edx
2:
    SET_VREG_WORD %edx rINST 1         # v[AA+1]<- edx
    jmp       .LOP_USHR_LONG_2ADDR_finish

/* ------------------------------ */
    .balign 64
.L_OP_ADD_FLOAT_2ADDR: /* 0xc6 */
/* File: x86/OP_ADD_FLOAT_2ADDR.S */
/* File: x86/binflop2addr.S */
    /*
     * Generic 32-bit binary float operation.
     *
     * For: add-fp, sub-fp, mul-fp, div-fp
     */

    /* binop/2addr vA, vB */
    movzx   rINSTbl,%ecx           # ecx<- A+
    andb    $0xf,%cl              # ecx<- A
    flds    (rFP,%ecx,4)          # vAA to fp stack
    sarl    $4,rINST             # rINST<- B
    fadds   (rFP,rINST,4)         # ex: faddp
    FETCH_INST_OPCODE 1 %edx
    ADVANCE_PC 1
    fstps    (rFP,%ecx,4)         # %st to vA
    GOTO_NEXT_R %edx


/* ------------------------------ */
    .balign 64
.L_OP_SUB_FLOAT_2ADDR: /* 0xc7 */
/* File: x86/OP_SUB_FLOAT_2ADDR.S */
/* File: x86/binflop2addr.S */
    /*
     * Generic 32-bit binary float operation.
     *
     * For: add-fp, sub-fp, mul-fp, div-fp
     */

    /* binop/2addr vA, vB */
    movzx   rINSTbl,%ecx           # ecx<- A+
    andb    $0xf,%cl              # ecx<- A
    flds    (rFP,%ecx,4)          # vAA to fp stack
    sarl    $4,rINST             # rINST<- B
    fsubs   (rFP,rINST,4)         # ex: faddp
    FETCH_INST_OPCODE 1 %edx
    ADVANCE_PC 1
    fstps    (rFP,%ecx,4)         # %st to vA
    GOTO_NEXT_R %edx


/* ------------------------------ */
    .balign 64
.L_OP_MUL_FLOAT_2ADDR: /* 0xc8 */
/* File: x86/OP_MUL_FLOAT_2ADDR.S */
/* File: x86/binflop2addr.S */
    /*
     * Generic 32-bit binary float operation.
     *
     * For: add-fp, sub-fp, mul-fp, div-fp
     */

    /* binop/2addr vA, vB */
    movzx   rINSTbl,%ecx           # ecx<- A+
    andb    $0xf,%cl              # ecx<- A
    flds    (rFP,%ecx,4)          # vAA to fp stack
    sarl    $4,rINST             # rINST<- B
    fmuls   (rFP,rINST,4)         # ex: faddp
    FETCH_INST_OPCODE 1 %edx
    ADVANCE_PC 1
    fstps    (rFP,%ecx,4)         # %st to vA
    GOTO_NEXT_R %edx


/* ------------------------------ */
    .balign 64
.L_OP_DIV_FLOAT_2ADDR: /* 0xc9 */
/* File: x86/OP_DIV_FLOAT_2ADDR.S */
/* File: x86/binflop2addr.S */
    /*
     * Generic 32-bit binary float operation.
     *
     * For: add-fp, sub-fp, mul-fp, div-fp
     */

    /* binop/2addr vA, vB */
    movzx   rINSTbl,%ecx           # ecx<- A+
    andb    $0xf,%cl              # ecx<- A
    flds    (rFP,%ecx,4)          # vAA to fp stack
    sarl    $4,rINST             # rINST<- B
    fdivs   (rFP,rINST,4)         # ex: faddp
    FETCH_INST_OPCODE 1 %edx
    ADVANCE_PC 1
    fstps    (rFP,%ecx,4)         # %st to vA
    GOTO_NEXT_R %edx


/* ------------------------------ */
    .balign 64
.L_OP_REM_FLOAT_2ADDR: /* 0xca */
/* File: x86/OP_REM_FLOAT_2ADDR.S */
    /* rem_float/2addr vA, vB */
    movzx   rINSTbl,%ecx                # ecx<- A+
    sarl    $4,rINST                  # rINST<- B
    flds     (rFP,rINST,4)              # vBB to fp stack
    andb    $0xf,%cl                   # ecx<- A
    flds     (rFP,%ecx,4)               # vAA to fp stack
    FETCH_INST_OPCODE 1 %edx
1:
    fprem
    fstsw     %ax
    sahf
    jp        1b
    fstp      %st(1)
    ADVANCE_PC 1
    fstps    (rFP,%ecx,4)               # %st to vA
    GOTO_NEXT_R %edx

/* ------------------------------ */
    .balign 64
.L_OP_ADD_DOUBLE_2ADDR: /* 0xcb */
/* File: x86/OP_ADD_DOUBLE_2ADDR.S */
/* File: x86/binflop2addr.S */
    /*
     * Generic 32-bit binary float operation.
     *
     * For: add-fp, sub-fp, mul-fp, div-fp
     */

    /* binop/2addr vA, vB */
    movzx   rINSTbl,%ecx           # ecx<- A+
    andb    $0xf,%cl              # ecx<- A
    fldl    (rFP,%ecx,4)          # vAA to fp stack
    sarl    $4,rINST             # rINST<- B
    faddl   (rFP,rINST,4)         # ex: faddp
    FETCH_INST_OPCODE 1 %edx
    ADVANCE_PC 1
    fstpl    (rFP,%ecx,4)         # %st to vA
    GOTO_NEXT_R %edx


/* ------------------------------ */
    .balign 64
.L_OP_SUB_DOUBLE_2ADDR: /* 0xcc */
/* File: x86/OP_SUB_DOUBLE_2ADDR.S */
/* File: x86/binflop2addr.S */
    /*
     * Generic 32-bit binary float operation.
     *
     * For: add-fp, sub-fp, mul-fp, div-fp
     */

    /* binop/2addr vA, vB */
    movzx   rINSTbl,%ecx           # ecx<- A+
    andb    $0xf,%cl              # ecx<- A
    fldl    (rFP,%ecx,4)          # vAA to fp stack
    sarl    $4,rINST             # rINST<- B
    fsubl   (rFP,rINST,4)         # ex: faddp
    FETCH_INST_OPCODE 1 %edx
    ADVANCE_PC 1
    fstpl    (rFP,%ecx,4)         # %st to vA
    GOTO_NEXT_R %edx


/* ------------------------------ */
    .balign 64
.L_OP_MUL_DOUBLE_2ADDR: /* 0xcd */
/* File: x86/OP_MUL_DOUBLE_2ADDR.S */
/* File: x86/binflop2addr.S */
    /*
     * Generic 32-bit binary float operation.
     *
     * For: add-fp, sub-fp, mul-fp, div-fp
     */

    /* binop/2addr vA, vB */
    movzx   rINSTbl,%ecx           # ecx<- A+
    andb    $0xf,%cl              # ecx<- A
    fldl    (rFP,%ecx,4)          # vAA to fp stack
    sarl    $4,rINST             # rINST<- B
    fmull   (rFP,rINST,4)         # ex: faddp
    FETCH_INST_OPCODE 1 %edx
    ADVANCE_PC 1
    fstpl    (rFP,%ecx,4)         # %st to vA
    GOTO_NEXT_R %edx


/* ------------------------------ */
    .balign 64
.L_OP_DIV_DOUBLE_2ADDR: /* 0xce */
/* File: x86/OP_DIV_DOUBLE_2ADDR.S */
/* File: x86/binflop2addr.S */
    /*
     * Generic 32-bit binary float operation.
     *
     * For: add-fp, sub-fp, mul-fp, div-fp
     */

    /* binop/2addr vA, vB */
    movzx   rINSTbl,%ecx           # ecx<- A+
    andb    $0xf,%cl              # ecx<- A
    fldl    (rFP,%ecx,4)          # vAA to fp stack
    sarl    $4,rINST             # rINST<- B
    fdivl   (rFP,rINST,4)         # ex: faddp
    FETCH_INST_OPCODE 1 %edx
    ADVANCE_PC 1
    fstpl    (rFP,%ecx,4)         # %st to vA
    GOTO_NEXT_R %edx


/* ------------------------------ */
    .balign 64
.L_OP_REM_DOUBLE_2ADDR: /* 0xcf */
/* File: x86/OP_REM_DOUBLE_2ADDR.S */
    /* rem_float/2addr vA, vB */
    movzx   rINSTbl,%ecx                # ecx<- A+
    sarl    $4,rINST                  # rINST<- B
    fldl     (rFP,rINST,4)              # vBB to fp stack
    andb    $0xf,%cl                   # ecx<- A
    fldl     (rFP,%ecx,4)               # vAA to fp stack
    FETCH_INST_OPCODE 1 %edx
1:
    fprem
    fstsw     %ax
    sahf
    jp        1b
    fstp      %st(1)
    ADVANCE_PC 1
    fstpl    (rFP,%ecx,4)               # %st to vA
    GOTO_NEXT_R %edx

/* ------------------------------ */
    .balign 64
.L_OP_ADD_INT_LIT16: /* 0xd0 */
/* File: x86/OP_ADD_INT_LIT16.S */
/* File: x86/binopLit16.S */
    /*
     * Generic 32-bit "lit16" binary operation.  Provide an "instr" line
     * that specifies an instruction that performs "result = eax op ecx".
     * This could be an x86 instruction or a function call.  (If the result
     * comes back in a register other than eax, you can override "result".)
     *
     * For: add-int/lit16, rsub-int,
     *      and-int/lit16, or-int/lit16, xor-int/lit16
     */
    /* binop/lit16 vA, vB, #+CCCC */
    movzbl   rINSTbl,%eax               # eax<- 000000BA
    sarl     $4,%eax                   # eax<- B
    GET_VREG_R %eax %eax                # eax<- vB
    movswl   2(rPC),%ecx                # ecx<- ssssCCCC
    andb     $0xf,rINSTbl              # rINST<- A
    addl %ecx,%eax                              # for example: addl %ecx, %eax
    SET_VREG %eax rINST
    FETCH_INST_OPCODE 2 %edx
    ADVANCE_PC 2
    GOTO_NEXT_R %edx


/* ------------------------------ */
    .balign 64
.L_OP_RSUB_INT: /* 0xd1 */
/* File: x86/OP_RSUB_INT.S */
/* File: x86/binopLit16.S */
    /*
     * Generic 32-bit "lit16" binary operation.  Provide an "instr" line
     * that specifies an instruction that performs "result = eax op ecx".
     * This could be an x86 instruction or a function call.  (If the result
     * comes back in a register other than eax, you can override "result".)
     *
     * For: add-int/lit16, rsub-int,
     *      and-int/lit16, or-int/lit16, xor-int/lit16
     */
    /* binop/lit16 vA, vB, #+CCCC */
    movzbl   rINSTbl,%eax               # eax<- 000000BA
    sarl     $4,%eax                   # eax<- B
    GET_VREG_R %eax %eax                # eax<- vB
    movswl   2(rPC),%ecx                # ecx<- ssssCCCC
    andb     $0xf,rINSTbl              # rINST<- A
    subl %eax,%ecx                              # for example: addl %ecx, %eax
    SET_VREG %ecx rINST
    FETCH_INST_OPCODE 2 %edx
    ADVANCE_PC 2
    GOTO_NEXT_R %edx


/* ------------------------------ */
    .balign 64
.L_OP_MUL_INT_LIT16: /* 0xd2 */
/* File: x86/OP_MUL_INT_LIT16.S */
    /* mul/lit16 vA, vB, #+CCCC */
    /* Need A in rINST, ssssCCCC in ecx, vB in eax */
    movzbl   rINSTbl,%eax               # eax<- 000000BA
    sarl     $4,%eax                   # eax<- B
    GET_VREG_R %eax %eax                # eax<- vB
    movswl   2(rPC),%ecx                # ecx<- ssssCCCC
    andb     $0xf,rINSTbl              # rINST<- A
    imull     %ecx,%eax                 # trashes edx
    FETCH_INST_OPCODE 2 %edx
    ADVANCE_PC 2
    SET_VREG %eax rINST
    GOTO_NEXT_R %edx

/* ------------------------------ */
    .balign 64
.L_OP_DIV_INT_LIT16: /* 0xd3 */
/* File: x86/OP_DIV_INT_LIT16.S */
/* File: x86/bindivLit16.S */
    /*
     * 32-bit binary div/rem operation.  Handles special case of op0=minint and
     * op1=-1.
     */
    /* div/rem/lit16 vA, vB, #+CCCC */
    /* Need A in rINST, ssssCCCC in ecx, vB in eax */
    movzbl   rINSTbl,%eax         # eax<- 000000BA
    sarl     $4,%eax             # eax<- B
    GET_VREG_R %eax %eax          # eax<- vB
    movswl   2(rPC),%ecx          # ecx<- ssssCCCC
    andb     $0xf,rINSTbl        # rINST<- A
    cmpl     $0,%ecx
    je       common_errDivideByZero
    cmpl     $-1,%ecx
    jne      .LOP_DIV_INT_LIT16_continue_div
    cmpl     $0x80000000,%eax
    jne      .LOP_DIV_INT_LIT16_continue_div
    movl     $0x80000000,%eax
    jmp      .LOP_DIV_INT_LIT16_finish_div



/* ------------------------------ */
    .balign 64
.L_OP_REM_INT_LIT16: /* 0xd4 */
/* File: x86/OP_REM_INT_LIT16.S */
/* File: x86/bindivLit16.S */
    /*
     * 32-bit binary div/rem operation.  Handles special case of op0=minint and
     * op1=-1.
     */
    /* div/rem/lit16 vA, vB, #+CCCC */
    /* Need A in rINST, ssssCCCC in ecx, vB in eax */
    movzbl   rINSTbl,%eax         # eax<- 000000BA
    sarl     $4,%eax             # eax<- B
    GET_VREG_R %eax %eax          # eax<- vB
    movswl   2(rPC),%ecx          # ecx<- ssssCCCC
    andb     $0xf,rINSTbl        # rINST<- A
    cmpl     $0,%ecx
    je       common_errDivideByZero
    cmpl     $-1,%ecx
    jne      .LOP_REM_INT_LIT16_continue_div
    cmpl     $0x80000000,%eax
    jne      .LOP_REM_INT_LIT16_continue_div
    movl     $0,%edx
    jmp      .LOP_REM_INT_LIT16_finish_div



/* ------------------------------ */
    .balign 64
.L_OP_AND_INT_LIT16: /* 0xd5 */
/* File: x86/OP_AND_INT_LIT16.S */
/* File: x86/binopLit16.S */
    /*
     * Generic 32-bit "lit16" binary operation.  Provide an "instr" line
     * that specifies an instruction that performs "result = eax op ecx".
     * This could be an x86 instruction or a function call.  (If the result
     * comes back in a register other than eax, you can override "result".)
     *
     * For: add-int/lit16, rsub-int,
     *      and-int/lit16, or-int/lit16, xor-int/lit16
     */
    /* binop/lit16 vA, vB, #+CCCC */
    movzbl   rINSTbl,%eax               # eax<- 000000BA
    sarl     $4,%eax                   # eax<- B
    GET_VREG_R %eax %eax                # eax<- vB
    movswl   2(rPC),%ecx                # ecx<- ssssCCCC
    andb     $0xf,rINSTbl              # rINST<- A
    andl %ecx,%eax                              # for example: addl %ecx, %eax
    SET_VREG %eax rINST
    FETCH_INST_OPCODE 2 %edx
    ADVANCE_PC 2
    GOTO_NEXT_R %edx


/* ------------------------------ */
    .balign 64
.L_OP_OR_INT_LIT16: /* 0xd6 */
/* File: x86/OP_OR_INT_LIT16.S */
/* File: x86/binopLit16.S */
    /*
     * Generic 32-bit "lit16" binary operation.  Provide an "instr" line
     * that specifies an instruction that performs "result = eax op ecx".
     * This could be an x86 instruction or a function call.  (If the result
     * comes back in a register other than eax, you can override "result".)
     *
     * For: add-int/lit16, rsub-int,
     *      and-int/lit16, or-int/lit16, xor-int/lit16
     */
    /* binop/lit16 vA, vB, #+CCCC */
    movzbl   rINSTbl,%eax               # eax<- 000000BA
    sarl     $4,%eax                   # eax<- B
    GET_VREG_R %eax %eax                # eax<- vB
    movswl   2(rPC),%ecx                # ecx<- ssssCCCC
    andb     $0xf,rINSTbl              # rINST<- A
    orl     %ecx,%eax                              # for example: addl %ecx, %eax
    SET_VREG %eax rINST
    FETCH_INST_OPCODE 2 %edx
    ADVANCE_PC 2
    GOTO_NEXT_R %edx


/* ------------------------------ */
    .balign 64
.L_OP_XOR_INT_LIT16: /* 0xd7 */
/* File: x86/OP_XOR_INT_LIT16.S */
/* File: x86/binopLit16.S */
    /*
     * Generic 32-bit "lit16" binary operation.  Provide an "instr" line
     * that specifies an instruction that performs "result = eax op ecx".
     * This could be an x86 instruction or a function call.  (If the result
     * comes back in a register other than eax, you can override "result".)
     *
     * For: add-int/lit16, rsub-int,
     *      and-int/lit16, or-int/lit16, xor-int/lit16
     */
    /* binop/lit16 vA, vB, #+CCCC */
    movzbl   rINSTbl,%eax               # eax<- 000000BA
    sarl     $4,%eax                   # eax<- B
    GET_VREG_R %eax %eax                # eax<- vB
    movswl   2(rPC),%ecx                # ecx<- ssssCCCC
    andb     $0xf,rINSTbl              # rINST<- A
    xor    %ecx,%eax                              # for example: addl %ecx, %eax
    SET_VREG %eax rINST
    FETCH_INST_OPCODE 2 %edx
    ADVANCE_PC 2
    GOTO_NEXT_R %edx


/* ------------------------------ */
    .balign 64
.L_OP_ADD_INT_LIT8: /* 0xd8 */
/* File: x86/OP_ADD_INT_LIT8.S */
/* File: x86/binopLit8.S */
    /*
     * Generic 32-bit "lit8" binary operation.  Provide an "instr" line
     * that specifies an instruction that performs "result = eax op ecx".
     * This could be an x86 instruction or a function call.  (If the result
     * comes back in a register other than r0, you can override "result".)
     *
     * For: add-int/lit8, rsub-int/lit8
     *      and-int/lit8, or-int/lit8, xor-int/lit8,
     *      shl-int/lit8, shr-int/lit8, ushr-int/lit8
     */
    /* binop/lit8 vAA, vBB, #+CC */
    movzbl    2(rPC),%eax              # eax<- BB
    movsbl    3(rPC),%ecx              # ecx<- ssssssCC
    GET_VREG_R   %eax %eax             # eax<- rBB
    addl %ecx,%eax                             # ex: addl %ecx,%eax
    FETCH_INST_OPCODE 2 %edx
    SET_VREG   %eax rINST
    ADVANCE_PC 2
    GOTO_NEXT_R %edx


/* ------------------------------ */
    .balign 64
.L_OP_RSUB_INT_LIT8: /* 0xd9 */
/* File: x86/OP_RSUB_INT_LIT8.S */
/* File: x86/binopLit8.S */
    /*
     * Generic 32-bit "lit8" binary operation.  Provide an "instr" line
     * that specifies an instruction that performs "result = eax op ecx".
     * This could be an x86 instruction or a function call.  (If the result
     * comes back in a register other than r0, you can override "result".)
     *
     * For: add-int/lit8, rsub-int/lit8
     *      and-int/lit8, or-int/lit8, xor-int/lit8,
     *      shl-int/lit8, shr-int/lit8, ushr-int/lit8
     */
    /* binop/lit8 vAA, vBB, #+CC */
    movzbl    2(rPC),%eax              # eax<- BB
    movsbl    3(rPC),%ecx              # ecx<- ssssssCC
    GET_VREG_R   %eax %eax             # eax<- rBB
    subl  %eax,%ecx                             # ex: addl %ecx,%eax
    FETCH_INST_OPCODE 2 %edx
    SET_VREG   %ecx rINST
    ADVANCE_PC 2
    GOTO_NEXT_R %edx


/* ------------------------------ */
    .balign 64
.L_OP_MUL_INT_LIT8: /* 0xda */
/* File: x86/OP_MUL_INT_LIT8.S */
    /* mul/lit8 vAA, vBB, #+CC */
    movzbl    2(rPC),%eax              # eax<- BB
    movsbl    3(rPC),%ecx              # ecx<- ssssssCC
    GET_VREG_R   %eax %eax             # eax<- rBB
    imull     %ecx,%eax                # trashes edx
    FETCH_INST_OPCODE 2 %edx
    ADVANCE_PC 2
    SET_VREG  %eax rINST
    GOTO_NEXT_R %edx

/* ------------------------------ */
    .balign 64
.L_OP_DIV_INT_LIT8: /* 0xdb */
/* File: x86/OP_DIV_INT_LIT8.S */
/* File: x86/bindivLit8.S */
    /*
     * 32-bit div/rem "lit8" binary operation.  Handles special case of
     * op0=minint & op1=-1
     */
    /* div/rem/lit8 vAA, vBB, #+CC */
    movzbl    2(rPC),%eax        # eax<- BB
    movsbl    3(rPC),%ecx        # ecx<- ssssssCC
    GET_VREG_R  %eax %eax        # eax<- rBB
    cmpl     $0,%ecx
    je       common_errDivideByZero
    cmpl     $0x80000000,%eax
    jne      .LOP_DIV_INT_LIT8_continue_div
    cmpl     $-1,%ecx
    jne      .LOP_DIV_INT_LIT8_continue_div
    movl     $0x80000000,%eax
    jmp      .LOP_DIV_INT_LIT8_finish_div



/* ------------------------------ */
    .balign 64
.L_OP_REM_INT_LIT8: /* 0xdc */
/* File: x86/OP_REM_INT_LIT8.S */
/* File: x86/bindivLit8.S */
    /*
     * 32-bit div/rem "lit8" binary operation.  Handles special case of
     * op0=minint & op1=-1
     */
    /* div/rem/lit8 vAA, vBB, #+CC */
    movzbl    2(rPC),%eax        # eax<- BB
    movsbl    3(rPC),%ecx        # ecx<- ssssssCC
    GET_VREG_R  %eax %eax        # eax<- rBB
    cmpl     $0,%ecx
    je       common_errDivideByZero
    cmpl     $0x80000000,%eax
    jne      .LOP_REM_INT_LIT8_continue_div
    cmpl     $-1,%ecx
    jne      .LOP_REM_INT_LIT8_continue_div
    movl     $0,%edx
    jmp      .LOP_REM_INT_LIT8_finish_div



/* ------------------------------ */
    .balign 64
.L_OP_AND_INT_LIT8: /* 0xdd */
/* File: x86/OP_AND_INT_LIT8.S */
/* File: x86/binopLit8.S */
    /*
     * Generic 32-bit "lit8" binary operation.  Provide an "instr" line
     * that specifies an instruction that performs "result = eax op ecx".
     * This could be an x86 instruction or a function call.  (If the result
     * comes back in a register other than r0, you can override "result".)
     *
     * For: add-int/lit8, rsub-int/lit8
     *      and-int/lit8, or-int/lit8, xor-int/lit8,
     *      shl-int/lit8, shr-int/lit8, ushr-int/lit8
     */
    /* binop/lit8 vAA, vBB, #+CC */
    movzbl    2(rPC),%eax              # eax<- BB
    movsbl    3(rPC),%ecx              # ecx<- ssssssCC
    GET_VREG_R   %eax %eax             # eax<- rBB
    andl %ecx,%eax                             # ex: addl %ecx,%eax
    FETCH_INST_OPCODE 2 %edx
    SET_VREG   %eax rINST
    ADVANCE_PC 2
    GOTO_NEXT_R %edx


/* ------------------------------ */
    .balign 64
.L_OP_OR_INT_LIT8: /* 0xde */
/* File: x86/OP_OR_INT_LIT8.S */
/* File: x86/binopLit8.S */
    /*
     * Generic 32-bit "lit8" binary operation.  Provide an "instr" line
     * that specifies an instruction that performs "result = eax op ecx".
     * This could be an x86 instruction or a function call.  (If the result
     * comes back in a register other than r0, you can override "result".)
     *
     * For: add-int/lit8, rsub-int/lit8
     *      and-int/lit8, or-int/lit8, xor-int/lit8,
     *      shl-int/lit8, shr-int/lit8, ushr-int/lit8
     */
    /* binop/lit8 vAA, vBB, #+CC */
    movzbl    2(rPC),%eax              # eax<- BB
    movsbl    3(rPC),%ecx              # ecx<- ssssssCC
    GET_VREG_R   %eax %eax             # eax<- rBB
    orl     %ecx,%eax                             # ex: addl %ecx,%eax
    FETCH_INST_OPCODE 2 %edx
    SET_VREG   %eax rINST
    ADVANCE_PC 2
    GOTO_NEXT_R %edx


/* ------------------------------ */
    .balign 64
.L_OP_XOR_INT_LIT8: /* 0xdf */
/* File: x86/OP_XOR_INT_LIT8.S */
/* File: x86/binopLit8.S */
    /*
     * Generic 32-bit "lit8" binary operation.  Provide an "instr" line
     * that specifies an instruction that performs "result = eax op ecx".
     * This could be an x86 instruction or a function call.  (If the result
     * comes back in a register other than r0, you can override "result".)
     *
     * For: add-int/lit8, rsub-int/lit8
     *      and-int/lit8, or-int/lit8, xor-int/lit8,
     *      shl-int/lit8, shr-int/lit8, ushr-int/lit8
     */
    /* binop/lit8 vAA, vBB, #+CC */
    movzbl    2(rPC),%eax              # eax<- BB
    movsbl    3(rPC),%ecx              # ecx<- ssssssCC
    GET_VREG_R   %eax %eax             # eax<- rBB
    xor    %ecx,%eax                             # ex: addl %ecx,%eax
    FETCH_INST_OPCODE 2 %edx
    SET_VREG   %eax rINST
    ADVANCE_PC 2
    GOTO_NEXT_R %edx


/* ------------------------------ */
    .balign 64
.L_OP_SHL_INT_LIT8: /* 0xe0 */
/* File: x86/OP_SHL_INT_LIT8.S */
/* File: x86/binopLit8.S */
    /*
     * Generic 32-bit "lit8" binary operation.  Provide an "instr" line
     * that specifies an instruction that performs "result = eax op ecx".
     * This could be an x86 instruction or a function call.  (If the result
     * comes back in a register other than r0, you can override "result".)
     *
     * For: add-int/lit8, rsub-int/lit8
     *      and-int/lit8, or-int/lit8, xor-int/lit8,
     *      shl-int/lit8, shr-int/lit8, ushr-int/lit8
     */
    /* binop/lit8 vAA, vBB, #+CC */
    movzbl    2(rPC),%eax              # eax<- BB
    movsbl    3(rPC),%ecx              # ecx<- ssssssCC
    GET_VREG_R   %eax %eax             # eax<- rBB
    sall  %cl,%eax                             # ex: addl %ecx,%eax
    FETCH_INST_OPCODE 2 %edx
    SET_VREG   %eax rINST
    ADVANCE_PC 2
    GOTO_NEXT_R %edx


/* ------------------------------ */
    .balign 64
.L_OP_SHR_INT_LIT8: /* 0xe1 */
/* File: x86/OP_SHR_INT_LIT8.S */
/* File: x86/binopLit8.S */
    /*
     * Generic 32-bit "lit8" binary operation.  Provide an "instr" line
     * that specifies an instruction that performs "result = eax op ecx".
     * This could be an x86 instruction or a function call.  (If the result
     * comes back in a register other than r0, you can override "result".)
     *
     * For: add-int/lit8, rsub-int/lit8
     *      and-int/lit8, or-int/lit8, xor-int/lit8,
     *      shl-int/lit8, shr-int/lit8, ushr-int/lit8
     */
    /* binop/lit8 vAA, vBB, #+CC */
    movzbl    2(rPC),%eax              # eax<- BB
    movsbl    3(rPC),%ecx              # ecx<- ssssssCC
    GET_VREG_R   %eax %eax             # eax<- rBB
    sarl    %cl,%eax                             # ex: addl %ecx,%eax
    FETCH_INST_OPCODE 2 %edx
    SET_VREG   %eax rINST
    ADVANCE_PC 2
    GOTO_NEXT_R %edx


/* ------------------------------ */
    .balign 64
.L_OP_USHR_INT_LIT8: /* 0xe2 */
/* File: x86/OP_USHR_INT_LIT8.S */
/* File: x86/binopLit8.S */
    /*
     * Generic 32-bit "lit8" binary operation.  Provide an "instr" line
     * that specifies an instruction that performs "result = eax op ecx".
     * This could be an x86 instruction or a function call.  (If the result
     * comes back in a register other than r0, you can override "result".)
     *
     * For: add-int/lit8, rsub-int/lit8
     *      and-int/lit8, or-int/lit8, xor-int/lit8,
     *      shl-int/lit8, shr-int/lit8, ushr-int/lit8
     */
    /* binop/lit8 vAA, vBB, #+CC */
    movzbl    2(rPC),%eax              # eax<- BB
    movsbl    3(rPC),%ecx              # ecx<- ssssssCC
    GET_VREG_R   %eax %eax             # eax<- rBB
    shrl     %cl,%eax                             # ex: addl %ecx,%eax
    FETCH_INST_OPCODE 2 %edx
    SET_VREG   %eax rINST
    ADVANCE_PC 2
    GOTO_NEXT_R %edx


/* ------------------------------ */
    .balign 64
.L_OP_IGET_VOLATILE: /* 0xe3 */
/* File: x86/OP_IGET_VOLATILE.S */
/* File: x86/OP_IGET.S */
    /*
     * General 32-bit instance field get.
     *
     * for: iget, iget-object, iget-boolean, iget-byte, iget-char, iget-short
     */
    /* op vA, vB, field@CCCC */
    movl    rGLUE,%ecx
    movzwl  2(rPC),%edx                         # edx<- 0000CCCC
    movl    offGlue_methodClassDex(%ecx),%eax   # eax<- DvmDex
    movzbl  rINSTbl,%ecx                        # ecx<- BA
    sarl    $4,%ecx                            # ecx<- B
    movl    offDvmDex_pResFields(%eax),%eax     # eax<- pDvmDex->pResFields
    andb    $0xf,rINSTbl                       # rINST<- A
    GET_VREG_R %ecx %ecx                        # ecx<- fp[B], the object ptr
    movl    (%eax,%edx,4),%eax                  # resolved entry
    testl   %eax,%eax                           # is resolved entry null?
    jne     .LOP_IGET_VOLATILE_finish                  # no, already resolved
    movl    %edx,OUT_ARG1(%esp)                 # needed by dvmResolveInstField
    movl    rGLUE,%edx
    jmp     .LOP_IGET_VOLATILE_resolve


/* ------------------------------ */
    .balign 64
.L_OP_IPUT_VOLATILE: /* 0xe4 */
/* File: x86/OP_IPUT_VOLATILE.S */
/* File: x86/OP_IPUT.S */

    /*
     * General 32-bit instance field put.
     *
     * for: iput, iput-object, iput-boolean, iput-byte, iput-char, iput-short
     */
    /* op vA, vB, field@CCCC */
    movl    rGLUE,%ecx
    movzwl  2(rPC),%edx                         # %edx<- 0000CCCC
    movl    offGlue_methodClassDex(%ecx),%eax   # eax<- DvmDex
    movzbl  rINSTbl,%ecx                        # ecx<- BA
    sarl    $4,%ecx                            # ecx<- B
    movl    offDvmDex_pResFields(%eax),%eax     # eax<- pDvmDex->pResFields
    andb    $0xf,rINSTbl                       # rINST<- A
    GET_VREG_R %ecx %ecx                        # ecx<- fp[B], the object ptr
    movl    (%eax,%edx,4),%eax                  # resolved entry
    testl   %eax,%eax                           # is resolved entry null?
    jne     .LOP_IPUT_VOLATILE_finish                  # no, already resolved
    movl    %edx,OUT_ARG1(%esp)
    movl    rGLUE,%edx
    jmp     .LOP_IPUT_VOLATILE_resolve


/* ------------------------------ */
    .balign 64
.L_OP_SGET_VOLATILE: /* 0xe5 */
/* File: x86/OP_SGET_VOLATILE.S */
/* File: x86/OP_SGET.S */
    /*
     * General 32-bit SGET handler.
     *
     * for: sget, sget-object, sget-boolean, sget-byte, sget-char, sget-short
     */
    /* op vAA, field@BBBB */
    movl      rGLUE,%ecx
    movzwl    2(rPC),%eax                        # eax<- field ref BBBB
    movl      offGlue_methodClassDex(%ecx),%ecx  # ecx<- DvmDex
    movl      offDvmDex_pResFields(%ecx),%ecx    # ecx<- dvmDex->pResFields
    movl      (%ecx,%eax,4),%eax                 # eax<- resolved StaticField ptr
    testl     %eax,%eax                          # resolved entry null?
    je        .LOP_SGET_VOLATILE_resolve                # if not, make it so
.LOP_SGET_VOLATILE_finish:     # field ptr in eax
    movl      offStaticField_value(%eax),%eax
    FETCH_INST_OPCODE 2 %edx
    ADVANCE_PC 2
    SET_VREG %eax rINST
    GOTO_NEXT_R %edx


/* ------------------------------ */
    .balign 64
.L_OP_SPUT_VOLATILE: /* 0xe6 */
/* File: x86/OP_SPUT_VOLATILE.S */
/* File: x86/OP_SPUT.S */
    /*
     * General 32-bit SPUT handler.
     *
     * for: sput, sput-boolean, sput-byte, sput-char, sput-short
     */
    /* op vAA, field@BBBB */
    movl      rGLUE,%ecx
    movzwl    2(rPC),%eax                        # eax<- field ref BBBB
    movl      offGlue_methodClassDex(%ecx),%ecx  # ecx<- DvmDex
    movl      offDvmDex_pResFields(%ecx),%ecx    # ecx<- dvmDex->pResFields
    movl      (%ecx,%eax,4),%eax                 # eax<- resolved StaticField ptr
    testl     %eax,%eax                          # resolved entry null?
    je        .LOP_SPUT_VOLATILE_resolve                # if not, make it so
.LOP_SPUT_VOLATILE_finish:     # field ptr in eax
    GET_VREG_R  %ecx rINST
    FETCH_INST_OPCODE 2 %edx
    ADVANCE_PC 2
    movl      %ecx,offStaticField_value(%eax)
    GOTO_NEXT_R %edx


/* ------------------------------ */
    .balign 64
.L_OP_IGET_OBJECT_VOLATILE: /* 0xe7 */
/* File: x86/OP_IGET_OBJECT_VOLATILE.S */
/* File: x86/OP_IGET.S */
    /*
     * General 32-bit instance field get.
     *
     * for: iget, iget-object, iget-boolean, iget-byte, iget-char, iget-short
     */
    /* op vA, vB, field@CCCC */
    movl    rGLUE,%ecx
    movzwl  2(rPC),%edx                         # edx<- 0000CCCC
    movl    offGlue_methodClassDex(%ecx),%eax   # eax<- DvmDex
    movzbl  rINSTbl,%ecx                        # ecx<- BA
    sarl    $4,%ecx                            # ecx<- B
    movl    offDvmDex_pResFields(%eax),%eax     # eax<- pDvmDex->pResFields
    andb    $0xf,rINSTbl                       # rINST<- A
    GET_VREG_R %ecx %ecx                        # ecx<- fp[B], the object ptr
    movl    (%eax,%edx,4),%eax                  # resolved entry
    testl   %eax,%eax                           # is resolved entry null?
    jne     .LOP_IGET_OBJECT_VOLATILE_finish                  # no, already resolved
    movl    %edx,OUT_ARG1(%esp)                 # needed by dvmResolveInstField
    movl    rGLUE,%edx
    jmp     .LOP_IGET_OBJECT_VOLATILE_resolve


/* ------------------------------ */
    .balign 64
.L_OP_IGET_WIDE_VOLATILE: /* 0xe8 */
    /* (stub) */
    SAVE_PC_FP_TO_GLUE %ecx          # leaves rGLUE in %ecx
    movl %ecx,OUT_ARG0(%esp)         # glue is first arg to function
    call      dvmMterp_OP_IGET_WIDE_VOLATILE     # do the real work
    mov       rGLUE,%ecx
    LOAD_PC_FP_FROM_GLUE             # retrieve updated values
    FETCH_INST
    GOTO_NEXT
/* ------------------------------ */
    .balign 64
.L_OP_IPUT_WIDE_VOLATILE: /* 0xe9 */
    /* (stub) */
    SAVE_PC_FP_TO_GLUE %ecx          # leaves rGLUE in %ecx
    movl %ecx,OUT_ARG0(%esp)         # glue is first arg to function
    call      dvmMterp_OP_IPUT_WIDE_VOLATILE     # do the real work
    mov       rGLUE,%ecx
    LOAD_PC_FP_FROM_GLUE             # retrieve updated values
    FETCH_INST
    GOTO_NEXT
/* ------------------------------ */
    .balign 64
.L_OP_SGET_WIDE_VOLATILE: /* 0xea */
    /* (stub) */
    SAVE_PC_FP_TO_GLUE %ecx          # leaves rGLUE in %ecx
    movl %ecx,OUT_ARG0(%esp)         # glue is first arg to function
    call      dvmMterp_OP_SGET_WIDE_VOLATILE     # do the real work
    mov       rGLUE,%ecx
    LOAD_PC_FP_FROM_GLUE             # retrieve updated values
    FETCH_INST
    GOTO_NEXT
/* ------------------------------ */
    .balign 64
.L_OP_SPUT_WIDE_VOLATILE: /* 0xeb */
    /* (stub) */
    SAVE_PC_FP_TO_GLUE %ecx          # leaves rGLUE in %ecx
    movl %ecx,OUT_ARG0(%esp)         # glue is first arg to function
    call      dvmMterp_OP_SPUT_WIDE_VOLATILE     # do the real work
    mov       rGLUE,%ecx
    LOAD_PC_FP_FROM_GLUE             # retrieve updated values
    FETCH_INST
    GOTO_NEXT
/* ------------------------------ */
    .balign 64
.L_OP_BREAKPOINT: /* 0xec */
/* File: x86/OP_BREAKPOINT.S */
/* File: x86/unused.S */
    jmp     common_abort


/* ------------------------------ */
    .balign 64
.L_OP_THROW_VERIFICATION_ERROR: /* 0xed */
/* File: x86/OP_THROW_VERIFICATION_ERROR.S */
    /*
     * Handle a throw-verification-error instruction.  This throws an
     * exception for an error discovered during verification.  The
     * exception is indicated by AA, with some detail provided by BBBB.
     */
    /* op AA, ref@BBBB */
    movl     rGLUE,%ecx
    movzwl   2(rPC),%eax                     # eax<- BBBB
    movl     offGlue_method(%ecx),%ecx       # ecx<- glue->method
    EXPORT_PC
    movl     %eax,OUT_ARG2(%esp)             # arg2<- BBBB
    movl     rINST,OUT_ARG1(%esp)            # arg1<- AA
    movl     %ecx,OUT_ARG0(%esp)             # arg0<- method
    call     dvmThrowVerificationError       # call(method, kind, ref)
    jmp      common_exceptionThrown          # handle exception

/* ------------------------------ */
    .balign 64
.L_OP_EXECUTE_INLINE: /* 0xee */
/* File: x86/OP_EXECUTE_INLINE.S */
    /*
     * Execute a "native inline" instruction.
     *
     * We will be calling through a function table:
     *
     * (*gDvmInlineOpsTable[opIndex].func)(arg0, arg1, arg2, arg3, pResult)
     *
     * Ignores argument count - always loads 4.
     *
     */
    /* [opt] execute-inline vAA, {vC, vD, vE, vF}, inline@BBBB */
    movl      rGLUE,%ecx
    EXPORT_PC
    movzwl    2(rPC),%eax               # eax<- BBBB
    leal      offGlue_retval(%ecx),%ecx # ecx<- & glue->retval
    movl      %ecx,OUT_ARG4(%esp)
    call      .LOP_EXECUTE_INLINE_continue      # make call; will return after
    testl     %eax,%eax                 # successful?
    FETCH_INST_OPCODE 3 %edx
    je        common_exceptionThrown    # no, handle exception
    ADVANCE_PC 3
    GOTO_NEXT_R %edx

/* ------------------------------ */
    .balign 64
.L_OP_EXECUTE_INLINE_RANGE: /* 0xef */
    /* (stub) */
    SAVE_PC_FP_TO_GLUE %ecx          # leaves rGLUE in %ecx
    movl %ecx,OUT_ARG0(%esp)         # glue is first arg to function
    call      dvmMterp_OP_EXECUTE_INLINE_RANGE     # do the real work
    mov       rGLUE,%ecx
    LOAD_PC_FP_FROM_GLUE             # retrieve updated values
    FETCH_INST
    GOTO_NEXT
/* ------------------------------ */
    .balign 64
.L_OP_INVOKE_DIRECT_EMPTY: /* 0xf0 */
/* File: x86/OP_INVOKE_DIRECT_EMPTY.S */
    /*
     * invoke-direct-empty is a no-op in a "standard" interpreter.
     */
    FETCH_INST_WORD 3
    ADVANCE_PC 3
    GOTO_NEXT

/* ------------------------------ */
    .balign 64
.L_OP_RETURN_VOID_BARRIER: /* 0xf1 */
    /* (stub) */
    SAVE_PC_FP_TO_GLUE %ecx          # leaves rGLUE in %ecx
    movl %ecx,OUT_ARG0(%esp)         # glue is first arg to function
    call      dvmMterp_OP_RETURN_VOID_BARRIER     # do the real work
    mov       rGLUE,%ecx
    LOAD_PC_FP_FROM_GLUE             # retrieve updated values
    FETCH_INST
    GOTO_NEXT
/* ------------------------------ */
    .balign 64
.L_OP_IGET_QUICK: /* 0xf2 */
/* File: x86/OP_IGET_QUICK.S */
    /* For: iget-quick, iget-object-quick */
    /* op vA, vB, offset@CCCC */
    movzbl    rINSTbl,%ecx              # ecx<- BA
    sarl      $4,%ecx                  # ecx<- B
    GET_VREG_R  %ecx %ecx               # vB (object we're operating on)
    movzwl    2(rPC),%eax               # eax<- field byte offset
    cmpl      $0,%ecx                  # is object null?
    je        common_errNullObject
    movl      (%ecx,%eax,1),%eax
    FETCH_INST_OPCODE 2 %edx
    ADVANCE_PC 2
    andb      $0xf,rINSTbl             # rINST<- A
    SET_VREG  %eax rINST                # fp[A]<- result
    GOTO_NEXT_R %edx

/* ------------------------------ */
    .balign 64
.L_OP_IGET_WIDE_QUICK: /* 0xf3 */
/* File: x86/OP_IGET_WIDE_QUICK.S */
    /* For: iget-wide-quick */
    /* op vA, vB, offset@CCCC */
    movzbl    rINSTbl,%ecx              # ecx<- BA
    sarl      $4,%ecx                  # ecx<- B
    GET_VREG_R  %ecx %ecx               # vB (object we're operating on)
    movzwl    2(rPC),%eax               # eax<- field byte offset
    cmpl      $0,%ecx                  # is object null?
    je        common_errNullObject
    leal      (%ecx,%eax,1),%eax        # eax<- address of 64-bit source
    movl      (%eax),%ecx               # ecx<- lsw
    movl      4(%eax),%eax              # eax<- msw
    andb      $0xf,rINSTbl             # rINST<- A
    FETCH_INST_OPCODE 2 %edx
    SET_VREG_WORD %ecx rINST 0          # v[A+0]<- lsw
    SET_VREG_WORD %eax rINST 1          # v[A+1]<- msw
    ADVANCE_PC 2
    GOTO_NEXT_R %edx

/* ------------------------------ */
    .balign 64
.L_OP_IGET_OBJECT_QUICK: /* 0xf4 */
/* File: x86/OP_IGET_OBJECT_QUICK.S */
/* File: x86/OP_IGET_QUICK.S */
    /* For: iget-quick, iget-object-quick */
    /* op vA, vB, offset@CCCC */
    movzbl    rINSTbl,%ecx              # ecx<- BA
    sarl      $4,%ecx                  # ecx<- B
    GET_VREG_R  %ecx %ecx               # vB (object we're operating on)
    movzwl    2(rPC),%eax               # eax<- field byte offset
    cmpl      $0,%ecx                  # is object null?
    je        common_errNullObject
    movl      (%ecx,%eax,1),%eax
    FETCH_INST_OPCODE 2 %edx
    ADVANCE_PC 2
    andb      $0xf,rINSTbl             # rINST<- A
    SET_VREG  %eax rINST                # fp[A]<- result
    GOTO_NEXT_R %edx


/* ------------------------------ */
    .balign 64
.L_OP_IPUT_QUICK: /* 0xf5 */
/* File: x86/OP_IPUT_QUICK.S */
    /* For: iput-quick */
    /* op vA, vB, offset@CCCC */
    movzbl    rINSTbl,%ecx              # ecx<- BA
    sarl      $4,%ecx                  # ecx<- B
    GET_VREG_R  %ecx %ecx               # vB (object we're operating on)
    andb      $0xf,rINSTbl             # rINST<- A
    GET_VREG_R  rINST,rINST             # rINST<- v[A]
    movzwl    2(rPC),%eax               # eax<- field byte offset
    testl     %ecx,%ecx                 # is object null?
    FETCH_INST_OPCODE 2 %edx
    je        common_errNullObject
    movl      rINST,(%ecx,%eax,1)
    ADVANCE_PC 2
    GOTO_NEXT_R %edx

/* ------------------------------ */
    .balign 64
.L_OP_IPUT_WIDE_QUICK: /* 0xf6 */
/* File: x86/OP_IPUT_WIDE_QUICK.S */
    /* For: iput-wide-quick */
    /* op vA, vB, offset@CCCC */
    movzbl    rINSTbl,%ecx              # ecx<- BA
    sarl      $4,%ecx                  # ecx<- B
    GET_VREG_R  %ecx %ecx               # vB (object we're operating on)
    movzwl    2(rPC),%eax               # eax<- field byte offset
    testl      %ecx,%ecx                # is object null?
    je        common_errNullObject
    leal      (%ecx,%eax,1),%ecx        # ecx<- Address of 64-bit target
    andb      $0xf,rINSTbl             # rINST<- A
    GET_VREG_WORD %eax rINST 0          # eax<- lsw
    GET_VREG_WORD rINST rINST 1         # rINST<- msw
    FETCH_INST_OPCODE 2 %edx
    movl      %eax,(%ecx)
    movl      rINST,4(%ecx)
    ADVANCE_PC 2
    GOTO_NEXT_R %edx

/* ------------------------------ */
    .balign 64
.L_OP_IPUT_OBJECT_QUICK: /* 0xf7 */
/* File: x86/OP_IPUT_OBJECT_QUICK.S */
    /* For: iput-object-quick */
    /* op vA, vB, offset@CCCC */
    movzbl    rINSTbl,%ecx              # ecx<- BA
    sarl      $4,%ecx                  # ecx<- B
    GET_VREG_R  %ecx %ecx               # vB (object we're operating on)
    andb      $0xf,rINSTbl             # rINST<- A
    GET_VREG_R  rINST rINST             # rINST<- v[A]
    movzwl    2(rPC),%eax               # eax<- field byte offset
    testl     %ecx,%ecx                 # is object null?
    je        common_errNullObject
    movl      rINST,(%ecx,%eax,1)
    movl      rGLUE,%eax
    jmp       .LOP_IPUT_OBJECT_QUICK_finish

/* ------------------------------ */
    .balign 64
.L_OP_INVOKE_VIRTUAL_QUICK: /* 0xf8 */
/* File: x86/OP_INVOKE_VIRTUAL_QUICK.S */
    /*
     * Handle an optimized virtual method call.
     *
     * for: [opt] invoke-virtual-quick, invoke-virtual-quick/range
     */
    /* op vB, {vD, vE, vF, vG, vA}, class@CCCC */
    /* op vAA, {vCCCC..v(CCCC+AA-1)}, meth@BBBB */
    movzwl    4(rPC),%eax               # eax<- FEDC or CCCC
    movzwl    2(rPC),%ecx               # ecx<- BBBB
    .if     (!0)
    andl      $0xf,%eax                # eax<- C (or stays CCCC)
    .endif
    GET_VREG_R  %eax %eax               # eax<- vC ("this" ptr)
    testl     %eax,%eax                 # null?
    je        common_errNullObject      # yep, throw exception
    movl      offObject_clazz(%eax),%eax # eax<- thisPtr->clazz
    movl      offClassObject_vtable(%eax),%eax # eax<- thisPtr->clazz->vtable
    EXPORT_PC                           # might throw later - get ready
    movl      (%eax,%ecx,4),%eax        # eax<- vtable[BBBB]
    jmp       common_invokeMethodNoRange

/* ------------------------------ */
    .balign 64
.L_OP_INVOKE_VIRTUAL_QUICK_RANGE: /* 0xf9 */
/* File: x86/OP_INVOKE_VIRTUAL_QUICK_RANGE.S */
/* File: x86/OP_INVOKE_VIRTUAL_QUICK.S */
    /*
     * Handle an optimized virtual method call.
     *
     * for: [opt] invoke-virtual-quick, invoke-virtual-quick/range
     */
    /* op vB, {vD, vE, vF, vG, vA}, class@CCCC */
    /* op vAA, {vCCCC..v(CCCC+AA-1)}, meth@BBBB */
    movzwl    4(rPC),%eax               # eax<- FEDC or CCCC
    movzwl    2(rPC),%ecx               # ecx<- BBBB
    .if     (!1)
    andl      $0xf,%eax                # eax<- C (or stays CCCC)
    .endif
    GET_VREG_R  %eax %eax               # eax<- vC ("this" ptr)
    testl     %eax,%eax                 # null?
    je        common_errNullObject      # yep, throw exception
    movl      offObject_clazz(%eax),%eax # eax<- thisPtr->clazz
    movl      offClassObject_vtable(%eax),%eax # eax<- thisPtr->clazz->vtable
    EXPORT_PC                           # might throw later - get ready
    movl      (%eax,%ecx,4),%eax        # eax<- vtable[BBBB]
    jmp       common_invokeMethodRange


/* ------------------------------ */
    .balign 64
.L_OP_INVOKE_SUPER_QUICK: /* 0xfa */
/* File: x86/OP_INVOKE_SUPER_QUICK.S */
    /*
     * Handle an optimized "super" method call.
     *
     * for: [opt] invoke-super-quick, invoke-super-quick/range
     */
    /* op vB, {vD, vE, vF, vG, vA}, class@CCCC */
    /* op vAA, {vCCCC..v(CCCC+AA-1)}, meth@BBBB */
    movl      rGLUE,%ecx
    movzwl    4(rPC),%eax               # eax<- GFED or CCCC
    movl      offGlue_method(%ecx),%ecx # ecx<- current method
    .if       (!0)
    andl      $0xf,%eax                # eax<- D (or stays CCCC)
    .endif
    movl      offMethod_clazz(%ecx),%ecx # ecx<- method->clazz
    GET_VREG_R  %eax %eax               # eax<- "this"
    movl      offClassObject_super(%ecx),%ecx # ecx<- method->clazz->super
    testl     %eax,%eax                 # null "this"?
    je        common_errNullObject      # "this" is null, throw exception
    movzwl    2(rPC),%eax               # eax<- BBBB
    movl      offClassObject_vtable(%ecx),%ecx # ecx<- vtable
    EXPORT_PC
    movl      (%ecx,%eax,4),%eax        # eax<- super->vtable[BBBB]
    jmp       common_invokeMethodNoRange

/* ------------------------------ */
    .balign 64
.L_OP_INVOKE_SUPER_QUICK_RANGE: /* 0xfb */
/* File: x86/OP_INVOKE_SUPER_QUICK_RANGE.S */
/* File: x86/OP_INVOKE_SUPER_QUICK.S */
    /*
     * Handle an optimized "super" method call.
     *
     * for: [opt] invoke-super-quick, invoke-super-quick/range
     */
    /* op vB, {vD, vE, vF, vG, vA}, class@CCCC */
    /* op vAA, {vCCCC..v(CCCC+AA-1)}, meth@BBBB */
    movl      rGLUE,%ecx
    movzwl    4(rPC),%eax               # eax<- GFED or CCCC
    movl      offGlue_method(%ecx),%ecx # ecx<- current method
    .if       (!1)
    andl      $0xf,%eax                # eax<- D (or stays CCCC)
    .endif
    movl      offMethod_clazz(%ecx),%ecx # ecx<- method->clazz
    GET_VREG_R  %eax %eax               # eax<- "this"
    movl      offClassObject_super(%ecx),%ecx # ecx<- method->clazz->super
    testl     %eax,%eax                 # null "this"?
    je        common_errNullObject      # "this" is null, throw exception
    movzwl    2(rPC),%eax               # eax<- BBBB
    movl      offClassObject_vtable(%ecx),%ecx # ecx<- vtable
    EXPORT_PC
    movl      (%ecx,%eax,4),%eax        # eax<- super->vtable[BBBB]
    jmp       common_invokeMethodRange


/* ------------------------------ */
    .balign 64
.L_OP_IPUT_OBJECT_VOLATILE: /* 0xfc */
/* File: x86/OP_IPUT_OBJECT_VOLATILE.S */
/* File: x86/OP_IPUT_OBJECT.S */
    /*
     * Object field put.
     *
     * for: iput-object
     */
    /* op vA, vB, field@CCCC */
    movl    rGLUE,%ecx
    movzwl  2(rPC),%edx                         # edx<- 0000CCCC
    movl    offGlue_methodClassDex(%ecx),%eax   # eax<- DvmDex
    movzbl  rINSTbl,%ecx                        # ecx<- BA
    sarl    $4,%ecx                            # ecx<- B
    movl    offDvmDex_pResFields(%eax),%eax     # eax<- pDvmDex->pResFields
    andb    $0xf,rINSTbl                       # rINST<- A
    GET_VREG_R %ecx %ecx                        # ecx<- fp[B], the object ptr
    movl    (%eax,%edx,4),%eax                  # resolved entry
    testl   %eax,%eax                           # is resolved entry null?
    jne     .LOP_IPUT_OBJECT_VOLATILE_finish                  # no, already resolved
    movl    %edx,OUT_ARG1(%esp)
    movl    rGLUE,%edx
    jmp     .LOP_IPUT_OBJECT_VOLATILE_resolve


/* ------------------------------ */
    .balign 64
.L_OP_SGET_OBJECT_VOLATILE: /* 0xfd */
/* File: x86/OP_SGET_OBJECT_VOLATILE.S */
/* File: x86/OP_SGET.S */
    /*
     * General 32-bit SGET handler.
     *
     * for: sget, sget-object, sget-boolean, sget-byte, sget-char, sget-short
     */
    /* op vAA, field@BBBB */
    movl      rGLUE,%ecx
    movzwl    2(rPC),%eax                        # eax<- field ref BBBB
    movl      offGlue_methodClassDex(%ecx),%ecx  # ecx<- DvmDex
    movl      offDvmDex_pResFields(%ecx),%ecx    # ecx<- dvmDex->pResFields
    movl      (%ecx,%eax,4),%eax                 # eax<- resolved StaticField ptr
    testl     %eax,%eax                          # resolved entry null?
    je        .LOP_SGET_OBJECT_VOLATILE_resolve                # if not, make it so
.LOP_SGET_OBJECT_VOLATILE_finish:     # field ptr in eax
    movl      offStaticField_value(%eax),%eax
    FETCH_INST_OPCODE 2 %edx
    ADVANCE_PC 2
    SET_VREG %eax rINST
    GOTO_NEXT_R %edx


/* ------------------------------ */
    .balign 64
.L_OP_SPUT_OBJECT_VOLATILE: /* 0xfe */
/* File: x86/OP_SPUT_OBJECT_VOLATILE.S */
/* File: x86/OP_SPUT_OBJECT.S */
    /*
     * SPUT object handler.
     */
    /* op vAA, field@BBBB */
    movl      rGLUE,%ecx
    movzwl    2(rPC),%eax                        # eax<- field ref BBBB
    movl      offGlue_methodClassDex(%ecx),%ecx  # ecx<- DvmDex
    movl      offDvmDex_pResFields(%ecx),%ecx    # ecx<- dvmDex->pResFields
    movl      (%ecx,%eax,4),%eax                 # eax<- resolved StaticField
    testl     %eax,%eax                          # resolved entry null?
    je        .LOP_SPUT_OBJECT_VOLATILE_resolve                # if not, make it so
.LOP_SPUT_OBJECT_VOLATILE_finish:     # field ptr in eax
    movzbl    rINSTbl,%ecx                       # ecx<- AA
    GET_VREG_R  %ecx %ecx
    jmp       .LOP_SPUT_OBJECT_VOLATILE_continue


/* ------------------------------ */
    .balign 64
.L_OP_UNUSED_FF: /* 0xff */
/* File: x86/OP_UNUSED_FF.S */
/* File: x86/unused.S */
    jmp     common_abort



    .balign 64
    .size   dvmAsmInstructionStart, .-dvmAsmInstructionStart
    .global dvmAsmInstructionEnd
dvmAsmInstructionEnd:

/*
 * ===========================================================================
 *  Sister implementations
 * ===========================================================================
 */
    .global dvmAsmSisterStart
    .type   dvmAsmSisterStart, %function
    .text
    .balign 4
dvmAsmSisterStart:

/* continuation for OP_CONST_STRING */

/* This is the less common path, so we'll redo some work
   here rather than force spills on the common path */
.LOP_CONST_STRING_resolve:
    movl     rGLUE,%eax
    movl     %ecx,rINST                # rINST<- AA
    EXPORT_PC
    movl     offGlue_method(%eax),%eax # eax<- glue->method
    movzwl   2(rPC),%ecx               # ecx<- BBBB
    movl     offMethod_clazz(%eax),%eax
    movl     %ecx,OUT_ARG1(%esp)
    movl     %eax,OUT_ARG0(%esp)
    call     dvmResolveString          # go resolve
    testl    %eax,%eax                 # failed?
    je       common_exceptionThrown
    SET_VREG %eax rINST
    FETCH_INST_OPCODE 2 %edx
    ADVANCE_PC 2
    GOTO_NEXT_R %edx

/* continuation for OP_CONST_STRING_JUMBO */

/* This is the less common path, so we'll redo some work
   here rather than force spills on the common path */
.LOP_CONST_STRING_JUMBO_resolve:
    movl     rGLUE,%eax
    movl     %ecx,rINST                # rINST<- AA
    EXPORT_PC
    movl     offGlue_method(%eax),%eax # eax<- glue->method
    movl     2(rPC),%ecx               # ecx<- BBBBBBBB
    movl     offMethod_clazz(%eax),%eax
    movl     %ecx,OUT_ARG1(%esp)
    movl     %eax,OUT_ARG0(%esp)
    call     dvmResolveString          # go resolve
    testl    %eax,%eax                 # failed?
    je       common_exceptionThrown
    SET_VREG %eax rINST
    FETCH_INST_OPCODE 3 %edx
    ADVANCE_PC 3
    GOTO_NEXT_R %edx

/* continuation for OP_CONST_CLASS */

/* This is the less common path, so we'll redo some work
   here rather than force spills on the common path */
.LOP_CONST_CLASS_resolve:
    movl     rGLUE,%eax
    movl     %ecx,rINST                # rINST<- AA
    EXPORT_PC
    movl     offGlue_method(%eax),%eax # eax<- glue->method
    movl     $1,OUT_ARG2(%esp)        # true
    movzwl   2(rPC),%ecx               # ecx<- BBBB
    movl     offMethod_clazz(%eax),%eax
    movl     %ecx,OUT_ARG1(%esp)
    movl     %eax,OUT_ARG0(%esp)
    call     dvmResolveClass           # go resolve
    testl    %eax,%eax                 # failed?
    je       common_exceptionThrown
    SET_VREG %eax rINST
    FETCH_INST_OPCODE 2 %edx
    ADVANCE_PC 2
    GOTO_NEXT_R %edx

/* continuation for OP_MONITOR_ENTER */

.LOP_MONITOR_ENTER_continue:
    movl    %ecx,OUT_ARG0(%esp)
    movl    %eax,OUT_ARG1(%esp)
    call    dvmLockObject               # dvmLockObject(self,object)
#ifdef WITH_DEADLOCK_PREDICTION
    movl    rGLUE,%ecx
    movl    offGlueSelf(%ecx),%ecx      # ecx<- glue->self
    movl    offThread_exception(%ecx),%eax
    testl   %eax,%eax
    jne     common_exceptionThrown
#endif
    ADVANCE_PC 1
    GOTO_NEXT

/* continuation for OP_MONITOR_EXIT */

.LOP_MONITOR_EXIT_continue:
    call    dvmUnlockObject             # unlock(self,obj)
    FETCH_INST_OPCODE 1 %edx
    testl   %eax,%eax                   # success?
    ADVANCE_PC 1
    je      common_exceptionThrown      # no, exception pending
    GOTO_NEXT_R %edx
.LOP_MONITOR_EXIT_errNullObject:
    ADVANCE_PC 1                        # advance before throw
    jmp     common_errNullObject

/* continuation for OP_CHECK_CAST */

    /*
     * Trivial test failed, need to perform full check.  This is common.
     *  ecx holds obj->clazz
     *  eax holds class resolved from BBBB
     *  rINST holds object
     */
.LOP_CHECK_CAST_fullcheck:
    movl    %eax,OUT_ARG1(%esp)
    movl    %ecx,OUT_ARG0(%esp)
    call    dvmInstanceofNonTrivial     # eax<- boolean result
    testl   %eax,%eax                   # failed?
    jne     .LOP_CHECK_CAST_okay            # no, success

    # A cast has failed.  We need to throw a ClassCastException with the
    # class of the object that failed to be cast.
    EXPORT_PC
    movl    offObject_clazz(rINST),%ecx  # ecx<- obj->clazz
    movl    $.LstrClassCastException,%eax
    movl    offClassObject_descriptor(%ecx),%ecx
    movl    %eax,OUT_ARG0(%esp)     # arg0<- message
    movl    %ecx,OUT_ARG1(%esp)     # arg1<- obj->clazz->descriptor
    call    dvmThrowExceptionWithClassMessage
    jmp     common_exceptionThrown

    /*
     * Resolution required.  This is the least-likely path, and we're
     * going to have to recreate some data.
     *
     *  rINST holds object
     */
.LOP_CHECK_CAST_resolve:
    movl    rGLUE,%ecx
    EXPORT_PC
    movzwl  2(rPC),%eax                # eax<- BBBB
    movl    offGlue_method(%ecx),%ecx  # ecx<- glue->method
    movl    %eax,OUT_ARG1(%esp)        # arg1<- BBBB
    movl    offMethod_clazz(%ecx),%ecx # ecx<- metho->clazz
    movl    $0,OUT_ARG2(%esp)         # arg2<- false
    movl    %ecx,OUT_ARG0(%esp)        # arg0<- method->clazz
    call    dvmResolveClass            # eax<- resolved ClassObject ptr
    testl   %eax,%eax                  # got null?
    je      common_exceptionThrown     # yes, handle exception
    movl    offObject_clazz(rINST),%ecx  # ecx<- obj->clazz
    jmp     .LOP_CHECK_CAST_resolved       # pick up where we left off

/* continuation for OP_INSTANCE_OF */

    /*
     * Trivial test failed, need to perform full check.  This is common.
     *  eax holds obj->clazz
     *  ecx holds class resolved from BBBB
     *  rINST has BA
     */
.LOP_INSTANCE_OF_fullcheck:
    movl    %eax,OUT_ARG0(%esp)
    movl    %ecx,OUT_ARG1(%esp)
    call    dvmInstanceofNonTrivial     # eax<- boolean result
    # fall through to OP_INSTANCE_OF_store

    /*
     * eax holds boolean result
     * rINST holds BA
     */
.LOP_INSTANCE_OF_store:
    FETCH_INST_OPCODE 2 %edx
    andb    $0xf,rINSTbl               # <- A
    ADVANCE_PC 2
    SET_VREG %eax rINST                 # vA<- eax
    GOTO_NEXT_R %edx

    /*
     * Trivial test succeeded, save and bail.
     *  r9 holds A
     */
.LOP_INSTANCE_OF_trivial:
    FETCH_INST_OPCODE 2 %edx
    andb    $0xf,rINSTbl               # <- A
    ADVANCE_PC 2
    movl    $1,%eax
    SET_VREG %eax rINST                 # vA<- true
    GOTO_NEXT_R %edx

    /*
     * Resolution required.  This is the least-likely path.
     *
     *  edx holds BBBB
     *  rINST holds BA
     */
.LOP_INSTANCE_OF_resolve:
    movl    %edx,OUT_ARG1(%esp)         # arg1<- BBBB
    movl    rGLUE,%ecx
    movl    offGlue_method(%ecx),%ecx
    movl    $1,OUT_ARG2(%esp)          # arg2<- true
    movl    offMethod_clazz(%ecx),%ecx  # ecx<- method->clazz
    EXPORT_PC
    movl    %ecx,OUT_ARG0(%esp)         # arg0<- method->clazz
    call    dvmResolveClass             # eax<- resolved ClassObject ptr
    testl   %eax,%eax                   # success?
    je      common_exceptionThrown      # no, handle exception
/* Now, we need to sync up with fast path.  We need eax to
 * hold the obj->clazz, and ecx to hold the resolved class
 */
    movl    %eax,%ecx                   # ecx<- resolved class
    movl    rINST,%eax                # eax<- BA
    sarl    $4,%eax                    # eax<- B
    GET_VREG_R %eax %eax                # eax<- vB (obj)
    movl    offObject_clazz(%eax),%eax  # eax<- obj->clazz
    jmp     .LOP_INSTANCE_OF_resolved

/* continuation for OP_NEW_INSTANCE */

.LOP_NEW_INSTANCE_initialized:  # on entry, ecx<- class
    /* TODO: remove test for interface/abstract, now done in verifier */
    testl     $(ACC_INTERFACE|ACC_ABSTRACT),offClassObject_accessFlags(%ecx)
    movl      $ALLOC_DONT_TRACK,OUT_ARG1(%esp)
    jne       .LOP_NEW_INSTANCE_abstract
.LOP_NEW_INSTANCE_finish: # ecx=class
    movl     %ecx,OUT_ARG0(%esp)
    call     dvmAllocObject             # eax<- new object
    FETCH_INST_OPCODE 2 %edx
    testl    %eax,%eax                  # success?
    je       common_exceptionThrown     # no, bail out
    SET_VREG %eax rINST
    ADVANCE_PC 2
    GOTO_NEXT_R %edx

    /*
     * Class initialization required.
     *
     *  ecx holds class object
     */
.LOP_NEW_INSTANCE_needinit:
    SPILL_TMP1(%ecx)                    # save object
    movl    %ecx,OUT_ARG0(%esp)
    call    dvmInitClass                # initialize class
    UNSPILL_TMP1(%ecx)                  # restore object
    testl   %eax,%eax                   # success?
    jne     .LOP_NEW_INSTANCE_initialized     # success, continue
    jmp     common_exceptionThrown      # go deal with init exception

    /*
     * Resolution required.  This is the least-likely path.
     *
     */
.LOP_NEW_INSTANCE_resolve:
    movl    rGLUE,%ecx
    movzwl  2(rPC),%eax
    movl    offGlue_method(%ecx),%ecx   # ecx<- glue->method
    movl    %eax,OUT_ARG1(%esp)
    movl    offMethod_clazz(%ecx),%ecx  # ecx<- method->clazz
    movl    $0,OUT_ARG2(%esp)
    movl    %ecx,OUT_ARG0(%esp)
    call    dvmResolveClass             # call(clazz,off,flags)
    movl    %eax,%ecx                   # ecx<- resolved ClassObject ptr
    testl   %ecx,%ecx                   # success?
    jne     .LOP_NEW_INSTANCE_resolved        # good to go
    jmp     common_exceptionThrown      # no, handle exception

    /*
     * TODO: remove this
     * We can't instantiate an abstract class or interface, so throw an
     * InstantiationError with the class descriptor as the message.
     *
     *  ecx holds class object
     */
.LOP_NEW_INSTANCE_abstract:
    movl    offClassObject_descriptor(%ecx),%eax
    movl    $.LstrInstantiationError,OUT_ARG0(%esp)
    movl    %eax,OUT_ARG1(%esp)
    call    dvmThrowExceptionWithClassMessage
    jmp     common_exceptionThrown

/* continuation for OP_NEW_ARRAY */

    /*
     * Resolve class.  (This is an uncommon case.)
     *  ecx holds class (null here)
     *  eax holds array length (vB)
     */
.LOP_NEW_ARRAY_resolve:
    movl    rGLUE,%ecx
    SPILL_TMP1(%eax)                   # save array length
    movl    offGlue_method(%ecx),%ecx  # ecx<- glue->method
    movzwl  2(rPC),%eax                # eax<- CCCC
    movl    offMethod_clazz(%ecx),%ecx # ecx<- method->clazz
    movl    %eax,OUT_ARG1(%esp)
    movl    $0,OUT_ARG2(%esp)
    movl    %ecx,OUT_ARG0(%esp)
    call    dvmResolveClass            # eax<- call(clazz,ref,flag)
    movl    %eax,%ecx
    UNSPILL_TMP1(%eax)
    testl   %ecx,%ecx                  # successful resolution?
    je      common_exceptionThrown     # no, bail.
# fall through to OP_NEW_ARRAY_finish

    /*
     * Finish allocation
     *
     * ecx holds class
     * eax holds array length (vB)
     */
.LOP_NEW_ARRAY_finish:
    movl    %ecx,OUT_ARG0(%esp)
    movl    %eax,OUT_ARG1(%esp)
    movl    $ALLOC_DONT_TRACK,OUT_ARG2(%esp)
    call    dvmAllocArrayByClass    # eax<- call(clazz,length,flags)
    FETCH_INST_OPCODE 2 %edx
    testl   %eax,%eax               # failed?
    je      common_exceptionThrown  # yup - go handle
    SET_VREG %eax rINST
    ADVANCE_PC 2
    GOTO_NEXT_R %edx

/* continuation for OP_FILLED_NEW_ARRAY */

.LOP_FILLED_NEW_ARRAY_more:
    movl    offMethod_clazz(%eax),%eax        # eax<- method->clazz
    movl    %eax,OUT_ARG0(%esp)               # arg0<- clazz
    call    dvmResolveClass                   # eax<- call(clazz,ref,flag)
    testl   %eax,%eax                         # null?
    je      common_exceptionThrown            # yes, handle it

       # note: fall through to .LOP_FILLED_NEW_ARRAY_continue

    /*
     * On entry:
     *    eax holds array class [r0]
     *    rINST holds AA or BB [r10]
     *    ecx is scratch
     */
.LOP_FILLED_NEW_ARRAY_continue:
    movl    offClassObject_descriptor(%eax),%ecx  # ecx<- arrayClass->descriptor
    movl    $ALLOC_DONT_TRACK,OUT_ARG2(%esp)     # arg2<- flags
    movzbl  1(%ecx),%ecx                          # ecx<- descriptor[1]
    movl    %eax,OUT_ARG0(%esp)                   # arg0<- arrayClass
    movl    rGLUE,%eax
    cmpb    $'I',%cl                             # supported?
    je      1f
    cmpb    $'L',%cl
    je      1f
    cmpb    $'[',%cl
    jne      .LOP_FILLED_NEW_ARRAY_notimpl                  # no, not handled yet
1:
    movl    %ecx,offGlue_retval+4(%eax)           # save type
    .if      (!0)
    SPILL_TMP1(rINST)                              # save copy, need "B" later
    sarl    $4,rINST
    .endif
    movl    rINST,OUT_ARG1(%esp)                  # arg1<- A or AA (length)
    call    dvmAllocArrayByClass     # eax<- call(arrayClass, length, flags)
    movl    rGLUE,%ecx
    testl   %eax,%eax                             # alloc successful?
    je      common_exceptionThrown                # no, handle exception
    movl    %eax,offGlue_retval(%ecx)             # retval.l<- new array
    movzwl  4(rPC),%ecx                           # ecx<- FEDC or CCCC
    leal    offArrayObject_contents(%eax),%eax    # eax<- newArray->contents

/* at this point:
 *     eax is pointer to tgt
 *     rINST is length
 *     ecx is FEDC or CCCC
 *     TMP_SPILL is BA
 *  We now need to copy values from registers into the array
 */

    .if 0
    # set up src pointer
    SPILL_TMP2(%esi)
    SPILL_TMP3(%edi)
    movl    %eax,%edi         # set up dst ptr
    leal    (rFP,%ecx,4),%esi # set up src ptr
    movl    rINST,%ecx        # load count register
    rep
    movsd
    UNSPILL_TMP2(%esi)
    UNSPILL_TMP3(%edi)
    movl    rGLUE,%ecx
    movl    offGlue_retval+4(%ecx),%eax      # eax<- type
    FETCH_INST_OPCODE 3 %edx
    .else
    testl  rINST,rINST
    je     4f
    andl   $0x0f,%edx        # edx<- 0000000A
    sall   $16,%edx          # edx<- 000A0000
    orl    %ecx,%edx          # edx<- 000AFEDC
3:
    movl   $0xf,%ecx
    andl   %edx,%ecx          # ecx<- next reg to load
    GET_VREG_R %ecx %ecx
    shrl   $4,%edx
    leal   4(%eax),%eax
    movl   %ecx,-4(%eax)
    sub    $1,rINST
    jne    3b
4:
    movl   rGLUE,%ecx
    movl    offGlue_retval+4(%ecx),%eax      # eax<- type
    FETCH_INST_OPCODE 3 %edx
    .endif

    cmpb    $'I',%al                        # Int array?
    je      5f                               # skip card mark if so
    movl    offGlue_retval(%ecx),%eax        # eax<- object head
    movl    offGlue_cardTable(%ecx),%ecx     # card table base
    shrl    $GC_CARD_SHIFT,%eax             # convert to card num
    movb    %cl,(%ecx,%eax)                  # mark card based on object head
5:
    ADVANCE_PC 3
    GOTO_NEXT_R %edx


    /*
     * Throw an exception indicating that we have not implemented this
     * mode of filled-new-array.
     */
.LOP_FILLED_NEW_ARRAY_notimpl:
    movl    $.LstrInternalErrorA,%eax
    movl    %eax,OUT_ARG0(%esp)
    movl    $.LstrFilledNewArrayNotImplA,%eax
    movl    %eax,OUT_ARG1(%esp)
    call    dvmThrowException
    jmp     common_exceptionThrown

/* continuation for OP_FILLED_NEW_ARRAY_RANGE */

.LOP_FILLED_NEW_ARRAY_RANGE_more:
    movl    offMethod_clazz(%eax),%eax        # eax<- method->clazz
    movl    %eax,OUT_ARG0(%esp)               # arg0<- clazz
    call    dvmResolveClass                   # eax<- call(clazz,ref,flag)
    testl   %eax,%eax                         # null?
    je      common_exceptionThrown            # yes, handle it

       # note: fall through to .LOP_FILLED_NEW_ARRAY_RANGE_continue

    /*
     * On entry:
     *    eax holds array class [r0]
     *    rINST holds AA or BB [r10]
     *    ecx is scratch
     */
.LOP_FILLED_NEW_ARRAY_RANGE_continue:
    movl    offClassObject_descriptor(%eax),%ecx  # ecx<- arrayClass->descriptor
    movl    $ALLOC_DONT_TRACK,OUT_ARG2(%esp)     # arg2<- flags
    movzbl  1(%ecx),%ecx                          # ecx<- descriptor[1]
    movl    %eax,OUT_ARG0(%esp)                   # arg0<- arrayClass
    movl    rGLUE,%eax
    cmpb    $'I',%cl                             # supported?
    je      1f
    cmpb    $'L',%cl
    je      1f
    cmpb    $'[',%cl
    jne      .LOP_FILLED_NEW_ARRAY_RANGE_notimpl                  # no, not handled yet
1:
    movl    %ecx,offGlue_retval+4(%eax)           # save type
    .if      (!1)
    SPILL_TMP1(rINST)                              # save copy, need "B" later
    sarl    $4,rINST
    .endif
    movl    rINST,OUT_ARG1(%esp)                  # arg1<- A or AA (length)
    call    dvmAllocArrayByClass     # eax<- call(arrayClass, length, flags)
    movl    rGLUE,%ecx
    testl   %eax,%eax                             # alloc successful?
    je      common_exceptionThrown                # no, handle exception
    movl    %eax,offGlue_retval(%ecx)             # retval.l<- new array
    movzwl  4(rPC),%ecx                           # ecx<- FEDC or CCCC
    leal    offArrayObject_contents(%eax),%eax    # eax<- newArray->contents

/* at this point:
 *     eax is pointer to tgt
 *     rINST is length
 *     ecx is FEDC or CCCC
 *     TMP_SPILL is BA
 *  We now need to copy values from registers into the array
 */

    .if 1
    # set up src pointer
    SPILL_TMP2(%esi)
    SPILL_TMP3(%edi)
    movl    %eax,%edi         # set up dst ptr
    leal    (rFP,%ecx,4),%esi # set up src ptr
    movl    rINST,%ecx        # load count register
    rep
    movsd
    UNSPILL_TMP2(%esi)
    UNSPILL_TMP3(%edi)
    movl    rGLUE,%ecx
    movl    offGlue_retval+4(%ecx),%eax      # eax<- type
    FETCH_INST_OPCODE 3 %edx
    .else
    testl  rINST,rINST
    je     4f
    andl   $0x0f,%edx        # edx<- 0000000A
    sall   $16,%edx          # edx<- 000A0000
    orl    %ecx,%edx          # edx<- 000AFEDC
3:
    movl   $0xf,%ecx
    andl   %edx,%ecx          # ecx<- next reg to load
    GET_VREG_R %ecx %ecx
    shrl   $4,%edx
    leal   4(%eax),%eax
    movl   %ecx,-4(%eax)
    sub    $1,rINST
    jne    3b
4:
    movl   rGLUE,%ecx
    movl    offGlue_retval+4(%ecx),%eax      # eax<- type
    FETCH_INST_OPCODE 3 %edx
    .endif

    cmpb    $'I',%al                        # Int array?
    je      5f                               # skip card mark if so
    movl    offGlue_retval(%ecx),%eax        # eax<- object head
    movl    offGlue_cardTable(%ecx),%ecx     # card table base
    shrl    $GC_CARD_SHIFT,%eax             # convert to card num
    movb    %cl,(%ecx,%eax)                  # mark card based on object head
5:
    ADVANCE_PC 3
    GOTO_NEXT_R %edx


    /*
     * Throw an exception indicating that we have not implemented this
     * mode of filled-new-array.
     */
.LOP_FILLED_NEW_ARRAY_RANGE_notimpl:
    movl    $.LstrInternalErrorA,%eax
    movl    %eax,OUT_ARG0(%esp)
    movl    $.LstrFilledNewArrayNotImplA,%eax
    movl    %eax,OUT_ARG1(%esp)
    call    dvmThrowException
    jmp     common_exceptionThrown

/* continuation for OP_CMPL_FLOAT */

.LOP_CMPL_FLOAT_isNaN:
    movl      $-1,%ecx
    jmp       .LOP_CMPL_FLOAT_finish

/* continuation for OP_CMPG_FLOAT */

.LOP_CMPG_FLOAT_isNaN:
    movl      $1,%ecx
    jmp       .LOP_CMPG_FLOAT_finish

/* continuation for OP_CMPL_DOUBLE */

.LOP_CMPL_DOUBLE_isNaN:
    movl      $-1,%ecx
    jmp       .LOP_CMPL_DOUBLE_finish

/* continuation for OP_CMPG_DOUBLE */

.LOP_CMPG_DOUBLE_isNaN:
    movl      $1,%ecx
    jmp       .LOP_CMPG_DOUBLE_finish

/* continuation for OP_CMP_LONG */

.LOP_CMP_LONG_bigger:
    movl      $1,%ecx
    jmp       .LOP_CMP_LONG_finish
.LOP_CMP_LONG_smaller:
    movl      $-1,%ecx
.LOP_CMP_LONG_finish:
    SET_VREG %ecx rINST
    FETCH_INST_OPCODE 2 %edx
    ADVANCE_PC 2
    GOTO_NEXT_R %edx

/* continuation for OP_AGET_WIDE */

.LOP_AGET_WIDE_finish:
    leal      offArrayObject_contents(%eax,%ecx,8),%eax
    movl      (%eax),%ecx
    movl      4(%eax),%eax
    SET_VREG_WORD %ecx rINST 0
    SET_VREG_WORD %eax rINST 1
    FETCH_INST_OPCODE 2 %edx
    ADVANCE_PC 2
    GOTO_NEXT_R %edx

/* continuation for OP_APUT_WIDE */

.LOP_APUT_WIDE_finish:
    leal      offArrayObject_contents(%eax,%ecx,8),%eax
    GET_VREG_WORD %ecx rINST 0
    GET_VREG_WORD rINST rINST 1
    movl      rINST,4(%eax)
    FETCH_INST_OPCODE 2 %edx
    movl      %ecx,(%eax)
    ADVANCE_PC 2
    GOTO_NEXT_R %edx

/* continuation for OP_APUT_OBJECT */

    /* On entry:
     *   eax<- array object
     *   ecx<- index
     *   rINST<- vAA
     */
.LOP_APUT_OBJECT_continue:
    leal      offArrayObject_contents(%eax,%ecx,4),%ecx
    testl     rINST,rINST     # storing null reference?
    je        .LOP_APUT_OBJECT_skip_check
    SPILL_TMP1(%ecx)
    movl      offObject_clazz(%eax),%eax # eax<- arrayObj->clazz
<<<<<<< HEAD
    movl      offObject_clazz(rINST),%ecx # ecx<- obj->clazz
=======
    movl      offObject_clazz(rINST_FULL),%ecx # ecx<- obj->clazz
    movl      %eax,LOCAL0_OFFSET(%ebp)  # save copy of object head
>>>>>>> 2e75e47d
    movl      %eax,OUT_ARG1(%esp)
    movl      %ecx,OUT_ARG0(%esp)
    call      dvmCanPutArrayElement     # test object type vs. array type
    UNSPILL_TMP1(%ecx)
    testl     %eax,%eax
    movl      rGLUE,%eax
    je        common_errArrayStore
    movl      offGlue_cardTable(%eax),%eax   # get card table base
<<<<<<< HEAD
    movl      rINST,(%ecx)
    FETCH_INST_OPCODE 2 %edx
    shrl      $GC_CARD_SHIFT,%ecx           # convert addr to card number
    movb      %al,(%eax,%ecx)                # mark card
    ADVANCE_PC 2
    GOTO_NEXT_R %edx
=======
    movl      rINST_FULL,(%ecx)
    movl      LOCAL0_OFFSET(%ebp),%ecx       # recover object head
    FETCH_INST_WORD(2)
    shrl      $GC_CARD_SHIFT,%ecx           # object head to card number
    movb      %al,(%eax,%ecx)                # mark card using object head
    ADVANCE_PC(2)
    GOTO_NEXT
>>>>>>> 2e75e47d

.LOP_APUT_OBJECT_skip_check:
    movl      rINST,(%ecx)
    FETCH_INST_OPCODE 2 %edx
    ADVANCE_PC 2
    GOTO_NEXT_R %edx

/* continuation for OP_IGET */


.LOP_IGET_resolve:
    EXPORT_PC
    movl    offGlue_method(%edx),%edx           # edx<- current method
    movl    offMethod_clazz(%edx),%edx          # edx<- method->clazz
    SPILL_TMP1(%ecx)                            # save obj pointer across call
    movl    %edx,OUT_ARG0(%esp)                  # pass in method->clazz
    call    dvmResolveInstField                 #  ... to dvmResolveInstField
    UNSPILL_TMP1(%ecx)
    testl   %eax,%eax                           #  returns InstrField ptr
    jne     .LOP_IGET_finish
    jmp     common_exceptionThrown

.LOP_IGET_finish:
    /*
     * Currently:
     *   eax holds resolved field
     *   ecx holds object
     *   rINST holds A
     */
    movl    offInstField_byteOffset(%eax),%eax  # eax<- byte offset of field
    testl   %ecx,%ecx                           # object null?
    je      common_errNullObject                # object was null
    movl   (%ecx,%eax,1),%ecx                  # ecx<- obj.field (8/16/32 bits)
    movl    rINST,%eax                          # eax<- A
    FETCH_INST_OPCODE 2 %edx
    SET_VREG %ecx %eax
    ADVANCE_PC 2
    GOTO_NEXT_R %edx

/* continuation for OP_IGET_WIDE */


.LOP_IGET_WIDE_resolve:
    EXPORT_PC
    movl    offGlue_method(%edx),%edx           # edx<- current method
    movl    offMethod_clazz(%edx),%edx          # edx<- method->clazz
    SPILL_TMP1(%ecx)                            # save objpointer across call
    movl    rPC,OUT_ARG0(%esp)                  # pass in method->clazz
    call    dvmResolveInstField                 #  ... to dvmResolveInstField
    UNSPILL_TMP1(%ecx)
    testl   %eax,%eax                           # returns InstrField ptr
    jne     .LOP_IGET_WIDE_finish
    jmp     common_exceptionThrown

.LOP_IGET_WIDE_finish:
    /*
     * Currently:
     *   eax holds resolved field
     *   ecx holds object
     *   rINST holds A
     */
    movl    offInstField_byteOffset(%eax),%eax  # eax<- byte offset of field
    testl   %ecx,%ecx                           # object null?
    je      common_errNullObject                # object was null
    leal    (%ecx,%eax,1),%eax                  # eax<- address of field
    movl    (%eax),%ecx                         # ecx<- lsw
    movl    4(%eax),%eax                        # eax<- msw
    FETCH_INST_OPCODE 2 %edx
    SET_VREG_WORD %ecx rINST 0
    SET_VREG_WORD %eax rINST 1
    ADVANCE_PC 2
    GOTO_NEXT_R %edx

/* continuation for OP_IGET_OBJECT */


.LOP_IGET_OBJECT_resolve:
    EXPORT_PC
    movl    offGlue_method(%edx),%edx           # edx<- current method
    movl    offMethod_clazz(%edx),%edx          # edx<- method->clazz
    SPILL_TMP1(%ecx)                            # save obj pointer across call
    movl    %edx,OUT_ARG0(%esp)                  # pass in method->clazz
    call    dvmResolveInstField                 #  ... to dvmResolveInstField
    UNSPILL_TMP1(%ecx)
    testl   %eax,%eax                           #  returns InstrField ptr
    jne     .LOP_IGET_OBJECT_finish
    jmp     common_exceptionThrown

.LOP_IGET_OBJECT_finish:
    /*
     * Currently:
     *   eax holds resolved field
     *   ecx holds object
     *   rINST holds A
     */
    movl    offInstField_byteOffset(%eax),%eax  # eax<- byte offset of field
    testl   %ecx,%ecx                           # object null?
    je      common_errNullObject                # object was null
    movl   (%ecx,%eax,1),%ecx                  # ecx<- obj.field (8/16/32 bits)
    movl    rINST,%eax                          # eax<- A
    FETCH_INST_OPCODE 2 %edx
    SET_VREG %ecx %eax
    ADVANCE_PC 2
    GOTO_NEXT_R %edx

/* continuation for OP_IGET_BOOLEAN */


.LOP_IGET_BOOLEAN_resolve:
    EXPORT_PC
    movl    offGlue_method(%edx),%edx           # edx<- current method
    movl    offMethod_clazz(%edx),%edx          # edx<- method->clazz
    SPILL_TMP1(%ecx)                            # save obj pointer across call
    movl    %edx,OUT_ARG0(%esp)                  # pass in method->clazz
    call    dvmResolveInstField                 #  ... to dvmResolveInstField
    UNSPILL_TMP1(%ecx)
    testl   %eax,%eax                           #  returns InstrField ptr
    jne     .LOP_IGET_BOOLEAN_finish
    jmp     common_exceptionThrown

.LOP_IGET_BOOLEAN_finish:
    /*
     * Currently:
     *   eax holds resolved field
     *   ecx holds object
     *   rINST holds A
     */
    movl    offInstField_byteOffset(%eax),%eax  # eax<- byte offset of field
    testl   %ecx,%ecx                           # object null?
    je      common_errNullObject                # object was null
    movzbl   (%ecx,%eax,1),%ecx                  # ecx<- obj.field (8/16/32 bits)
    movl    rINST,%eax                          # eax<- A
    FETCH_INST_OPCODE 2 %edx
    SET_VREG %ecx %eax
    ADVANCE_PC 2
    GOTO_NEXT_R %edx

/* continuation for OP_IGET_BYTE */


.LOP_IGET_BYTE_resolve:
    EXPORT_PC
    movl    offGlue_method(%edx),%edx           # edx<- current method
    movl    offMethod_clazz(%edx),%edx          # edx<- method->clazz
    SPILL_TMP1(%ecx)                            # save obj pointer across call
    movl    %edx,OUT_ARG0(%esp)                  # pass in method->clazz
    call    dvmResolveInstField                 #  ... to dvmResolveInstField
    UNSPILL_TMP1(%ecx)
    testl   %eax,%eax                           #  returns InstrField ptr
    jne     .LOP_IGET_BYTE_finish
    jmp     common_exceptionThrown

.LOP_IGET_BYTE_finish:
    /*
     * Currently:
     *   eax holds resolved field
     *   ecx holds object
     *   rINST holds A
     */
    movl    offInstField_byteOffset(%eax),%eax  # eax<- byte offset of field
    testl   %ecx,%ecx                           # object null?
    je      common_errNullObject                # object was null
    movsbl   (%ecx,%eax,1),%ecx                  # ecx<- obj.field (8/16/32 bits)
    movl    rINST,%eax                          # eax<- A
    FETCH_INST_OPCODE 2 %edx
    SET_VREG %ecx %eax
    ADVANCE_PC 2
    GOTO_NEXT_R %edx

/* continuation for OP_IGET_CHAR */


.LOP_IGET_CHAR_resolve:
    EXPORT_PC
    movl    offGlue_method(%edx),%edx           # edx<- current method
    movl    offMethod_clazz(%edx),%edx          # edx<- method->clazz
    SPILL_TMP1(%ecx)                            # save obj pointer across call
    movl    %edx,OUT_ARG0(%esp)                  # pass in method->clazz
    call    dvmResolveInstField                 #  ... to dvmResolveInstField
    UNSPILL_TMP1(%ecx)
    testl   %eax,%eax                           #  returns InstrField ptr
    jne     .LOP_IGET_CHAR_finish
    jmp     common_exceptionThrown

.LOP_IGET_CHAR_finish:
    /*
     * Currently:
     *   eax holds resolved field
     *   ecx holds object
     *   rINST holds A
     */
    movl    offInstField_byteOffset(%eax),%eax  # eax<- byte offset of field
    testl   %ecx,%ecx                           # object null?
    je      common_errNullObject                # object was null
    movzwl   (%ecx,%eax,1),%ecx                  # ecx<- obj.field (8/16/32 bits)
    movl    rINST,%eax                          # eax<- A
    FETCH_INST_OPCODE 2 %edx
    SET_VREG %ecx %eax
    ADVANCE_PC 2
    GOTO_NEXT_R %edx

/* continuation for OP_IGET_SHORT */


.LOP_IGET_SHORT_resolve:
    EXPORT_PC
    movl    offGlue_method(%edx),%edx           # edx<- current method
    movl    offMethod_clazz(%edx),%edx          # edx<- method->clazz
    SPILL_TMP1(%ecx)                            # save obj pointer across call
    movl    %edx,OUT_ARG0(%esp)                  # pass in method->clazz
    call    dvmResolveInstField                 #  ... to dvmResolveInstField
    UNSPILL_TMP1(%ecx)
    testl   %eax,%eax                           #  returns InstrField ptr
    jne     .LOP_IGET_SHORT_finish
    jmp     common_exceptionThrown

.LOP_IGET_SHORT_finish:
    /*
     * Currently:
     *   eax holds resolved field
     *   ecx holds object
     *   rINST holds A
     */
    movl    offInstField_byteOffset(%eax),%eax  # eax<- byte offset of field
    testl   %ecx,%ecx                           # object null?
    je      common_errNullObject                # object was null
    movswl   (%ecx,%eax,1),%ecx                  # ecx<- obj.field (8/16/32 bits)
    movl    rINST,%eax                          # eax<- A
    FETCH_INST_OPCODE 2 %edx
    SET_VREG %ecx %eax
    ADVANCE_PC 2
    GOTO_NEXT_R %edx

/* continuation for OP_IPUT */


.LOP_IPUT_resolve:
    EXPORT_PC
    movl    offGlue_method(%edx),%edx           # edx<- current method
    movl    offMethod_clazz(%edx),%edx          # edx<- method->clazz
    SPILL_TMP1(%ecx)                            # save obj pointer across call
    movl    %edx,OUT_ARG0(%esp)                 # pass in method->clazz
    call    dvmResolveInstField                 #  ... to dvmResolveInstField
    UNSPILL_TMP1(%ecx)
    testl   %eax,%eax                           # returns InstrField ptr
    jne     .LOP_IPUT_finish
    jmp     common_exceptionThrown

.LOP_IPUT_finish:
    /*
     * Currently:
     *   eax holds resolved field
     *   ecx holds object
     *   rINST holds A
     */
    GET_VREG_R rINST rINST                       # rINST<- v[A]
    movl    offInstField_byteOffset(%eax),%eax   # eax<- byte offset of field
    testl   %ecx,%ecx                            # object null?
    je      common_errNullObject                 # object was null
    FETCH_INST_OPCODE 2 %edx
    movl   rINST,(%ecx,%eax,1)            # obj.field <- v[A](8/16/32 bits)
    ADVANCE_PC 2
    GOTO_NEXT_R %edx

/* continuation for OP_IPUT_WIDE */


.LOP_IPUT_WIDE_resolve:
    EXPORT_PC
    movl    offGlue_method(%edx),%edx           # edx<- current method
    movl    offMethod_clazz(%edx),%edx          # edx<- method->clazz
    SPILL_TMP1(%ecx)                            # save obj pointer across call
    movl    %edx,OUT_ARG0(%esp)                 # pass in method->clazz
    call    dvmResolveInstField                 #  ... to dvmResolveInstField
    UNSPILL_TMP1(%ecx)
    testl   %eax,%eax                           #  ... which returns InstrField ptr
    jne     .LOP_IPUT_WIDE_finish
    jmp     common_exceptionThrown

.LOP_IPUT_WIDE_finish:
    /*
     * Currently:
     *   eax holds resolved field
     *   ecx holds object
     *   %edx is scratch, but needs to be unspilled
     *   rINST holds A
     */
    movl    offInstField_byteOffset(%eax),%eax  # eax<- byte offset of field
    testl   %ecx,%ecx                           # object null?
    je      common_errNullObject                # object was null
    leal    (%ecx,%eax,1),%eax                  # eax<- address of field
    GET_VREG_WORD %ecx rINST 0                  # ecx<- lsw
    GET_VREG_WORD rINST rINST 1                 # rINST<- msw
    FETCH_INST_OPCODE 2 %edx
    movl    rINST,4(%eax)
    movl    %ecx,(%eax)
    ADVANCE_PC 2
    GOTO_NEXT_R %edx

/* continuation for OP_IPUT_OBJECT */


.LOP_IPUT_OBJECT_resolve:
    EXPORT_PC
    movl    offGlue_method(%edx),%edx           # edx<- current method
    movl    offMethod_clazz(%edx),%edx          # edx<- method->clazz
    SPILL_TMP1(%ecx)                            # save obj pointer across call
    movl    %edx,OUT_ARG0(%esp)                 # pass in method->clazz
    call    dvmResolveInstField                 #  ... to dvmResolveInstField
    UNSPILL_TMP1(%ecx)
    testl   %eax,%eax                           # returns InstrField ptr
    jne     .LOP_IPUT_OBJECT_finish
    jmp     common_exceptionThrown

.LOP_IPUT_OBJECT_finish:
    /*
     * Currently:
     *   eax holds resolved field
     *   ecx holds object
<<<<<<< HEAD
     *   %edx is scratch, but needs to be unspilled
     *   rINST holds A
     */
    GET_VREG_R rINST rINST                      # rINST<- v[A]
    movl    offInstField_byteOffset(%eax),%eax  # eax<- byte offset of field
    testl   %ecx,%ecx                           # object null?
    je      common_errNullObject                # object was null
    movl    rINST,(%ecx,%eax)      # obj.field <- v[A](8/16/32 bits)
    movl    rGLUE,%eax
    testl   rINST,rINST                         # stored a NULL?
    movl    offGlue_cardTable(%eax),%eax        # get card table base
    FETCH_INST_OPCODE 2 %edx
    je      1f                                  # skip card mark if null store
    shrl    $GC_CARD_SHIFT,%ecx                # object head to card number
    movb    %al,(%eax,%ecx)                     # mark card
=======
     *   rIBASE is scratch, but needs to be unspilled
     *   rINST_FULL holds A
     */
    GET_VREG(rINST_FULL,rINST_FULL)              # rINST_FULL<- v[A]
    movl    offInstField_byteOffset(%eax),%eax   # eax<- byte offset of field
    UNSPILL(rIBASE)
    testl   %ecx,%ecx                            # object null?
    je      common_errNullObject                 # object was null
    movl    rINST_FULL,(%ecx,%eax)          # obj.field <- v[A](8/16/32 bits)
    GET_GLUE(%eax)
    testl   rINST_FULL,rINST_FULL                # stored a NULL?
    movl    offGlue_cardTable(%eax),%eax         # get card table base
    FETCH_INST_WORD(2)
    je      1f                                   # skip card mark if null store
    shrl    $GC_CARD_SHIFT,%ecx                 # object head to card number
    movb    %al,(%eax,%ecx)                      # mark card using object head
>>>>>>> 2e75e47d
1:
    ADVANCE_PC 2
    GOTO_NEXT_R %edx

/* continuation for OP_IPUT_BOOLEAN */


.LOP_IPUT_BOOLEAN_resolve:
    EXPORT_PC
    movl    offGlue_method(%edx),%edx           # edx<- current method
    movl    offMethod_clazz(%edx),%edx          # edx<- method->clazz
    SPILL_TMP1(%ecx)                            # save obj pointer across call
    movl    %edx,OUT_ARG0(%esp)                 # pass in method->clazz
    call    dvmResolveInstField                 #  ... to dvmResolveInstField
    UNSPILL_TMP1(%ecx)
    testl   %eax,%eax                           # returns InstrField ptr
    jne     .LOP_IPUT_BOOLEAN_finish
    jmp     common_exceptionThrown

.LOP_IPUT_BOOLEAN_finish:
    /*
     * Currently:
     *   eax holds resolved field
     *   ecx holds object
     *   rINST holds A
     */
    GET_VREG_R rINST rINST                       # rINST<- v[A]
    movl    offInstField_byteOffset(%eax),%eax   # eax<- byte offset of field
    testl   %ecx,%ecx                            # object null?
    je      common_errNullObject                 # object was null
    FETCH_INST_OPCODE 2 %edx
    movb   rINSTbl,(%ecx,%eax,1)            # obj.field <- v[A](8/16/32 bits)
    ADVANCE_PC 2
    GOTO_NEXT_R %edx

/* continuation for OP_IPUT_BYTE */


.LOP_IPUT_BYTE_resolve:
    EXPORT_PC
    movl    offGlue_method(%edx),%edx           # edx<- current method
    movl    offMethod_clazz(%edx),%edx          # edx<- method->clazz
    SPILL_TMP1(%ecx)                            # save obj pointer across call
    movl    %edx,OUT_ARG0(%esp)                 # pass in method->clazz
    call    dvmResolveInstField                 #  ... to dvmResolveInstField
    UNSPILL_TMP1(%ecx)
    testl   %eax,%eax                           # returns InstrField ptr
    jne     .LOP_IPUT_BYTE_finish
    jmp     common_exceptionThrown

.LOP_IPUT_BYTE_finish:
    /*
     * Currently:
     *   eax holds resolved field
     *   ecx holds object
     *   rINST holds A
     */
    GET_VREG_R rINST rINST                       # rINST<- v[A]
    movl    offInstField_byteOffset(%eax),%eax   # eax<- byte offset of field
    testl   %ecx,%ecx                            # object null?
    je      common_errNullObject                 # object was null
    FETCH_INST_OPCODE 2 %edx
    movb   rINSTbl,(%ecx,%eax,1)            # obj.field <- v[A](8/16/32 bits)
    ADVANCE_PC 2
    GOTO_NEXT_R %edx

/* continuation for OP_IPUT_CHAR */


.LOP_IPUT_CHAR_resolve:
    EXPORT_PC
    movl    offGlue_method(%edx),%edx           # edx<- current method
    movl    offMethod_clazz(%edx),%edx          # edx<- method->clazz
    SPILL_TMP1(%ecx)                            # save obj pointer across call
    movl    %edx,OUT_ARG0(%esp)                 # pass in method->clazz
    call    dvmResolveInstField                 #  ... to dvmResolveInstField
    UNSPILL_TMP1(%ecx)
    testl   %eax,%eax                           # returns InstrField ptr
    jne     .LOP_IPUT_CHAR_finish
    jmp     common_exceptionThrown

.LOP_IPUT_CHAR_finish:
    /*
     * Currently:
     *   eax holds resolved field
     *   ecx holds object
     *   rINST holds A
     */
    GET_VREG_R rINST rINST                       # rINST<- v[A]
    movl    offInstField_byteOffset(%eax),%eax   # eax<- byte offset of field
    testl   %ecx,%ecx                            # object null?
    je      common_errNullObject                 # object was null
    FETCH_INST_OPCODE 2 %edx
    movw   rINSTw,(%ecx,%eax,1)            # obj.field <- v[A](8/16/32 bits)
    ADVANCE_PC 2
    GOTO_NEXT_R %edx

/* continuation for OP_IPUT_SHORT */


.LOP_IPUT_SHORT_resolve:
    EXPORT_PC
    movl    offGlue_method(%edx),%edx           # edx<- current method
    movl    offMethod_clazz(%edx),%edx          # edx<- method->clazz
    SPILL_TMP1(%ecx)                            # save obj pointer across call
    movl    %edx,OUT_ARG0(%esp)                 # pass in method->clazz
    call    dvmResolveInstField                 #  ... to dvmResolveInstField
    UNSPILL_TMP1(%ecx)
    testl   %eax,%eax                           # returns InstrField ptr
    jne     .LOP_IPUT_SHORT_finish
    jmp     common_exceptionThrown

.LOP_IPUT_SHORT_finish:
    /*
     * Currently:
     *   eax holds resolved field
     *   ecx holds object
     *   rINST holds A
     */
    GET_VREG_R rINST rINST                       # rINST<- v[A]
    movl    offInstField_byteOffset(%eax),%eax   # eax<- byte offset of field
    testl   %ecx,%ecx                            # object null?
    je      common_errNullObject                 # object was null
    FETCH_INST_OPCODE 2 %edx
    movw   rINSTw,(%ecx,%eax,1)            # obj.field <- v[A](8/16/32 bits)
    ADVANCE_PC 2
    GOTO_NEXT_R %edx

/* continuation for OP_SGET */

    /*
     * Go resolve the field
     */
.LOP_SGET_resolve:
    movl     rGLUE,%ecx
    movzwl   2(rPC),%eax                        # eax<- field ref BBBB
    movl     offGlue_method(%ecx),%ecx          # ecx<- current method
    EXPORT_PC                                   # could throw, need to export
    movl     offMethod_clazz(%ecx),%ecx         # ecx<- method->clazz
    movl     %eax,OUT_ARG1(%esp)
    movl     %ecx,OUT_ARG0(%esp)
    call     dvmResolveStaticField              # eax<- resolved StaticField ptr
    testl    %eax,%eax
    jne      .LOP_SGET_finish                 # success, continue
    jmp      common_exceptionThrown             # no, handle exception

/* continuation for OP_SGET_WIDE */

    /*
     * Go resolve the field
     */
.LOP_SGET_WIDE_resolve:
    movl     rGLUE,%ecx
    movzwl   2(rPC),%eax                        # eax<- field ref BBBB
    movl     offGlue_method(%ecx),%ecx          # ecx<- current method
    EXPORT_PC                                   # could throw, need to export
    movl     offMethod_clazz(%ecx),%ecx         # ecx<- method->clazz
    movl     %eax,OUT_ARG1(%esp)
    movl     %ecx,OUT_ARG0(%esp)
    call     dvmResolveStaticField              # eax<- resolved StaticField ptr
    testl    %eax,%eax
    jne      .LOP_SGET_WIDE_finish                 # success, continue
    jmp      common_exceptionThrown             # no, handle exception

/* continuation for OP_SGET_OBJECT */

    /*
     * Go resolve the field
     */
.LOP_SGET_OBJECT_resolve:
    movl     rGLUE,%ecx
    movzwl   2(rPC),%eax                        # eax<- field ref BBBB
    movl     offGlue_method(%ecx),%ecx          # ecx<- current method
    EXPORT_PC                                   # could throw, need to export
    movl     offMethod_clazz(%ecx),%ecx         # ecx<- method->clazz
    movl     %eax,OUT_ARG1(%esp)
    movl     %ecx,OUT_ARG0(%esp)
    call     dvmResolveStaticField              # eax<- resolved StaticField ptr
    testl    %eax,%eax
    jne      .LOP_SGET_OBJECT_finish                 # success, continue
    jmp      common_exceptionThrown             # no, handle exception

/* continuation for OP_SGET_BOOLEAN */

    /*
     * Go resolve the field
     */
.LOP_SGET_BOOLEAN_resolve:
    movl     rGLUE,%ecx
    movzwl   2(rPC),%eax                        # eax<- field ref BBBB
    movl     offGlue_method(%ecx),%ecx          # ecx<- current method
    EXPORT_PC                                   # could throw, need to export
    movl     offMethod_clazz(%ecx),%ecx         # ecx<- method->clazz
    movl     %eax,OUT_ARG1(%esp)
    movl     %ecx,OUT_ARG0(%esp)
    call     dvmResolveStaticField              # eax<- resolved StaticField ptr
    testl    %eax,%eax
    jne      .LOP_SGET_BOOLEAN_finish                 # success, continue
    jmp      common_exceptionThrown             # no, handle exception

/* continuation for OP_SGET_BYTE */

    /*
     * Go resolve the field
     */
.LOP_SGET_BYTE_resolve:
    movl     rGLUE,%ecx
    movzwl   2(rPC),%eax                        # eax<- field ref BBBB
    movl     offGlue_method(%ecx),%ecx          # ecx<- current method
    EXPORT_PC                                   # could throw, need to export
    movl     offMethod_clazz(%ecx),%ecx         # ecx<- method->clazz
    movl     %eax,OUT_ARG1(%esp)
    movl     %ecx,OUT_ARG0(%esp)
    call     dvmResolveStaticField              # eax<- resolved StaticField ptr
    testl    %eax,%eax
    jne      .LOP_SGET_BYTE_finish                 # success, continue
    jmp      common_exceptionThrown             # no, handle exception

/* continuation for OP_SGET_CHAR */

    /*
     * Go resolve the field
     */
.LOP_SGET_CHAR_resolve:
    movl     rGLUE,%ecx
    movzwl   2(rPC),%eax                        # eax<- field ref BBBB
    movl     offGlue_method(%ecx),%ecx          # ecx<- current method
    EXPORT_PC                                   # could throw, need to export
    movl     offMethod_clazz(%ecx),%ecx         # ecx<- method->clazz
    movl     %eax,OUT_ARG1(%esp)
    movl     %ecx,OUT_ARG0(%esp)
    call     dvmResolveStaticField              # eax<- resolved StaticField ptr
    testl    %eax,%eax
    jne      .LOP_SGET_CHAR_finish                 # success, continue
    jmp      common_exceptionThrown             # no, handle exception

/* continuation for OP_SGET_SHORT */

    /*
     * Go resolve the field
     */
.LOP_SGET_SHORT_resolve:
    movl     rGLUE,%ecx
    movzwl   2(rPC),%eax                        # eax<- field ref BBBB
    movl     offGlue_method(%ecx),%ecx          # ecx<- current method
    EXPORT_PC                                   # could throw, need to export
    movl     offMethod_clazz(%ecx),%ecx         # ecx<- method->clazz
    movl     %eax,OUT_ARG1(%esp)
    movl     %ecx,OUT_ARG0(%esp)
    call     dvmResolveStaticField              # eax<- resolved StaticField ptr
    testl    %eax,%eax
    jne      .LOP_SGET_SHORT_finish                 # success, continue
    jmp      common_exceptionThrown             # no, handle exception

/* continuation for OP_SPUT */

    /*
     * Go resolve the field
     */
.LOP_SPUT_resolve:
    movl     rGLUE,%ecx
    movzwl   2(rPC),%eax                        # eax<- field ref BBBB
    movl     offGlue_method(%ecx),%ecx          # ecx<- current method
    EXPORT_PC                                   # could throw, need to export
    movl     offMethod_clazz(%ecx),%ecx         # ecx<- method->clazz
    movl     %eax,OUT_ARG1(%esp)
    movl     %ecx,OUT_ARG0(%esp)
    call     dvmResolveStaticField              # eax<- resolved StaticField ptr
    testl    %eax,%eax
    jne      .LOP_SPUT_finish                 # success, continue
    jmp      common_exceptionThrown             # no, handle exception

/* continuation for OP_SPUT_WIDE */

    /*
     * Go resolve the field
     */
.LOP_SPUT_WIDE_resolve:
    movl     rGLUE,%ecx
    movzwl   2(rPC),%eax                        # eax<- field ref BBBB
    movl     offGlue_method(%ecx),%ecx          # ecx<- current method
    EXPORT_PC                                   # could throw, need to export
    movl     offMethod_clazz(%ecx),%ecx         # ecx<- method->clazz
    movl     %eax,OUT_ARG1(%esp)
    movl     %ecx,OUT_ARG0(%esp)
    call     dvmResolveStaticField              # eax<- resolved StaticField ptr
    testl    %eax,%eax
    jne      .LOP_SPUT_WIDE_finish                 # success, continue
    jmp      common_exceptionThrown             # no, handle exception

/* continuation for OP_SPUT_OBJECT */


.LOP_SPUT_OBJECT_continue:
<<<<<<< HEAD
    movl      %ecx,offStaticField_value(%eax)
    testl     %ecx,%ecx
    movl      rGLUE,%ecx
    FETCH_INST_OPCODE 2 %edx
    je        1f
=======
    movl      %ecx,offStaticField_value(%eax)    # do the store
    testl     %ecx,%ecx                          # stored null object ptr?
    GET_GLUE(%ecx)
    FETCH_INST_WORD(2)
    movl      offGlue_method(%ecx),%eax          # eax<- current method
    je        1f                                 # skip card mark if null
    movl      offMethod_clazz(%eax),%eax         # eax<- method_>clazz
>>>>>>> 2e75e47d
    movl      offGlue_cardTable(%ecx),%ecx       # get card table base
    shrl      $GC_CARD_SHIFT,%eax               # head to card number
    movb      %cl,(%ecx,%eax)                    # mark card
1:
    ADVANCE_PC 2
    GOTO_NEXT_R %edx

.LOP_SPUT_OBJECT_resolve:
    movl     rGLUE,%ecx
    movzwl   2(rPC),%eax                        # eax<- field ref BBBB
    movl     offGlue_method(%ecx),%ecx          # ecx<- current method
    EXPORT_PC                                   # could throw, need to export
    movl     offMethod_clazz(%ecx),%ecx         # ecx<- method->clazz
    movl     %eax,OUT_ARG1(%esp)
    movl     %ecx,OUT_ARG0(%esp)
    call     dvmResolveStaticField              # eax<- resolved StaticField ptr
    testl    %eax,%eax
    jne      .LOP_SPUT_OBJECT_finish                 # success, continue
    jmp      common_exceptionThrown             # no, handle exception

/* continuation for OP_SPUT_BOOLEAN */

    /*
     * Go resolve the field
     */
.LOP_SPUT_BOOLEAN_resolve:
    movl     rGLUE,%ecx
    movzwl   2(rPC),%eax                        # eax<- field ref BBBB
    movl     offGlue_method(%ecx),%ecx          # ecx<- current method
    EXPORT_PC                                   # could throw, need to export
    movl     offMethod_clazz(%ecx),%ecx         # ecx<- method->clazz
    movl     %eax,OUT_ARG1(%esp)
    movl     %ecx,OUT_ARG0(%esp)
    call     dvmResolveStaticField              # eax<- resolved StaticField ptr
    testl    %eax,%eax
    jne      .LOP_SPUT_BOOLEAN_finish                 # success, continue
    jmp      common_exceptionThrown             # no, handle exception

/* continuation for OP_SPUT_BYTE */

    /*
     * Go resolve the field
     */
.LOP_SPUT_BYTE_resolve:
    movl     rGLUE,%ecx
    movzwl   2(rPC),%eax                        # eax<- field ref BBBB
    movl     offGlue_method(%ecx),%ecx          # ecx<- current method
    EXPORT_PC                                   # could throw, need to export
    movl     offMethod_clazz(%ecx),%ecx         # ecx<- method->clazz
    movl     %eax,OUT_ARG1(%esp)
    movl     %ecx,OUT_ARG0(%esp)
    call     dvmResolveStaticField              # eax<- resolved StaticField ptr
    testl    %eax,%eax
    jne      .LOP_SPUT_BYTE_finish                 # success, continue
    jmp      common_exceptionThrown             # no, handle exception

/* continuation for OP_SPUT_CHAR */

    /*
     * Go resolve the field
     */
.LOP_SPUT_CHAR_resolve:
    movl     rGLUE,%ecx
    movzwl   2(rPC),%eax                        # eax<- field ref BBBB
    movl     offGlue_method(%ecx),%ecx          # ecx<- current method
    EXPORT_PC                                   # could throw, need to export
    movl     offMethod_clazz(%ecx),%ecx         # ecx<- method->clazz
    movl     %eax,OUT_ARG1(%esp)
    movl     %ecx,OUT_ARG0(%esp)
    call     dvmResolveStaticField              # eax<- resolved StaticField ptr
    testl    %eax,%eax
    jne      .LOP_SPUT_CHAR_finish                 # success, continue
    jmp      common_exceptionThrown             # no, handle exception

/* continuation for OP_SPUT_SHORT */

    /*
     * Go resolve the field
     */
.LOP_SPUT_SHORT_resolve:
    movl     rGLUE,%ecx
    movzwl   2(rPC),%eax                        # eax<- field ref BBBB
    movl     offGlue_method(%ecx),%ecx          # ecx<- current method
    EXPORT_PC                                   # could throw, need to export
    movl     offMethod_clazz(%ecx),%ecx         # ecx<- method->clazz
    movl     %eax,OUT_ARG1(%esp)
    movl     %ecx,OUT_ARG0(%esp)
    call     dvmResolveStaticField              # eax<- resolved StaticField ptr
    testl    %eax,%eax
    jne      .LOP_SPUT_SHORT_finish                 # success, continue
    jmp      common_exceptionThrown             # no, handle exception

/* continuation for OP_INVOKE_VIRTUAL */


.LOP_INVOKE_VIRTUAL_more:
    movl      offMethod_clazz(%eax),%eax  # ecx<- method->clazz
    movl      %eax,OUT_ARG0(%esp)         # arg0<- clazz
    movl      $METHOD_VIRTUAL,OUT_ARG2(%esp) # arg2<- flags
    call      dvmResolveMethod            # eax<- call(clazz, ref, flags)
    testl     %eax,%eax                   # got null?
    jne       .LOP_INVOKE_VIRTUAL_continue        # no, continue
    jmp       common_exceptionThrown      # yes, handle exception

    /* At this point:
     *   eax = resolved base method
     *   ecx = scratch
     */
.LOP_INVOKE_VIRTUAL_continue:
    movzwl    4(rPC),%ecx               # ecx<- GFED or CCCC
    .if       (!0)
    andl      $0xf,%ecx                # ecx<- D (or stays CCCC)
    .endif
    GET_VREG_R  %ecx %ecx               # ecx<- "this"
    movzwl    offMethod_methodIndex(%eax),%eax  # eax<- baseMethod->methodIndex
    testl     %ecx,%ecx                 # null this?
    je        common_errNullObject      # go if so
    movl      offObject_clazz(%ecx),%ecx  # ecx<- thisPtr->clazz
    movl      offClassObject_vtable(%ecx),%ecx # ecx<- thisPtr->clazz->vtable
    movl      (%ecx,%eax,4),%eax        # eax<- vtable[methodIndex]
    jmp       common_invokeMethodNoRange

/* continuation for OP_INVOKE_SUPER */

    /*
     * At this point:
     *  ecx = resolved base method [r0]
     *  eax = method->clazz [r9]
     */
.LOP_INVOKE_SUPER_continue:
    movl    offClassObject_super(%eax),%eax   # eax<- method->clazz->super
    movzwl  offMethod_methodIndex(%ecx),%ecx  # ecx<- baseMthod->methodIndex
    cmpl    offClassObject_vtableCount(%eax),%ecx # compare(methodIndex,vtableCount)
    jae     .LOP_INVOKE_SUPER_nsm           # method not present in superclass
    movl    offClassObject_vtable(%eax),%eax   # eax<- ...clazz->super->vtable
    movl    (%eax,%ecx,4),%eax        # eax<- vtable[methodIndex]
    jmp     common_invokeMethodNoRange


    /* At this point:
     * ecx = null (needs to be resolved base method)
     * eax = method->clazz
    */
.LOP_INVOKE_SUPER_resolve:
    SPILL_TMP1(%eax)                    # method->clazz
    movl    %eax,OUT_ARG0(%esp)         # arg0<- method->clazz
    movzwl  2(rPC),%ecx                 # ecx<- BBBB
    movl    $METHOD_VIRTUAL,OUT_ARG2(%esp)  # arg2<- resolver method type
    movl    %ecx,OUT_ARG1(%esp)         # arg1<- ref
    call    dvmResolveMethod            # eax<- call(clazz, ref, flags)
    testl   %eax,%eax                   # got null?
    movl    %eax,%ecx                   # ecx<- resolved base method
    UNSPILL_TMP1(%eax)                  # restore method->clazz
    jne     .LOP_INVOKE_SUPER_continue        # good to go - continue
    jmp     common_exceptionThrown      # handle exception

    /*
     * Throw a NoSuchMethodError with the method name as the message.
     *  ecx = resolved base method
     */
.LOP_INVOKE_SUPER_nsm:
    movl    offMethod_name(%ecx),%eax
    mov     %eax,OUT_ARG1(%esp)
    jmp     common_errNoSuchMethod

/* continuation for OP_INVOKE_DIRECT */

    /*
     * On entry:
     *   TMP_SPILL  <- "this" register
     * Things a bit ugly on this path, but it's the less
     * frequent one.  We'll have to do some reloading.
     */
.LOP_INVOKE_DIRECT_resolve:
     SPILL_TMP1(%ecx)
     movl     rGLUE,%ecx
     movl     offGlue_method(%ecx),%ecx  # ecx<- glue->method
     movzwl   2(rPC),%eax      # reference (BBBB or CCCC)
     movl     offMethod_clazz(%ecx),%ecx # ecx<- method->clazz
     movl     $METHOD_DIRECT,OUT_ARG2(%esp)
     movl     %eax,OUT_ARG1(%esp)
     movl     %ecx,OUT_ARG0(%esp)
     call     dvmResolveMethod # eax<- call(clazz, ref, flags)
     UNSPILL_TMP1(%ecx)
     testl    %eax,%eax
     jne      .LOP_INVOKE_DIRECT_finish
     jmp      common_exceptionThrown

/* continuation for OP_INVOKE_STATIC */

.LOP_INVOKE_STATIC_continue:
    movl      $METHOD_STATIC,%eax
    movl      %eax,OUT_ARG2(%esp)       # arg2<- flags
    call      dvmResolveMethod          # call(clazz,ref,flags)
    testl     %eax,%eax                 # got null?
    jne       common_invokeMethodNoRange
    jmp       common_exceptionThrown

/* continuation for OP_INVOKE_INTERFACE */

.LOP_INVOKE_INTERFACE_continue:
    call       dvmFindInterfaceMethodInCache # eax<- call(class, ref, method, dex)
    testl      %eax,%eax
    je         common_exceptionThrown
    jmp        common_invokeMethodNoRange

/* continuation for OP_INVOKE_VIRTUAL_RANGE */


.LOP_INVOKE_VIRTUAL_RANGE_more:
    movl      offMethod_clazz(%eax),%eax  # ecx<- method->clazz
    movl      %eax,OUT_ARG0(%esp)         # arg0<- clazz
    movl      $METHOD_VIRTUAL,OUT_ARG2(%esp) # arg2<- flags
    call      dvmResolveMethod            # eax<- call(clazz, ref, flags)
    testl     %eax,%eax                   # got null?
    jne       .LOP_INVOKE_VIRTUAL_RANGE_continue        # no, continue
    jmp       common_exceptionThrown      # yes, handle exception

    /* At this point:
     *   eax = resolved base method
     *   ecx = scratch
     */
.LOP_INVOKE_VIRTUAL_RANGE_continue:
    movzwl    4(rPC),%ecx               # ecx<- GFED or CCCC
    .if       (!1)
    andl      $0xf,%ecx                # ecx<- D (or stays CCCC)
    .endif
    GET_VREG_R  %ecx %ecx               # ecx<- "this"
    movzwl    offMethod_methodIndex(%eax),%eax  # eax<- baseMethod->methodIndex
    testl     %ecx,%ecx                 # null this?
    je        common_errNullObject      # go if so
    movl      offObject_clazz(%ecx),%ecx  # ecx<- thisPtr->clazz
    movl      offClassObject_vtable(%ecx),%ecx # ecx<- thisPtr->clazz->vtable
    movl      (%ecx,%eax,4),%eax        # eax<- vtable[methodIndex]
    jmp       common_invokeMethodRange

/* continuation for OP_INVOKE_SUPER_RANGE */

    /*
     * At this point:
     *  ecx = resolved base method [r0]
     *  eax = method->clazz [r9]
     */
.LOP_INVOKE_SUPER_RANGE_continue:
    movl    offClassObject_super(%eax),%eax   # eax<- method->clazz->super
    movzwl  offMethod_methodIndex(%ecx),%ecx  # ecx<- baseMthod->methodIndex
    cmpl    offClassObject_vtableCount(%eax),%ecx # compare(methodIndex,vtableCount)
    jae     .LOP_INVOKE_SUPER_RANGE_nsm           # method not present in superclass
    movl    offClassObject_vtable(%eax),%eax   # eax<- ...clazz->super->vtable
    movl    (%eax,%ecx,4),%eax        # eax<- vtable[methodIndex]
    jmp     common_invokeMethodRange


    /* At this point:
     * ecx = null (needs to be resolved base method)
     * eax = method->clazz
    */
.LOP_INVOKE_SUPER_RANGE_resolve:
    SPILL_TMP1(%eax)                    # method->clazz
    movl    %eax,OUT_ARG0(%esp)         # arg0<- method->clazz
    movzwl  2(rPC),%ecx                 # ecx<- BBBB
    movl    $METHOD_VIRTUAL,OUT_ARG2(%esp)  # arg2<- resolver method type
    movl    %ecx,OUT_ARG1(%esp)         # arg1<- ref
    call    dvmResolveMethod            # eax<- call(clazz, ref, flags)
    testl   %eax,%eax                   # got null?
    movl    %eax,%ecx                   # ecx<- resolved base method
    UNSPILL_TMP1(%eax)                  # restore method->clazz
    jne     .LOP_INVOKE_SUPER_RANGE_continue        # good to go - continue
    jmp     common_exceptionThrown      # handle exception

    /*
     * Throw a NoSuchMethodError with the method name as the message.
     *  ecx = resolved base method
     */
.LOP_INVOKE_SUPER_RANGE_nsm:
    movl    offMethod_name(%ecx),%eax
    mov     %eax,OUT_ARG1(%esp)
    jmp     common_errNoSuchMethod

/* continuation for OP_INVOKE_DIRECT_RANGE */

    /*
     * On entry:
     *   TMP_SPILL  <- "this" register
     * Things a bit ugly on this path, but it's the less
     * frequent one.  We'll have to do some reloading.
     */
.LOP_INVOKE_DIRECT_RANGE_resolve:
     SPILL_TMP1(%ecx)
     movl     rGLUE,%ecx
     movl     offGlue_method(%ecx),%ecx  # ecx<- glue->method
     movzwl   2(rPC),%eax      # reference (BBBB or CCCC)
     movl     offMethod_clazz(%ecx),%ecx # ecx<- method->clazz
     movl     $METHOD_DIRECT,OUT_ARG2(%esp)
     movl     %eax,OUT_ARG1(%esp)
     movl     %ecx,OUT_ARG0(%esp)
     call     dvmResolveMethod # eax<- call(clazz, ref, flags)
     UNSPILL_TMP1(%ecx)
     testl    %eax,%eax
     jne      .LOP_INVOKE_DIRECT_RANGE_finish
     jmp      common_exceptionThrown

/* continuation for OP_INVOKE_STATIC_RANGE */

.LOP_INVOKE_STATIC_RANGE_continue:
    movl      $METHOD_STATIC,%eax
    movl      %eax,OUT_ARG2(%esp)       # arg2<- flags
    call      dvmResolveMethod          # call(clazz,ref,flags)
    testl     %eax,%eax                 # got null?
    jne       common_invokeMethodRange
    jmp       common_exceptionThrown

/* continuation for OP_INVOKE_INTERFACE_RANGE */

.LOP_INVOKE_INTERFACE_RANGE_continue:
    call       dvmFindInterfaceMethodInCache # eax<- call(class, ref, method, dex)
    testl      %eax,%eax
    je         common_exceptionThrown
    jmp        common_invokeMethodRange

/* continuation for OP_FLOAT_TO_INT */


.LOP_FLOAT_TO_INT_continue:
    .if 0
    movl     $0x80000000,%eax
    xorl     4(rFP,%ecx,4),%eax
    orl      (rFP,%ecx,4),%eax
    .else
    cmpl     $0x80000000,(rFP,%ecx,4)
    .endif
    je       .LOP_FLOAT_TO_INT_special_case # fix up result

.LOP_FLOAT_TO_INT_finish:
    ADVANCE_PC 1
    GOTO_NEXT_R %edx

.LOP_FLOAT_TO_INT_special_case:
    fnstsw   %ax
    sahf
    jp       .LOP_FLOAT_TO_INT_isNaN
    adcl     $-1,(rFP,%ecx,4)
    .if 0
    adcl     $-1,4(rFP,%ecx,4)
    .endif
   jmp       .LOP_FLOAT_TO_INT_finish
.LOP_FLOAT_TO_INT_isNaN:
    movl      $0,(rFP,%ecx,4)
    .if 0
    movl      $0,4(rFP,%ecx,4)
    .endif
    jmp       .LOP_FLOAT_TO_INT_finish

/* continuation for OP_FLOAT_TO_LONG */


.LOP_FLOAT_TO_LONG_continue:
    .if 1
    movl     $0x80000000,%eax
    xorl     4(rFP,%ecx,4),%eax
    orl      (rFP,%ecx,4),%eax
    .else
    cmpl     $0x80000000,(rFP,%ecx,4)
    .endif
    je       .LOP_FLOAT_TO_LONG_special_case # fix up result

.LOP_FLOAT_TO_LONG_finish:
    ADVANCE_PC 1
    GOTO_NEXT_R %edx

.LOP_FLOAT_TO_LONG_special_case:
    fnstsw   %ax
    sahf
    jp       .LOP_FLOAT_TO_LONG_isNaN
    adcl     $-1,(rFP,%ecx,4)
    .if 1
    adcl     $-1,4(rFP,%ecx,4)
    .endif
   jmp       .LOP_FLOAT_TO_LONG_finish
.LOP_FLOAT_TO_LONG_isNaN:
    movl      $0,(rFP,%ecx,4)
    .if 1
    movl      $0,4(rFP,%ecx,4)
    .endif
    jmp       .LOP_FLOAT_TO_LONG_finish

/* continuation for OP_DOUBLE_TO_INT */


.LOP_DOUBLE_TO_INT_continue:
    .if 0
    movl     $0x80000000,%eax
    xorl     4(rFP,%ecx,4),%eax
    orl      (rFP,%ecx,4),%eax
    .else
    cmpl     $0x80000000,(rFP,%ecx,4)
    .endif
    je       .LOP_DOUBLE_TO_INT_special_case # fix up result

.LOP_DOUBLE_TO_INT_finish:
    ADVANCE_PC 1
    GOTO_NEXT_R %edx

.LOP_DOUBLE_TO_INT_special_case:
    fnstsw   %ax
    sahf
    jp       .LOP_DOUBLE_TO_INT_isNaN
    adcl     $-1,(rFP,%ecx,4)
    .if 0
    adcl     $-1,4(rFP,%ecx,4)
    .endif
   jmp       .LOP_DOUBLE_TO_INT_finish
.LOP_DOUBLE_TO_INT_isNaN:
    movl      $0,(rFP,%ecx,4)
    .if 0
    movl      $0,4(rFP,%ecx,4)
    .endif
    jmp       .LOP_DOUBLE_TO_INT_finish

/* continuation for OP_DOUBLE_TO_LONG */


.LOP_DOUBLE_TO_LONG_continue:
    .if 1
    movl     $0x80000000,%eax
    xorl     4(rFP,%ecx,4),%eax
    orl      (rFP,%ecx,4),%eax
    .else
    cmpl     $0x80000000,(rFP,%ecx,4)
    .endif
    je       .LOP_DOUBLE_TO_LONG_special_case # fix up result

.LOP_DOUBLE_TO_LONG_finish:
    ADVANCE_PC 1
    GOTO_NEXT_R %edx

.LOP_DOUBLE_TO_LONG_special_case:
    fnstsw   %ax
    sahf
    jp       .LOP_DOUBLE_TO_LONG_isNaN
    adcl     $-1,(rFP,%ecx,4)
    .if 1
    adcl     $-1,4(rFP,%ecx,4)
    .endif
   jmp       .LOP_DOUBLE_TO_LONG_finish
.LOP_DOUBLE_TO_LONG_isNaN:
    movl      $0,(rFP,%ecx,4)
    .if 1
    movl      $0,4(rFP,%ecx,4)
    .endif
    jmp       .LOP_DOUBLE_TO_LONG_finish

/* continuation for OP_DIV_INT */
.LOP_DIV_INT_continue_div:
    cltd
    idivl   %ecx
.LOP_DIV_INT_finish_div:
    SET_VREG %eax rINST
    FETCH_INST_OPCODE 2 %edx
    ADVANCE_PC 2
    GOTO_NEXT_R %edx

/* continuation for OP_REM_INT */
.LOP_REM_INT_continue_div:
    cltd
    idivl   %ecx
.LOP_REM_INT_finish_div:
    SET_VREG %edx rINST
    FETCH_INST_OPCODE 2 %edx
    ADVANCE_PC 2
    GOTO_NEXT_R %edx

/* continuation for OP_MUL_LONG */

.LOP_MUL_LONG_continue:
    leal      (%ecx,%edx),%edx     # full result now in %edx:%eax
    UNSPILL_TMP2(%esi)             # Restore Dalvik PC
    FETCH_INST_OPCODE 2 %ecx       # Fetch next instruction
    movl      %edx,4(rFP,rINST,4)  # v[B+1]<- %edx
    movl      %eax,(rFP,rINST,4)   # v[B]<- %eax
    ADVANCE_PC 2
    GOTO_NEXT_R %ecx

/* continuation for OP_DIV_LONG */

.LOP_DIV_LONG_continue:
    call     __divdi3
.LOP_DIV_LONG_finish:
    SET_VREG_WORD %edx rINST 1
    SET_VREG_WORD %eax rINST 0
    FETCH_INST_OPCODE 2 %edx
    ADVANCE_PC 2
    GOTO_NEXT_R %edx

.LOP_DIV_LONG_check_zero:
    testl   %edx,%edx
    jne     .LOP_DIV_LONG_notSpecial
    jmp     common_errDivideByZero
.LOP_DIV_LONG_check_neg1:
    testl   %edx,%eax
    jne     .LOP_DIV_LONG_notSpecial
    GET_VREG_WORD %edx %ecx 0
    GET_VREG_WORD %ecx %ecx 1
    testl    %edx,%edx
    jne      .LOP_DIV_LONG_notSpecial1
    cmpl     $0x80000000,%ecx
    jne      .LOP_DIV_LONG_notSpecial1
    /* minint / -1, return minint on div, 0 on rem */
    xorl     %eax,%eax
    movl     $0x80000000,%edx
    jmp      .LOP_DIV_LONG_finish

/* continuation for OP_REM_LONG */

.LOP_REM_LONG_continue:
    call     __moddi3
.LOP_REM_LONG_finish:
    SET_VREG_WORD %edx rINST 1
    SET_VREG_WORD %eax rINST 0
    FETCH_INST_OPCODE 2 %edx
    ADVANCE_PC 2
    GOTO_NEXT_R %edx

.LOP_REM_LONG_check_zero:
    testl   %edx,%edx
    jne     .LOP_REM_LONG_notSpecial
    jmp     common_errDivideByZero
.LOP_REM_LONG_check_neg1:
    testl   %edx,%eax
    jne     .LOP_REM_LONG_notSpecial
    GET_VREG_WORD %edx %ecx 0
    GET_VREG_WORD %ecx %ecx 1
    testl    %edx,%edx
    jne      .LOP_REM_LONG_notSpecial1
    cmpl     $0x80000000,%ecx
    jne      .LOP_REM_LONG_notSpecial1
    /* minint / -1, return minint on div, 0 on rem */
    xorl     %eax,%eax
    movl     $0,%edx
    jmp      .LOP_REM_LONG_finish

/* continuation for OP_SHL_LONG */

.LOP_SHL_LONG_finish:
    SET_VREG_WORD %eax rINST 0          # v[AA+0]<- %eax
    ADVANCE_PC 2
    GOTO_NEXT_R %edx

/* continuation for OP_SHR_LONG */


.LOP_SHR_LONG_finish:
    SET_VREG_WORD %eax rINST 0          # v[AA+0]<- eax
    ADVANCE_PC 2
    GOTO_NEXT_R %edx

/* continuation for OP_USHR_LONG */


.LOP_USHR_LONG_finish:
    SET_VREG_WORD %eax rINST 0         # v[BB+0]<- eax
    ADVANCE_PC 2
    GOTO_NEXT_R %edx

/* continuation for OP_DIV_INT_2ADDR */
.LOP_DIV_INT_2ADDR_continue_div2addr:
    cltd
    idivl   %ecx
.LOP_DIV_INT_2ADDR_finish_div2addr:
    SET_VREG %eax rINST
    FETCH_INST_OPCODE 1 %edx
    ADVANCE_PC 1
    GOTO_NEXT_R %edx

/* continuation for OP_REM_INT_2ADDR */
.LOP_REM_INT_2ADDR_continue_div2addr:
    cltd
    idivl   %ecx
.LOP_REM_INT_2ADDR_finish_div2addr:
    SET_VREG %edx rINST
    FETCH_INST_OPCODE 1 %edx
    ADVANCE_PC 1
    GOTO_NEXT_R %edx

/* continuation for OP_MUL_LONG_2ADDR */

.LOP_MUL_LONG_2ADDR_continue:
    leal      (%ecx,%edx),%edx         # full result now in %edx:%eax
    movl      %edx,4(%esi)             # v[A+1]<- %edx
    movl      %eax,(%esi)              # v[A]<- %eax
    UNSPILL_TMP2(%esi)
    FETCH_INST_OPCODE 1 %ecx
    UNSPILL(rFP)
    ADVANCE_PC 1
    GOTO_NEXT_R %ecx

/* continuation for OP_DIV_LONG_2ADDR */

.LOP_DIV_LONG_2ADDR_continue:
    movl     %eax,OUT_ARG3(%esp)
    movl     %edx,OUT_ARG0(%esp)
    movl     %ecx,OUT_ARG1(%esp)
    call     __divdi3
.LOP_DIV_LONG_2ADDR_finish:
    SET_VREG_WORD %edx rINST 1
    SET_VREG_WORD %eax rINST 0
    FETCH_INST_OPCODE 1 %edx
    ADVANCE_PC 1
    GOTO_NEXT_R %edx

.LOP_DIV_LONG_2ADDR_check_zero:
    testl   %edx,%edx
    jne     .LOP_DIV_LONG_2ADDR_notSpecial
    jmp     common_errDivideByZero
.LOP_DIV_LONG_2ADDR_check_neg1:
    testl   %edx,%eax
    jne     .LOP_DIV_LONG_2ADDR_notSpecial
    GET_VREG_WORD %edx rINST 0
    GET_VREG_WORD %ecx rINST 1
    testl    %edx,%edx
    jne      .LOP_DIV_LONG_2ADDR_notSpecial1
    cmpl     $0x80000000,%ecx
    jne      .LOP_DIV_LONG_2ADDR_notSpecial1
    /* minint / -1, return minint on div, 0 on rem */
    xorl     %eax,%eax
    movl     $0x80000000,%edx
    jmp      .LOP_DIV_LONG_2ADDR_finish

/* continuation for OP_REM_LONG_2ADDR */

.LOP_REM_LONG_2ADDR_continue:
    movl     %eax,OUT_ARG3(%esp)
    movl     %edx,OUT_ARG0(%esp)
    movl     %ecx,OUT_ARG1(%esp)
    call     __moddi3
.LOP_REM_LONG_2ADDR_finish:
    SET_VREG_WORD %edx rINST 1
    SET_VREG_WORD %eax rINST 0
    FETCH_INST_OPCODE 1 %edx
    ADVANCE_PC 1
    GOTO_NEXT_R %edx

.LOP_REM_LONG_2ADDR_check_zero:
    testl   %edx,%edx
    jne     .LOP_REM_LONG_2ADDR_notSpecial
    jmp     common_errDivideByZero
.LOP_REM_LONG_2ADDR_check_neg1:
    testl   %edx,%eax
    jne     .LOP_REM_LONG_2ADDR_notSpecial
    GET_VREG_WORD %edx rINST 0
    GET_VREG_WORD %ecx rINST 1
    testl    %edx,%edx
    jne      .LOP_REM_LONG_2ADDR_notSpecial1
    cmpl     $0x80000000,%ecx
    jne      .LOP_REM_LONG_2ADDR_notSpecial1
    /* minint / -1, return minint on div, 0 on rem */
    xorl     %eax,%eax
    movl     $0,%edx
    jmp      .LOP_REM_LONG_2ADDR_finish

/* continuation for OP_SHL_LONG_2ADDR */


.LOP_SHL_LONG_2ADDR_finish:
    FETCH_INST_OPCODE 1 %edx
    SET_VREG_WORD %eax rINST 0         # v[AA+0]<- eax
    ADVANCE_PC 1
    GOTO_NEXT_R %edx

/* continuation for OP_SHR_LONG_2ADDR */


.LOP_SHR_LONG_2ADDR_finish:
    FETCH_INST_OPCODE 1 %edx
    SET_VREG_WORD %eax rINST 0    # v[AA+0]<- eax
    ADVANCE_PC 1
    GOTO_NEXT_R %edx

/* continuation for OP_USHR_LONG_2ADDR */


.LOP_USHR_LONG_2ADDR_finish:
    FETCH_INST_OPCODE 1 %edx
    SET_VREG_WORD %eax rINST 0         # v[AA+0]<- eax
    ADVANCE_PC 1
    GOTO_NEXT_R %edx

/* continuation for OP_DIV_INT_LIT16 */
.LOP_DIV_INT_LIT16_continue_div:
    cltd
    idivl   %ecx
.LOP_DIV_INT_LIT16_finish_div:
    SET_VREG %eax rINST
    FETCH_INST_OPCODE 2 %edx
    ADVANCE_PC 2
    GOTO_NEXT_R %edx

/* continuation for OP_REM_INT_LIT16 */
.LOP_REM_INT_LIT16_continue_div:
    cltd
    idivl   %ecx
.LOP_REM_INT_LIT16_finish_div:
    SET_VREG %edx rINST
    FETCH_INST_OPCODE 2 %edx
    ADVANCE_PC 2
    GOTO_NEXT_R %edx

/* continuation for OP_DIV_INT_LIT8 */
.LOP_DIV_INT_LIT8_continue_div:
    cltd
    idivl   %ecx
.LOP_DIV_INT_LIT8_finish_div:
    SET_VREG %eax rINST
    FETCH_INST_OPCODE 2 %edx
    ADVANCE_PC 2
    GOTO_NEXT_R %edx

/* continuation for OP_REM_INT_LIT8 */
.LOP_REM_INT_LIT8_continue_div:
    cltd
    idivl   %ecx
.LOP_REM_INT_LIT8_finish_div:
    SET_VREG %edx rINST
    FETCH_INST_OPCODE 2 %edx
    ADVANCE_PC 2
    GOTO_NEXT_R %edx

/* continuation for OP_IGET_VOLATILE */


.LOP_IGET_VOLATILE_resolve:
    EXPORT_PC
    movl    offGlue_method(%edx),%edx           # edx<- current method
    movl    offMethod_clazz(%edx),%edx          # edx<- method->clazz
    SPILL_TMP1(%ecx)                            # save obj pointer across call
    movl    %edx,OUT_ARG0(%esp)                  # pass in method->clazz
    call    dvmResolveInstField                 #  ... to dvmResolveInstField
    UNSPILL_TMP1(%ecx)
    testl   %eax,%eax                           #  returns InstrField ptr
    jne     .LOP_IGET_VOLATILE_finish
    jmp     common_exceptionThrown

.LOP_IGET_VOLATILE_finish:
    /*
     * Currently:
     *   eax holds resolved field
     *   ecx holds object
     *   rINST holds A
     */
    movl    offInstField_byteOffset(%eax),%eax  # eax<- byte offset of field
    testl   %ecx,%ecx                           # object null?
    je      common_errNullObject                # object was null
    movl   (%ecx,%eax,1),%ecx                  # ecx<- obj.field (8/16/32 bits)
    movl    rINST,%eax                          # eax<- A
    FETCH_INST_OPCODE 2 %edx
    SET_VREG %ecx %eax
    ADVANCE_PC 2
    GOTO_NEXT_R %edx

/* continuation for OP_IPUT_VOLATILE */


.LOP_IPUT_VOLATILE_resolve:
    EXPORT_PC
    movl    offGlue_method(%edx),%edx           # edx<- current method
    movl    offMethod_clazz(%edx),%edx          # edx<- method->clazz
    SPILL_TMP1(%ecx)                            # save obj pointer across call
    movl    %edx,OUT_ARG0(%esp)                 # pass in method->clazz
    call    dvmResolveInstField                 #  ... to dvmResolveInstField
    UNSPILL_TMP1(%ecx)
    testl   %eax,%eax                           # returns InstrField ptr
    jne     .LOP_IPUT_VOLATILE_finish
    jmp     common_exceptionThrown

.LOP_IPUT_VOLATILE_finish:
    /*
     * Currently:
     *   eax holds resolved field
     *   ecx holds object
     *   rINST holds A
     */
    GET_VREG_R rINST rINST                       # rINST<- v[A]
    movl    offInstField_byteOffset(%eax),%eax   # eax<- byte offset of field
    testl   %ecx,%ecx                            # object null?
    je      common_errNullObject                 # object was null
    FETCH_INST_OPCODE 2 %edx
    movl   rINST,(%ecx,%eax,1)            # obj.field <- v[A](8/16/32 bits)
    ADVANCE_PC 2
    GOTO_NEXT_R %edx

/* continuation for OP_SGET_VOLATILE */

    /*
     * Go resolve the field
     */
.LOP_SGET_VOLATILE_resolve:
    movl     rGLUE,%ecx
    movzwl   2(rPC),%eax                        # eax<- field ref BBBB
    movl     offGlue_method(%ecx),%ecx          # ecx<- current method
    EXPORT_PC                                   # could throw, need to export
    movl     offMethod_clazz(%ecx),%ecx         # ecx<- method->clazz
    movl     %eax,OUT_ARG1(%esp)
    movl     %ecx,OUT_ARG0(%esp)
    call     dvmResolveStaticField              # eax<- resolved StaticField ptr
    testl    %eax,%eax
    jne      .LOP_SGET_VOLATILE_finish                 # success, continue
    jmp      common_exceptionThrown             # no, handle exception

/* continuation for OP_SPUT_VOLATILE */

    /*
     * Go resolve the field
     */
.LOP_SPUT_VOLATILE_resolve:
    movl     rGLUE,%ecx
    movzwl   2(rPC),%eax                        # eax<- field ref BBBB
    movl     offGlue_method(%ecx),%ecx          # ecx<- current method
    EXPORT_PC                                   # could throw, need to export
    movl     offMethod_clazz(%ecx),%ecx         # ecx<- method->clazz
    movl     %eax,OUT_ARG1(%esp)
    movl     %ecx,OUT_ARG0(%esp)
    call     dvmResolveStaticField              # eax<- resolved StaticField ptr
    testl    %eax,%eax
    jne      .LOP_SPUT_VOLATILE_finish                 # success, continue
    jmp      common_exceptionThrown             # no, handle exception

/* continuation for OP_IGET_OBJECT_VOLATILE */


.LOP_IGET_OBJECT_VOLATILE_resolve:
    EXPORT_PC
    movl    offGlue_method(%edx),%edx           # edx<- current method
    movl    offMethod_clazz(%edx),%edx          # edx<- method->clazz
    SPILL_TMP1(%ecx)                            # save obj pointer across call
    movl    %edx,OUT_ARG0(%esp)                  # pass in method->clazz
    call    dvmResolveInstField                 #  ... to dvmResolveInstField
    UNSPILL_TMP1(%ecx)
    testl   %eax,%eax                           #  returns InstrField ptr
    jne     .LOP_IGET_OBJECT_VOLATILE_finish
    jmp     common_exceptionThrown

.LOP_IGET_OBJECT_VOLATILE_finish:
    /*
     * Currently:
     *   eax holds resolved field
     *   ecx holds object
     *   rINST holds A
     */
    movl    offInstField_byteOffset(%eax),%eax  # eax<- byte offset of field
    testl   %ecx,%ecx                           # object null?
    je      common_errNullObject                # object was null
    movl   (%ecx,%eax,1),%ecx                  # ecx<- obj.field (8/16/32 bits)
    movl    rINST,%eax                          # eax<- A
    FETCH_INST_OPCODE 2 %edx
    SET_VREG %ecx %eax
    ADVANCE_PC 2
    GOTO_NEXT_R %edx

/* continuation for OP_EXECUTE_INLINE */

.LOP_EXECUTE_INLINE_continue:
    /*
     * Extract args, call function.
     *  ecx = #of args (0-4)
     *  eax = call index
     *  @esp = return addr
     *  esp is -4 from normal
     *
     *  Go ahead and load all 4 args, even if not used.
     */
    movzwl    4(rPC),%edx

    movl      $0xf,%ecx
    andl      %edx,%ecx
    GET_VREG_R  %ecx %ecx
    sarl      $4,%edx
    movl      %ecx,4+OUT_ARG0(%esp)

    movl      $0xf,%ecx
    andl      %edx,%ecx
    GET_VREG_R  %ecx %ecx
    sarl      $4,%edx
    movl      %ecx,4+OUT_ARG1(%esp)

    movl      $0xf,%ecx
    andl      %edx,%ecx
    GET_VREG_R  %ecx %ecx
    sarl      $4,%edx
    movl      %ecx,4+OUT_ARG2(%esp)

    movl      $0xf,%ecx
    andl      %edx,%ecx
    GET_VREG_R  %ecx %ecx
    sarl      $4,%edx
    movl      %ecx,4+OUT_ARG3(%esp)

    sall      $4,%eax      # index *= sizeof(table entry)
    jmp       *gDvmInlineOpsTable(%eax)
    # will return to caller of .LOP_EXECUTE_INLINE_continue

/* continuation for OP_IPUT_OBJECT_QUICK */

.LOP_IPUT_OBJECT_QUICK_finish:
    testl     rINST,rINST               # did we store null?
    FETCH_INST_OPCODE 2 %edx
    movl      offGlue_cardTable(%eax),%eax  # get card table base
    je        1f                            # skip card mark if null store
    shrl      $GC_CARD_SHIFT,%ecx          # object head to card number
    movb      %al,(%eax,%ecx)               # mark card based on object head
1:
    ADVANCE_PC 2
    GOTO_NEXT_R %edx

/* continuation for OP_IPUT_OBJECT_VOLATILE */


.LOP_IPUT_OBJECT_VOLATILE_resolve:
    EXPORT_PC
    movl    offGlue_method(%edx),%edx           # edx<- current method
    movl    offMethod_clazz(%edx),%edx          # edx<- method->clazz
    SPILL_TMP1(%ecx)                            # save obj pointer across call
    movl    %edx,OUT_ARG0(%esp)                 # pass in method->clazz
    call    dvmResolveInstField                 #  ... to dvmResolveInstField
    UNSPILL_TMP1(%ecx)
    testl   %eax,%eax                           # returns InstrField ptr
    jne     .LOP_IPUT_OBJECT_VOLATILE_finish
    jmp     common_exceptionThrown

.LOP_IPUT_OBJECT_VOLATILE_finish:
    /*
     * Currently:
     *   eax holds resolved field
     *   ecx holds object
<<<<<<< HEAD
     *   %edx is scratch, but needs to be unspilled
     *   rINST holds A
     */
    GET_VREG_R rINST rINST                      # rINST<- v[A]
    movl    offInstField_byteOffset(%eax),%eax  # eax<- byte offset of field
    testl   %ecx,%ecx                           # object null?
    je      common_errNullObject                # object was null
    movl    rINST,(%ecx,%eax)      # obj.field <- v[A](8/16/32 bits)
    movl    rGLUE,%eax
    testl   rINST,rINST                         # stored a NULL?
    movl    offGlue_cardTable(%eax),%eax        # get card table base
    FETCH_INST_OPCODE 2 %edx
    je      1f                                  # skip card mark if null store
    shrl    $GC_CARD_SHIFT,%ecx                # object head to card number
    movb    %al,(%eax,%ecx)                     # mark card
=======
     *   rIBASE is scratch, but needs to be unspilled
     *   rINST_FULL holds A
     */
    GET_VREG(rINST_FULL,rINST_FULL)              # rINST_FULL<- v[A]
    movl    offInstField_byteOffset(%eax),%eax   # eax<- byte offset of field
    UNSPILL(rIBASE)
    testl   %ecx,%ecx                            # object null?
    je      common_errNullObject                 # object was null
    movl    rINST_FULL,(%ecx,%eax)          # obj.field <- v[A](8/16/32 bits)
    GET_GLUE(%eax)
    testl   rINST_FULL,rINST_FULL                # stored a NULL?
    movl    offGlue_cardTable(%eax),%eax         # get card table base
    FETCH_INST_WORD(2)
    je      1f                                   # skip card mark if null store
    shrl    $GC_CARD_SHIFT,%ecx                 # object head to card number
    movb    %al,(%eax,%ecx)                      # mark card using object head
>>>>>>> 2e75e47d
1:
    ADVANCE_PC 2
    GOTO_NEXT_R %edx

/* continuation for OP_SGET_OBJECT_VOLATILE */

    /*
     * Go resolve the field
     */
.LOP_SGET_OBJECT_VOLATILE_resolve:
    movl     rGLUE,%ecx
    movzwl   2(rPC),%eax                        # eax<- field ref BBBB
    movl     offGlue_method(%ecx),%ecx          # ecx<- current method
    EXPORT_PC                                   # could throw, need to export
    movl     offMethod_clazz(%ecx),%ecx         # ecx<- method->clazz
    movl     %eax,OUT_ARG1(%esp)
    movl     %ecx,OUT_ARG0(%esp)
    call     dvmResolveStaticField              # eax<- resolved StaticField ptr
    testl    %eax,%eax
    jne      .LOP_SGET_OBJECT_VOLATILE_finish                 # success, continue
    jmp      common_exceptionThrown             # no, handle exception

/* continuation for OP_SPUT_OBJECT_VOLATILE */


.LOP_SPUT_OBJECT_VOLATILE_continue:
<<<<<<< HEAD
    movl      %ecx,offStaticField_value(%eax)
    testl     %ecx,%ecx
    movl      rGLUE,%ecx
    FETCH_INST_OPCODE 2 %edx
    je        1f
=======
    movl      %ecx,offStaticField_value(%eax)    # do the store
    testl     %ecx,%ecx                          # stored null object ptr?
    GET_GLUE(%ecx)
    FETCH_INST_WORD(2)
    movl      offGlue_method(%ecx),%eax          # eax<- current method
    je        1f                                 # skip card mark if null
    movl      offMethod_clazz(%eax),%eax         # eax<- method_>clazz
>>>>>>> 2e75e47d
    movl      offGlue_cardTable(%ecx),%ecx       # get card table base
    shrl      $GC_CARD_SHIFT,%eax               # head to card number
    movb      %cl,(%ecx,%eax)                    # mark card
1:
    ADVANCE_PC 2
    GOTO_NEXT_R %edx

.LOP_SPUT_OBJECT_VOLATILE_resolve:
    movl     rGLUE,%ecx
    movzwl   2(rPC),%eax                        # eax<- field ref BBBB
    movl     offGlue_method(%ecx),%ecx          # ecx<- current method
    EXPORT_PC                                   # could throw, need to export
    movl     offMethod_clazz(%ecx),%ecx         # ecx<- method->clazz
    movl     %eax,OUT_ARG1(%esp)
    movl     %ecx,OUT_ARG0(%esp)
    call     dvmResolveStaticField              # eax<- resolved StaticField ptr
    testl    %eax,%eax
    jne      .LOP_SPUT_OBJECT_VOLATILE_finish                 # success, continue
    jmp      common_exceptionThrown             # no, handle exception

    .size   dvmAsmSisterStart, .-dvmAsmSisterStart
    .global dvmAsmSisterEnd
dvmAsmSisterEnd:

/* File: x86/entry.S */
/*
 * Copyright (C) 2008 The Android Open Source Project
 *
 * Licensed under the Apache License, Version 2.0 (the "License");
 * you may not use this file except in compliance with the License.
 * You may obtain a copy of the License at
 *
 *      http://www.apache.org/licenses/LICENSE-2.0
 *
 * Unless required by applicable law or agreed to in writing, software
 * distributed under the License is distributed on an "AS IS" BASIS,
 * WITHOUT WARRANTIES OR CONDITIONS OF ANY KIND, either express or implied.
 * See the License for the specific language governing permissions and
 * limitations under the License.
 */


    .text
    .global dvmMterpStdRun
    .type   dvmMterpStdRun, %function
/*
 * bool dvmMterpStdRun(MterpGlue* glue)
 *
 * Interpreter entry point.  Returns changeInterp.
 *
 */
dvmMterpStdRun:
    movl    4(%esp), %ecx        # get incoming rGLUE
    push    %ebp                 # save caller base pointer
    push    %ecx                 # save rGLUE at (%ebp)
    movl    %esp, %ebp           # set our %ebp
/*
 * At this point we've allocated two slots on the stack
 * via push and stack is 8-byte aligned.  Allocate space
 * for 8 spill slots, 3 local slots, 5 arg slots + 2 slots for
 * padding to bring us to 16-byte alignment
 */
    subl    $(FRAME_SIZE-8), %esp

/* Spill callee save regs */
    movl    %edi,EDI_SPILL(%ebp)
    movl    %esi,ESI_SPILL(%ebp)
    movl    %ebx,EBX_SPILL(%ebp)

/* Set up "named" registers */
    movl    offGlue_pc(%ecx),rPC
    movl    offGlue_fp(%ecx),rFP

/* Remember %esp for future "longjmp" */
    movl    %esp,offGlue_bailPtr(%ecx)

/* How to start? */
    movb    offGlue_entryPoint(%ecx),%al

/* Normal start? */
    cmpb    $kInterpEntryInstr,%al
    jne     .Lnot_instr

   /* Normal case: start executing the instruction at rPC */
    FETCH_INST
    GOTO_NEXT

.Lnot_instr:
    /* Reset to normal case */
    movb   $kInterpEntryInstr,offGlue_entryPoint(%ecx)
    cmpb   $kInterpEntryReturn,%al
    je     common_returnFromMethod
    cmpb   $kInterpEntryThrow,%al
    je     common_exceptionThrown
    movzx  %al,%eax
    movl   %eax,OUT_ARG1(%esp)
    movl   $.LstrBadEntryPoint,OUT_ARG0(%esp)
    call   printf
    call   dvmAbort
    /* Not reached */


    .global dvmMterpStdBail
    .type   dvmMterpStdBail, %function
/*
 * void dvmMterpStdBail(MterpGlue* glue, bool changeInterp)
 *
 * Restore the stack pointer and PC from the save point established on entry.
 * This is essentially the same as a longjmp, but should be cheaper.  The
 * last instruction causes us to return to whoever called dvmMterpStdRun.
 *
 * We're not going to build a standard frame here, so the arg accesses will
 * look a little strange.
 *
 * On entry:
 *  esp+4 (arg0)  MterpGlue* glue
 *  esp+8 (arg1)  bool changeInterp
 */
dvmMterpStdBail:
    movl    4(%esp),%ecx                 # grab glue
    movl    8(%esp),%eax                 # changeInterp to return reg
    movl    offGlue_bailPtr(%ecx),%esp   # Restore "setjmp" esp
    movl    %esp,%ebp
    addl    $(FRAME_SIZE-8), %ebp       # Restore %ebp at point of setjmp
    movl    EDI_SPILL(%ebp),%edi
    movl    ESI_SPILL(%ebp),%esi
    movl    EBX_SPILL(%ebp),%ebx
    movl    PREV_FP(%ebp),%ebp           # restore caller's ebp
    addl    $FRAME_SIZE,%esp                    # strip frame
    ret                                  # return to dvmMterpStdRun's caller


/*
 * Strings
 */
    .section    .rodata
.LstrBadEntryPoint:
    .asciz  "Bad entry point %d\n"


/*
 * FIXME: Should have the config/rebuild mechanism generate this
 * for targets that need it.
 */

/* Jump table */
dvmAsmInstructionJmpTable = .LdvmAsmInstructionJmpTable
.LdvmAsmInstructionJmpTable:
.long .L_OP_NOP
.long .L_OP_MOVE
.long .L_OP_MOVE_FROM16
.long .L_OP_MOVE_16
.long .L_OP_MOVE_WIDE
.long .L_OP_MOVE_WIDE_FROM16
.long .L_OP_MOVE_WIDE_16
.long .L_OP_MOVE_OBJECT
.long .L_OP_MOVE_OBJECT_FROM16
.long .L_OP_MOVE_OBJECT_16
.long .L_OP_MOVE_RESULT
.long .L_OP_MOVE_RESULT_WIDE
.long .L_OP_MOVE_RESULT_OBJECT
.long .L_OP_MOVE_EXCEPTION
.long .L_OP_RETURN_VOID
.long .L_OP_RETURN
.long .L_OP_RETURN_WIDE
.long .L_OP_RETURN_OBJECT
.long .L_OP_CONST_4
.long .L_OP_CONST_16
.long .L_OP_CONST
.long .L_OP_CONST_HIGH16
.long .L_OP_CONST_WIDE_16
.long .L_OP_CONST_WIDE_32
.long .L_OP_CONST_WIDE
.long .L_OP_CONST_WIDE_HIGH16
.long .L_OP_CONST_STRING
.long .L_OP_CONST_STRING_JUMBO
.long .L_OP_CONST_CLASS
.long .L_OP_MONITOR_ENTER
.long .L_OP_MONITOR_EXIT
.long .L_OP_CHECK_CAST
.long .L_OP_INSTANCE_OF
.long .L_OP_ARRAY_LENGTH
.long .L_OP_NEW_INSTANCE
.long .L_OP_NEW_ARRAY
.long .L_OP_FILLED_NEW_ARRAY
.long .L_OP_FILLED_NEW_ARRAY_RANGE
.long .L_OP_FILL_ARRAY_DATA
.long .L_OP_THROW
.long .L_OP_GOTO
.long .L_OP_GOTO_16
.long .L_OP_GOTO_32
.long .L_OP_PACKED_SWITCH
.long .L_OP_SPARSE_SWITCH
.long .L_OP_CMPL_FLOAT
.long .L_OP_CMPG_FLOAT
.long .L_OP_CMPL_DOUBLE
.long .L_OP_CMPG_DOUBLE
.long .L_OP_CMP_LONG
.long .L_OP_IF_EQ
.long .L_OP_IF_NE
.long .L_OP_IF_LT
.long .L_OP_IF_GE
.long .L_OP_IF_GT
.long .L_OP_IF_LE
.long .L_OP_IF_EQZ
.long .L_OP_IF_NEZ
.long .L_OP_IF_LTZ
.long .L_OP_IF_GEZ
.long .L_OP_IF_GTZ
.long .L_OP_IF_LEZ
.long .L_OP_UNUSED_3E
.long .L_OP_UNUSED_3F
.long .L_OP_UNUSED_40
.long .L_OP_UNUSED_41
.long .L_OP_UNUSED_42
.long .L_OP_UNUSED_43
.long .L_OP_AGET
.long .L_OP_AGET_WIDE
.long .L_OP_AGET_OBJECT
.long .L_OP_AGET_BOOLEAN
.long .L_OP_AGET_BYTE
.long .L_OP_AGET_CHAR
.long .L_OP_AGET_SHORT
.long .L_OP_APUT
.long .L_OP_APUT_WIDE
.long .L_OP_APUT_OBJECT
.long .L_OP_APUT_BOOLEAN
.long .L_OP_APUT_BYTE
.long .L_OP_APUT_CHAR
.long .L_OP_APUT_SHORT
.long .L_OP_IGET
.long .L_OP_IGET_WIDE
.long .L_OP_IGET_OBJECT
.long .L_OP_IGET_BOOLEAN
.long .L_OP_IGET_BYTE
.long .L_OP_IGET_CHAR
.long .L_OP_IGET_SHORT
.long .L_OP_IPUT
.long .L_OP_IPUT_WIDE
.long .L_OP_IPUT_OBJECT
.long .L_OP_IPUT_BOOLEAN
.long .L_OP_IPUT_BYTE
.long .L_OP_IPUT_CHAR
.long .L_OP_IPUT_SHORT
.long .L_OP_SGET
.long .L_OP_SGET_WIDE
.long .L_OP_SGET_OBJECT
.long .L_OP_SGET_BOOLEAN
.long .L_OP_SGET_BYTE
.long .L_OP_SGET_CHAR
.long .L_OP_SGET_SHORT
.long .L_OP_SPUT
.long .L_OP_SPUT_WIDE
.long .L_OP_SPUT_OBJECT
.long .L_OP_SPUT_BOOLEAN
.long .L_OP_SPUT_BYTE
.long .L_OP_SPUT_CHAR
.long .L_OP_SPUT_SHORT
.long .L_OP_INVOKE_VIRTUAL
.long .L_OP_INVOKE_SUPER
.long .L_OP_INVOKE_DIRECT
.long .L_OP_INVOKE_STATIC
.long .L_OP_INVOKE_INTERFACE
.long .L_OP_UNUSED_73
.long .L_OP_INVOKE_VIRTUAL_RANGE
.long .L_OP_INVOKE_SUPER_RANGE
.long .L_OP_INVOKE_DIRECT_RANGE
.long .L_OP_INVOKE_STATIC_RANGE
.long .L_OP_INVOKE_INTERFACE_RANGE
.long .L_OP_UNUSED_79
.long .L_OP_UNUSED_7A
.long .L_OP_NEG_INT
.long .L_OP_NOT_INT
.long .L_OP_NEG_LONG
.long .L_OP_NOT_LONG
.long .L_OP_NEG_FLOAT
.long .L_OP_NEG_DOUBLE
.long .L_OP_INT_TO_LONG
.long .L_OP_INT_TO_FLOAT
.long .L_OP_INT_TO_DOUBLE
.long .L_OP_LONG_TO_INT
.long .L_OP_LONG_TO_FLOAT
.long .L_OP_LONG_TO_DOUBLE
.long .L_OP_FLOAT_TO_INT
.long .L_OP_FLOAT_TO_LONG
.long .L_OP_FLOAT_TO_DOUBLE
.long .L_OP_DOUBLE_TO_INT
.long .L_OP_DOUBLE_TO_LONG
.long .L_OP_DOUBLE_TO_FLOAT
.long .L_OP_INT_TO_BYTE
.long .L_OP_INT_TO_CHAR
.long .L_OP_INT_TO_SHORT
.long .L_OP_ADD_INT
.long .L_OP_SUB_INT
.long .L_OP_MUL_INT
.long .L_OP_DIV_INT
.long .L_OP_REM_INT
.long .L_OP_AND_INT
.long .L_OP_OR_INT
.long .L_OP_XOR_INT
.long .L_OP_SHL_INT
.long .L_OP_SHR_INT
.long .L_OP_USHR_INT
.long .L_OP_ADD_LONG
.long .L_OP_SUB_LONG
.long .L_OP_MUL_LONG
.long .L_OP_DIV_LONG
.long .L_OP_REM_LONG
.long .L_OP_AND_LONG
.long .L_OP_OR_LONG
.long .L_OP_XOR_LONG
.long .L_OP_SHL_LONG
.long .L_OP_SHR_LONG
.long .L_OP_USHR_LONG
.long .L_OP_ADD_FLOAT
.long .L_OP_SUB_FLOAT
.long .L_OP_MUL_FLOAT
.long .L_OP_DIV_FLOAT
.long .L_OP_REM_FLOAT
.long .L_OP_ADD_DOUBLE
.long .L_OP_SUB_DOUBLE
.long .L_OP_MUL_DOUBLE
.long .L_OP_DIV_DOUBLE
.long .L_OP_REM_DOUBLE
.long .L_OP_ADD_INT_2ADDR
.long .L_OP_SUB_INT_2ADDR
.long .L_OP_MUL_INT_2ADDR
.long .L_OP_DIV_INT_2ADDR
.long .L_OP_REM_INT_2ADDR
.long .L_OP_AND_INT_2ADDR
.long .L_OP_OR_INT_2ADDR
.long .L_OP_XOR_INT_2ADDR
.long .L_OP_SHL_INT_2ADDR
.long .L_OP_SHR_INT_2ADDR
.long .L_OP_USHR_INT_2ADDR
.long .L_OP_ADD_LONG_2ADDR
.long .L_OP_SUB_LONG_2ADDR
.long .L_OP_MUL_LONG_2ADDR
.long .L_OP_DIV_LONG_2ADDR
.long .L_OP_REM_LONG_2ADDR
.long .L_OP_AND_LONG_2ADDR
.long .L_OP_OR_LONG_2ADDR
.long .L_OP_XOR_LONG_2ADDR
.long .L_OP_SHL_LONG_2ADDR
.long .L_OP_SHR_LONG_2ADDR
.long .L_OP_USHR_LONG_2ADDR
.long .L_OP_ADD_FLOAT_2ADDR
.long .L_OP_SUB_FLOAT_2ADDR
.long .L_OP_MUL_FLOAT_2ADDR
.long .L_OP_DIV_FLOAT_2ADDR
.long .L_OP_REM_FLOAT_2ADDR
.long .L_OP_ADD_DOUBLE_2ADDR
.long .L_OP_SUB_DOUBLE_2ADDR
.long .L_OP_MUL_DOUBLE_2ADDR
.long .L_OP_DIV_DOUBLE_2ADDR
.long .L_OP_REM_DOUBLE_2ADDR
.long .L_OP_ADD_INT_LIT16
.long .L_OP_RSUB_INT
.long .L_OP_MUL_INT_LIT16
.long .L_OP_DIV_INT_LIT16
.long .L_OP_REM_INT_LIT16
.long .L_OP_AND_INT_LIT16
.long .L_OP_OR_INT_LIT16
.long .L_OP_XOR_INT_LIT16
.long .L_OP_ADD_INT_LIT8
.long .L_OP_RSUB_INT_LIT8
.long .L_OP_MUL_INT_LIT8
.long .L_OP_DIV_INT_LIT8
.long .L_OP_REM_INT_LIT8
.long .L_OP_AND_INT_LIT8
.long .L_OP_OR_INT_LIT8
.long .L_OP_XOR_INT_LIT8
.long .L_OP_SHL_INT_LIT8
.long .L_OP_SHR_INT_LIT8
.long .L_OP_USHR_INT_LIT8
.long .L_OP_IGET_VOLATILE
.long .L_OP_IPUT_VOLATILE
.long .L_OP_SGET_VOLATILE
.long .L_OP_SPUT_VOLATILE
.long .L_OP_IGET_OBJECT_VOLATILE
.long .L_OP_IGET_WIDE_VOLATILE
.long .L_OP_IPUT_WIDE_VOLATILE
.long .L_OP_SGET_WIDE_VOLATILE
.long .L_OP_SPUT_WIDE_VOLATILE
.long .L_OP_BREAKPOINT
.long .L_OP_THROW_VERIFICATION_ERROR
.long .L_OP_EXECUTE_INLINE
.long .L_OP_EXECUTE_INLINE_RANGE
.long .L_OP_INVOKE_DIRECT_EMPTY
.long .L_OP_RETURN_VOID_BARRIER
.long .L_OP_IGET_QUICK
.long .L_OP_IGET_WIDE_QUICK
.long .L_OP_IGET_OBJECT_QUICK
.long .L_OP_IPUT_QUICK
.long .L_OP_IPUT_WIDE_QUICK
.long .L_OP_IPUT_OBJECT_QUICK
.long .L_OP_INVOKE_VIRTUAL_QUICK
.long .L_OP_INVOKE_VIRTUAL_QUICK_RANGE
.long .L_OP_INVOKE_SUPER_QUICK
.long .L_OP_INVOKE_SUPER_QUICK_RANGE
.long .L_OP_IPUT_OBJECT_VOLATILE
.long .L_OP_SGET_OBJECT_VOLATILE
.long .L_OP_SPUT_OBJECT_VOLATILE
.long .L_OP_UNUSED_FF


/* File: x86/footer.S */
/*
 * Copyright (C) 2008 The Android Open Source Project
 *
 * Licensed under the Apache License, Version 2.0 (the "License");
 * you may not use this file except in compliance with the License.
 * You may obtain a copy of the License at
 *
 *      http://www.apache.org/licenses/LICENSE-2.0
 *
 * Unless required by applicable law or agreed to in writing, software
 * distributed under the License is distributed on an "AS IS" BASIS,
 * WITHOUT WARRANTIES OR CONDITIONS OF ANY KIND, either express or implied.
 * See the License for the specific language governing permissions and
 * limitations under the License.
 */
/*
 * Common subroutines and data.
 */

#if defined(WITH_JIT)
/*
 * Placeholder entries for x86 JIT
 */
    .global dvmJitToInterpPunt
dvmJitToInterpPunt:
    .global dvmJitToInterpSingleStep
dvmJitToInterpSingleStep:
    .global dvmJitToInterpNoChainNoProfile
dvmJitToInterpNoChainNoProfile:
    .global dvmJitToInterpTraceSelectNoChain
dvmJitToInterpTraceSelectNoChain:
    .global dvmJitToInterpTraceSelect
dvmJitToInterpTraceSelect:
    .global dvmJitToInterpBackwardBranch
dvmJitToInterpBackwardBranch:
    .global dvmJitToInterpNormal
dvmJitToInterpNormal:
    .global dvmJitToInterpNoChain
dvmJitToInterpNoChain:
    jmp  common_abort
#endif

/*
 * Common code when a backwards branch is taken
 *
 * On entry:
 *   ebx (a.k.a. rINST) -> PC adjustment in 16-bit words
 */
common_backwardBranch:
    movl    rGLUE,%ecx
    call   common_periodicChecks  # Note: expects rPC to be preserved
    ADVANCE_PC_INDEXED rINST
    FETCH_INST
    GOTO_NEXT



/*
 * Common code for method invocation with range.
 *
 * On entry:
 *   eax = Method* methodToCall
 *   rINSTw trashed, must reload
 */

common_invokeMethodRange:
.LinvokeNewRange:

   /*
    * prepare to copy args to "outs" area of current frame
    */

    movzbl      1(rPC),rINST       # rINST<- AA
    movzwl      4(rPC), %ecx            # %ecx<- CCCC
    SAVEAREA_FROM_FP %edx               # %edx<- &StackSaveArea
    test        rINST, rINST
    movl        rINST, LOCAL0_OFFSET(%ebp) # LOCAL0_OFFSET(%ebp)<- AA
    jz          .LinvokeArgsDone        # no args; jump to args done


   /*
    * %eax=methodToCall, %ecx=CCCC, LOCAL0_OFFSET(%ebp)=count, %edx=&outs (&stackSaveArea)
    * (very few methods have > 10 args; could unroll for common cases)
    */

    movl        %ebx, LOCAL1_OFFSET(%ebp)       # LOCAL1_OFFSET(%ebp)<- save %ebx
    lea         (rFP, %ecx, 4), %ecx    # %ecx<- &vCCCC
    shll        $2, LOCAL0_OFFSET(%ebp)        # LOCAL0_OFFSET(%ebp)<- offset
    subl        LOCAL0_OFFSET(%ebp), %edx       # %edx<- update &outs
    shrl        $2, LOCAL0_OFFSET(%ebp)        # LOCAL0_OFFSET(%ebp)<- offset
1:
    movl        (%ecx), %ebx            # %ebx<- vCCCC
    lea         4(%ecx), %ecx           # %ecx<- &vCCCC++
    subl        $1, LOCAL0_OFFSET(%ebp)        # LOCAL0_OFFSET<- LOCAL0_OFFSET--
    movl        %ebx, (%edx)            # *outs<- vCCCC
    lea         4(%edx), %edx           # outs++
    jne         1b                      # loop if count (LOCAL0_OFFSET(%ebp)) not zero
    movl        LOCAL1_OFFSET(%ebp), %ebx       # %ebx<- restore %ebx
    jmp         .LinvokeArgsDone        # continue

   /*
    * %eax is "Method* methodToCall", the method we're trying to call
    * prepare to copy args to "outs" area of current frame
    */

common_invokeMethodNoRange:
.LinvokeNewNoRange:
    movzbl      1(rPC),rINST       # rINST<- BA
    movl        rINST, LOCAL0_OFFSET(%ebp) # LOCAL0_OFFSET(%ebp)<- BA
    shrl        $4, LOCAL0_OFFSET(%ebp)        # LOCAL0_OFFSET(%ebp)<- B
    je          .LinvokeArgsDone        # no args; jump to args done
    movzwl      4(rPC), %ecx            # %ecx<- GFED
    SAVEAREA_FROM_FP %edx               # %edx<- &StackSaveArea

   /*
    * %eax=methodToCall, %ecx=GFED, LOCAL0_OFFSET(%ebp)=count, %edx=outs
    */

.LinvokeNonRange:
    cmp         $2, LOCAL0_OFFSET(%ebp)        # compare LOCAL0_OFFSET(%ebp) to 2
    movl        %ecx, LOCAL1_OFFSET(%ebp)       # LOCAL1_OFFSET(%ebp)<- GFED
    jl          1f                      # handle 1 arg
    je          2f                      # handle 2 args
    cmp         $4, LOCAL0_OFFSET(%ebp)        # compare LOCAL0_OFFSET(%ebp) to 4
    jl          3f                      # handle 3 args
    je          4f                      # handle 4 args
5:
    andl        $15, rINST             # rINSTw<- A
    lea         -4(%edx), %edx          # %edx<- update &outs; &outs--
    movl        (rFP, rINST, 4), %ecx   # %ecx<- vA
    movl        %ecx, (%edx)            # *outs<- vA
    movl        LOCAL1_OFFSET(%ebp), %ecx       # %ecx<- GFED
4:
    shr         $12, %ecx              # %ecx<- G
    lea         -4(%edx), %edx          # %edx<- update &outs; &outs--
    movl        (rFP, %ecx, 4), %ecx    # %ecx<- vG
    movl        %ecx, (%edx)            # *outs<- vG
    movl        LOCAL1_OFFSET(%ebp), %ecx       # %ecx<- GFED
3:
    and         $0x0f00, %ecx          # %ecx<- 0F00
    shr         $8, %ecx               # %ecx<- F
    lea         -4(%edx), %edx          # %edx<- update &outs; &outs--
    movl        (rFP, %ecx, 4), %ecx    # %ecx<- vF
    movl        %ecx, (%edx)            # *outs<- vF
    movl        LOCAL1_OFFSET(%ebp), %ecx       # %ecx<- GFED
2:
    and         $0x00f0, %ecx          # %ecx<- 00E0
    shr         $4, %ecx               # %ecx<- E
    lea         -4(%edx), %edx          # %edx<- update &outs; &outs--
    movl        (rFP, %ecx, 4), %ecx    # %ecx<- vE
    movl        %ecx, (%edx)            # *outs<- vE
    movl        LOCAL1_OFFSET(%ebp), %ecx       # %ecx<- GFED
1:
    and         $0x000f, %ecx          # %ecx<- 000D
    movl        (rFP, %ecx, 4), %ecx    # %ecx<- vD
    movl        %ecx, -4(%edx)          # *--outs<- vD
0:

   /*
    * %eax is "Method* methodToCall", the method we're trying to call
    * find space for the new stack frame, check for overflow
    */

.LinvokeArgsDone:
    movzwl      offMethod_registersSize(%eax), %edx # %edx<- methodToCall->regsSize
    movzwl      offMethod_outsSize(%eax), %ecx # %ecx<- methodToCall->outsSize
    movl        %eax, LOCAL0_OFFSET(%ebp)       # LOCAL0_OFFSET<- methodToCall
    shl         $2, %edx               # %edx<- update offset
    SAVEAREA_FROM_FP %eax               # %eax<- &StackSaveArea
    subl        %edx, %eax              # %eax<- newFP; (old savearea - regsSize)
    movl        rGLUE,%edx              # %edx<- pMterpGlue
    movl        %eax, LOCAL1_OFFSET(%ebp)       # LOCAL1_OFFSET(%ebp)<- &outs
    subl        $sizeofStackSaveArea, %eax # %eax<- newSaveArea (stack save area using newFP)
    movl        offGlue_interpStackEnd(%edx), %edx # %edx<- glue->interpStackEnd
    movl        %edx, LOCAL2_OFFSET(%ebp)       # LOCAL2_OFFSET<- glue->interpStackEnd
    shl         $2, %ecx               # %ecx<- update offset for outsSize
    movl        %eax, %edx              # %edx<- newSaveArea
    sub         %ecx, %eax              # %eax<- bottom; (newSaveArea - outsSize)
    cmp         LOCAL2_OFFSET(%ebp), %eax       # compare interpStackEnd and bottom
    movl        LOCAL0_OFFSET(%ebp), %eax       # %eax<- restore methodToCall
    jl          .LstackOverflow         # handle frame overflow

   /*
    * set up newSaveArea
    */

#ifdef EASY_GDB
    SAVEAREA_FROM_FP %ecx               # %ecx<- &StackSaveArea
    movl        %ecx, offStackSaveArea_prevSave(%edx) # newSaveArea->prevSave<- &outs
#endif
    movl        rFP, offStackSaveArea_prevFrame(%edx) # newSaveArea->prevFrame<- rFP
    movl        rPC, offStackSaveArea_savedPc(%edx) # newSaveArea->savedPc<- rPC
    testl       $ACC_NATIVE, offMethod_accessFlags(%eax) # check for native call
    movl        %eax, offStackSaveArea_method(%edx) # newSaveArea->method<- method to call
    jne         .LinvokeNative          # handle native call

   /*
    * Update "glue" values for the new method
    * %eax=methodToCall, LOCAL1_OFFSET(%ebp)=newFp
    */

    movl        offMethod_clazz(%eax), %edx # %edx<- method->clazz
    movl        rGLUE,%ecx                  # %ecx<- pMterpGlue
    movl        offClassObject_pDvmDex(%edx), %edx # %edx<- method->clazz->pDvmDex
    movl        %eax, offGlue_method(%ecx) # glue->method<- methodToCall
    movl        %edx, offGlue_methodClassDex(%ecx) # glue->methodClassDex<- method->clazz->pDvmDex
    movl        offMethod_insns(%eax), rPC # rPC<- methodToCall->insns
    movl        offGlue_self(%ecx), %eax # %eax<- glue->self
    movl        LOCAL1_OFFSET(%ebp), rFP # rFP<- newFP
    movl        rFP, offThread_curFrame(%eax) # glue->self->curFrame<- newFP
    FETCH_INST
    GOTO_NEXT                           # jump to methodToCall->insns

   /*
    * Prep for the native call
    * %eax=methodToCall, LOCAL1_OFFSET(%ebp)=newFP, %edx=newSaveArea
    */

.LinvokeNative:
    movl        rGLUE,%ecx              # %ecx<- pMterpGlue
    movl        %eax, OUT_ARG1(%esp)    # push parameter methodToCall
    movl        offGlue_self(%ecx), %ecx        # %ecx<- glue->self
    movl        offThread_jniLocal_topCookie(%ecx), %eax # %eax<- self->localRef->...
    movl        %eax, offStackSaveArea_localRefCookie(%edx) # newSaveArea->localRefCookie<- top
    movl        %edx, OUT_ARG4(%esp)    # save newSaveArea
    movl        LOCAL1_OFFSET(%ebp), %edx # %edx<- newFP
    movl        %edx, offThread_curFrame(%ecx)  # glue->self->curFrame<- newFP
    movl        %ecx, OUT_ARG3(%esp)    # save glue->self
    movl        %ecx, OUT_ARG2(%esp)    # push parameter glue->self
    movl        rGLUE,%ecx              # %ecx<- pMterpGlue
    movl        OUT_ARG1(%esp), %eax    # %eax<- methodToCall
    lea         offGlue_retval(%ecx), %ecx # %ecx<- &retval
    movl        %ecx, OUT_ARG0(%esp)    # push parameter pMterpGlue
    push        %edx                    # push parameter newFP

    call        *offMethod_nativeFunc(%eax) # call methodToCall->nativeFunc
    lea         4(%esp), %esp
    movl        OUT_ARG4(%esp), %ecx    # %ecx<- newSaveArea
    movl        OUT_ARG3(%esp), %eax    # %eax<- glue->self
    movl        offStackSaveArea_localRefCookie(%ecx), %edx # %edx<- old top
    cmp         $0, offThread_exception(%eax) # check for exception
    movl        rFP, offThread_curFrame(%eax) # glue->self->curFrame<- rFP
    movl        %edx, offThread_jniLocal_topCookie(%eax) # new top <- old top
    jne         common_exceptionThrown  # handle exception
    FETCH_INST_OPCODE 3 %edx
    ADVANCE_PC 3
    GOTO_NEXT_R %edx                    # jump to next instruction

.LstackOverflow:    # eax=methodToCall
    movl        %eax, OUT_ARG1(%esp)    # push parameter methodToCall
    movl        rGLUE,%eax              # %eax<- pMterpGlue
    movl        offGlue_self(%eax), %eax # %eax<- glue->self
    movl        %eax, OUT_ARG0(%esp)    # push parameter self
    call        dvmHandleStackOverflow  # call: (Thread* self, Method* meth)
    jmp         common_exceptionThrown  # handle exception


/*
 * Do we need the thread to be suspended or have debugger/profiling activity?
 *
 * On entry:
 *   ebx  -> PC adjustment in 16-bit words (must be preserved)
 *   ecx  -> GLUE pointer
 *   reentry type, e.g. kInterpEntryInstr stored in rGLUE->entryPoint
 *
 * Note: A call will normally kill %eax and %ecx.  To
 *       streamline the normal case, this routine will preserve
 *       %ecx in addition to the normal caller save regs.  The save/restore
 *       is a bit ugly, but will happen in the relatively uncommon path.
 * TODO: Basic-block style Jit will need a hook here as well.  Fold it into
 *       the suspendCount check so we can get both in 1 shot.
 */
common_periodicChecks:
    movl    offGlue_pSelfSuspendCount(%ecx),%eax    # eax <- &suspendCount
    cmpl    $0,(%eax)
    jne     1f

6:
    movl   offGlue_pDebuggerActive(%ecx),%eax      # eax <- &DebuggerActive
    movl   offGlue_pActiveProfilers(%ecx),%ecx     # ecx <- &ActiveProfilers
    testl  %eax,%eax               # debugger enabled?
    je     2f
    movzbl (%eax),%eax             # get active count
2:
    orl    (%ecx),%eax             # eax <- debuggerActive | activeProfilers
    movl   rGLUE,%ecx              # restore rGLUE
    jne    3f                      # one or both active - switch interp

5:
    ret

    /* Check for suspend */
1:
    /*  At this point, the return pointer to the caller of
     *  common_periodicChecks is on the top of stack.  We need to preserve
     *  GLUE(ecx).
     *  The outgoing profile is:
     *      bool dvmCheckSuspendPending(Thread* self)
     *  Because we reached here via a call, go ahead and build a new frame.
     */
    EXPORT_PC                         # need for precise GC
    movl    offGlue_self(%ecx),%eax      # eax<- glue->self
    push    %ebp
    movl    %esp,%ebp
    subl    $24,%esp
    movl    %eax,OUT_ARG0(%esp)
    call    dvmCheckSuspendPending
    addl    $24,%esp
    pop     %ebp
    movl    rGLUE,%ecx

    /*
     * Need to check to see if debugger or profiler flags got set
     * while we were suspended.
     */
    jmp    6b

    /* Switch interpreters */
    /* Note: %ebx contains the 16-bit word offset to be applied to rPC to
     * "complete" the interpretation of backwards branches.  In effect, we
     * are completing the interpretation of the branch instruction here,
     * and the new interpreter will resume interpretation at the branch
     * target. However, a switch request recognized during the handling
     * of a return from method instruction results in an immediate abort,
     * and the new interpreter will resume by re-interpreting the return
     * instruction.
     */
3:
    leal    (rPC,%ebx,2),rPC       # adjust pc to show target
    movl    rGLUE,%ecx             # bail expect GLUE already loaded
    movl    $1,rINST              # set changeInterp to true
    jmp     common_gotoBail


/*
 * Common code for handling a return instruction
 */
common_returnFromMethod:
    movl    rGLUE,%ecx
    /* Set entry mode in case we bail */
    movb    $kInterpEntryReturn,offGlue_entryPoint(%ecx)
    xorl    rINST,rINST   # zero offset in case we switch interps
    call    common_periodicChecks   # Note: expects %ecx to be preserved

    SAVEAREA_FROM_FP %eax                         # eax<- saveArea (old)
    movl    offStackSaveArea_prevFrame(%eax),rFP  # rFP<- prevFrame
    movl    (offStackSaveArea_method-sizeofStackSaveArea)(rFP),rINST
    cmpl    $0,rINST                             # break?
    je      common_gotoBail    # break frame, bail out completely

    movl    offStackSaveArea_savedPc(%eax),rPC    # pc<- saveArea->savedPC
    movl    offGlue_self(%ecx),%eax               # eax<- self
    movl    rINST,offGlue_method(%ecx)  # glue->method = newSave->meethod
    movl    rFP,offThread_curFrame(%eax)     # self->curFrame = fp
    movl    offMethod_clazz(rINST),%eax      # eax<- method->clazz
    FETCH_INST_OPCODE 3 %edx
    movl    offClassObject_pDvmDex(%eax),%eax # eax<- method->clazz->pDvmDex
    ADVANCE_PC 3
    movl    %eax,offGlue_methodClassDex(%ecx)
    /* not bailing - restore entry mode to default */
    movb    $kInterpEntryInstr,offGlue_entryPoint(%ecx)
    GOTO_NEXT_R %edx

/*
 * Prepare to strip the current frame and "longjump" back to caller of
 * dvmMterpStdRun.
 *
 * on entry:
 *    rINST holds changeInterp
 *    ecx holds glue pointer
 *
 * expected profile: dvmMterpStdBail(MterpGlue *glue, bool changeInterp)
 */
common_gotoBail:
    movl   rPC,offGlue_pc(%ecx)     # export state to glue
    movl   rFP,offGlue_fp(%ecx)
    movl   %ecx,OUT_ARG0(%esp)      # glue in arg0
    movl   rINST,OUT_ARG1(%esp)     # changeInterp in arg1
    call   dvmMterpStdBail          # bail out....


/*
 * After returning from a "glued" function, pull out the updated values
 * and start executing at the next instruction.
 */
 common_resumeAfterGlueCall:
     LOAD_PC_FP_FROM_GLUE
     FETCH_INST
     GOTO_NEXT

/*
 * Integer divide or mod by zero
 */
common_errDivideByZero:
    EXPORT_PC
    movl    $.LstrArithmeticException,%eax
    movl    %eax,OUT_ARG0(%esp)
    movl    $.LstrDivideByZero,%eax
    movl    %eax,OUT_ARG1(%esp)
    call    dvmThrowException
    jmp     common_exceptionThrown

/*
 * Attempt to allocate an array with a negative size.
 */
common_errNegativeArraySize:
    EXPORT_PC
    movl    $.LstrNegativeArraySizeException,%eax
    movl    %eax,OUT_ARG0(%esp)
    xorl    %eax,%eax
    movl    %eax,OUT_ARG1(%esp)
    call    dvmThrowException
    jmp     common_exceptionThrown

/*
 * Attempt to allocate an array with a negative size.
 */
common_errNoSuchMethod:

    EXPORT_PC
    movl    $.LstrNoSuchMethodError,%eax
    movl    %eax,OUT_ARG0(%esp)
    xorl    %eax,%eax
    movl    %eax,OUT_ARG1(%esp)
    call    dvmThrowException
    jmp     common_exceptionThrown

/*
 * Hit a null object when we weren't expecting one.  Export the PC, throw a
 * NullPointerException and goto the exception processing code.
 */
common_errNullObject:
    EXPORT_PC
    movl    $.LstrNullPointerException,%eax
    movl    %eax,OUT_ARG0(%esp)
    xorl    %eax,%eax
    movl    %eax,OUT_ARG1(%esp)
    call    dvmThrowException
    jmp     common_exceptionThrown

/*
 * Array index exceeds max.
 */
common_errArrayIndex:
    EXPORT_PC
    movl    $.LstrArrayIndexException,%eax
    movl    %eax,OUT_ARG0(%esp)
    xorl    %eax,%eax
    movl    %eax,OUT_ARG1(%esp)
    call    dvmThrowException
    jmp     common_exceptionThrown
/*
 * Invalid array value.
 */
common_errArrayStore:
    EXPORT_PC
    movl    $.LstrArrayStoreException,%eax
    movl    %eax,OUT_ARG0(%esp)
    xorl    %eax,%eax
    movl    %eax,OUT_ARG1(%esp)
    call    dvmThrowException
    jmp     common_exceptionThrown

/*
 * Somebody has thrown an exception.  Handle it.
 *
 * If the exception processing code returns to us (instead of falling
 * out of the interpreter), continue with whatever the next instruction
 * now happens to be.
 *
 * This does not return.
 */
common_exceptionThrown:
    movl    rGLUE,%ecx
    movl    rPC,offGlue_pc(%ecx)
    movl    rFP,offGlue_fp(%ecx)
    movl    %ecx,OUT_ARG0(%esp)
    call    dvmMterp_exceptionThrown
    jmp     common_resumeAfterGlueCall

common_abort:
    movl    $0xdeadf00d,%eax
    call     *%eax


/*
 * Strings
 */

    .section     .rodata
.LstrNullPointerException:
    .asciz    "Ljava/lang/NullPointerException;"
.LstrArithmeticException:
    .asciz  "Ljava/lang/ArithmeticException;"
.LstrDivideByZero:
    .asciz  "divide by zero"
.LstrArrayIndexException:
    .asciz  "Ljava/lang/ArrayIndexOutOfBoundsException;"
.LstrArrayStoreException:
    .asciz  "Ljava/lang/ArrayStoreException;"
.LstrNegativeArraySizeException:
    .asciz  "Ljava/lang/NegativeArraySizeException;"
.LstrInstantiationError:
    .asciz  "Ljava/lang/InstantiationError;"
.LstrClassCastException:
    .asciz  "Ljava/lang/ClassCastException;"
.LstrNoSuchMethodError:
    .asciz  "Ljava/lang/NoSuchMethodError;"
.LstrInternalErrorA:
    .asciz  "Ljava/lang/InternalError;"
.LstrFilledNewArrayNotImplA:
    .asciz  "filled-new-array only implemented for 'int'"
<|MERGE_RESOLUTION|>--- conflicted
+++ resolved
@@ -2894,7 +2894,7 @@
     movl      (%ecx,%eax,4),%eax                 # eax<- resolved StaticField
     testl     %eax,%eax                          # resolved entry null?
     je        .LOP_SPUT_OBJECT_resolve                # if not, make it so
-.LOP_SPUT_OBJECT_finish:     # field ptr in eax
+.LOP_SPUT_OBJECT_finish:                              # field ptr in eax
     movzbl    rINSTbl,%ecx                       # ecx<- AA
     GET_VREG_R  %ecx %ecx
     jmp       .LOP_SPUT_OBJECT_continue
@@ -6395,7 +6395,7 @@
     movl      (%ecx,%eax,4),%eax                 # eax<- resolved StaticField
     testl     %eax,%eax                          # resolved entry null?
     je        .LOP_SPUT_OBJECT_VOLATILE_resolve                # if not, make it so
-.LOP_SPUT_OBJECT_VOLATILE_finish:     # field ptr in eax
+.LOP_SPUT_OBJECT_VOLATILE_finish:                              # field ptr in eax
     movzbl    rINSTbl,%ecx                       # ecx<- AA
     GET_VREG_R  %ecx %ecx
     jmp       .LOP_SPUT_OBJECT_VOLATILE_continue
@@ -7024,40 +7024,27 @@
      */
 .LOP_APUT_OBJECT_continue:
     leal      offArrayObject_contents(%eax,%ecx,4),%ecx
-    testl     rINST,rINST     # storing null reference?
+    testl     rINST,rINST                    # storing null reference?
     je        .LOP_APUT_OBJECT_skip_check
-    SPILL_TMP1(%ecx)
-    movl      offObject_clazz(%eax),%eax # eax<- arrayObj->clazz
-<<<<<<< HEAD
-    movl      offObject_clazz(rINST),%ecx # ecx<- obj->clazz
-=======
-    movl      offObject_clazz(rINST_FULL),%ecx # ecx<- obj->clazz
-    movl      %eax,LOCAL0_OFFSET(%ebp)  # save copy of object head
->>>>>>> 2e75e47d
+    SPILL_TMP1(%ecx)                         # save target address
+    SPILL_TMP2(%eax)                         # save object head
+    movl      offObject_clazz(%eax),%eax     # eax<- arrayObj->clazz
+    movl      offObject_clazz(rINST),%ecx    # ecx<- obj->clazz
     movl      %eax,OUT_ARG1(%esp)
     movl      %ecx,OUT_ARG0(%esp)
-    call      dvmCanPutArrayElement     # test object type vs. array type
-    UNSPILL_TMP1(%ecx)
+    call      dvmCanPutArrayElement          # test object type vs. array type
+    UNSPILL_TMP1(%ecx)                       # recover target address
     testl     %eax,%eax
     movl      rGLUE,%eax
     je        common_errArrayStore
     movl      offGlue_cardTable(%eax),%eax   # get card table base
-<<<<<<< HEAD
-    movl      rINST,(%ecx)
-    FETCH_INST_OPCODE 2 %edx
-    shrl      $GC_CARD_SHIFT,%ecx           # convert addr to card number
-    movb      %al,(%eax,%ecx)                # mark card
-    ADVANCE_PC 2
-    GOTO_NEXT_R %edx
-=======
-    movl      rINST_FULL,(%ecx)
-    movl      LOCAL0_OFFSET(%ebp),%ecx       # recover object head
-    FETCH_INST_WORD(2)
+    movl      rINST,(%ecx)                   # store into array
+    UNSPILL_TMP2(%ecx)                       # recover object head
+    FETCH_INST_OPCODE 2 %edx
     shrl      $GC_CARD_SHIFT,%ecx           # object head to card number
     movb      %al,(%eax,%ecx)                # mark card using object head
-    ADVANCE_PC(2)
-    GOTO_NEXT
->>>>>>> 2e75e47d
+    ADVANCE_PC 2
+    GOTO_NEXT_R %edx
 
 .LOP_APUT_OBJECT_skip_check:
     movl      rINST,(%ecx)
@@ -7377,7 +7364,6 @@
      * Currently:
      *   eax holds resolved field
      *   ecx holds object
-<<<<<<< HEAD
      *   %edx is scratch, but needs to be unspilled
      *   rINST holds A
      */
@@ -7392,25 +7378,7 @@
     FETCH_INST_OPCODE 2 %edx
     je      1f                                  # skip card mark if null store
     shrl    $GC_CARD_SHIFT,%ecx                # object head to card number
-    movb    %al,(%eax,%ecx)                     # mark card
-=======
-     *   rIBASE is scratch, but needs to be unspilled
-     *   rINST_FULL holds A
-     */
-    GET_VREG(rINST_FULL,rINST_FULL)              # rINST_FULL<- v[A]
-    movl    offInstField_byteOffset(%eax),%eax   # eax<- byte offset of field
-    UNSPILL(rIBASE)
-    testl   %ecx,%ecx                            # object null?
-    je      common_errNullObject                 # object was null
-    movl    rINST_FULL,(%ecx,%eax)          # obj.field <- v[A](8/16/32 bits)
-    GET_GLUE(%eax)
-    testl   rINST_FULL,rINST_FULL                # stored a NULL?
-    movl    offGlue_cardTable(%eax),%eax         # get card table base
-    FETCH_INST_WORD(2)
-    je      1f                                   # skip card mark if null store
-    shrl    $GC_CARD_SHIFT,%ecx                 # object head to card number
-    movb    %al,(%eax,%ecx)                      # mark card using object head
->>>>>>> 2e75e47d
+    movb    %al,(%eax,%ecx)                     # mark card using object head
 1:
     ADVANCE_PC 2
     GOTO_NEXT_R %edx
@@ -7705,21 +7673,13 @@
 
 
 .LOP_SPUT_OBJECT_continue:
-<<<<<<< HEAD
-    movl      %ecx,offStaticField_value(%eax)
-    testl     %ecx,%ecx
-    movl      rGLUE,%ecx
-    FETCH_INST_OPCODE 2 %edx
-    je        1f
-=======
     movl      %ecx,offStaticField_value(%eax)    # do the store
     testl     %ecx,%ecx                          # stored null object ptr?
-    GET_GLUE(%ecx)
-    FETCH_INST_WORD(2)
+    movl      rGLUE,%ecx
+    FETCH_INST_OPCODE 2 %edx
     movl      offGlue_method(%ecx),%eax          # eax<- current method
     je        1f                                 # skip card mark if null
-    movl      offMethod_clazz(%eax),%eax         # eax<- method_>clazz
->>>>>>> 2e75e47d
+    movl      offMethod_clazz(%eax),%eax         # eax<- method->clazz
     movl      offGlue_cardTable(%ecx),%ecx       # get card table base
     shrl      $GC_CARD_SHIFT,%eax               # head to card number
     movb      %cl,(%ecx,%eax)                    # mark card
@@ -8653,7 +8613,6 @@
      * Currently:
      *   eax holds resolved field
      *   ecx holds object
-<<<<<<< HEAD
      *   %edx is scratch, but needs to be unspilled
      *   rINST holds A
      */
@@ -8668,25 +8627,7 @@
     FETCH_INST_OPCODE 2 %edx
     je      1f                                  # skip card mark if null store
     shrl    $GC_CARD_SHIFT,%ecx                # object head to card number
-    movb    %al,(%eax,%ecx)                     # mark card
-=======
-     *   rIBASE is scratch, but needs to be unspilled
-     *   rINST_FULL holds A
-     */
-    GET_VREG(rINST_FULL,rINST_FULL)              # rINST_FULL<- v[A]
-    movl    offInstField_byteOffset(%eax),%eax   # eax<- byte offset of field
-    UNSPILL(rIBASE)
-    testl   %ecx,%ecx                            # object null?
-    je      common_errNullObject                 # object was null
-    movl    rINST_FULL,(%ecx,%eax)          # obj.field <- v[A](8/16/32 bits)
-    GET_GLUE(%eax)
-    testl   rINST_FULL,rINST_FULL                # stored a NULL?
-    movl    offGlue_cardTable(%eax),%eax         # get card table base
-    FETCH_INST_WORD(2)
-    je      1f                                   # skip card mark if null store
-    shrl    $GC_CARD_SHIFT,%ecx                 # object head to card number
-    movb    %al,(%eax,%ecx)                      # mark card using object head
->>>>>>> 2e75e47d
+    movb    %al,(%eax,%ecx)                     # mark card using object head
 1:
     ADVANCE_PC 2
     GOTO_NEXT_R %edx
@@ -8713,21 +8654,13 @@
 
 
 .LOP_SPUT_OBJECT_VOLATILE_continue:
-<<<<<<< HEAD
-    movl      %ecx,offStaticField_value(%eax)
-    testl     %ecx,%ecx
-    movl      rGLUE,%ecx
-    FETCH_INST_OPCODE 2 %edx
-    je        1f
-=======
     movl      %ecx,offStaticField_value(%eax)    # do the store
     testl     %ecx,%ecx                          # stored null object ptr?
-    GET_GLUE(%ecx)
-    FETCH_INST_WORD(2)
+    movl      rGLUE,%ecx
+    FETCH_INST_OPCODE 2 %edx
     movl      offGlue_method(%ecx),%eax          # eax<- current method
     je        1f                                 # skip card mark if null
-    movl      offMethod_clazz(%eax),%eax         # eax<- method_>clazz
->>>>>>> 2e75e47d
+    movl      offMethod_clazz(%eax),%eax         # eax<- method->clazz
     movl      offGlue_cardTable(%ecx),%ecx       # get card table base
     shrl      $GC_CARD_SHIFT,%eax               # head to card number
     movb      %cl,(%ecx,%eax)                    # mark card
