/*
 * Copyright (C) 2008 The Android Open Source Project
 *
 * Licensed under the Apache License, Version 2.0 (the "License");
 * you may not use this file except in compliance with the License.
 * You may obtain a copy of the License at
 *
 *      http://www.apache.org/licenses/LICENSE-2.0
 *
 * Unless required by applicable law or agreed to in writing, software
 * distributed under the License is distributed on an "AS IS" BASIS,
 * WITHOUT WARRANTIES OR CONDITIONS OF ANY KIND, either express or implied.
 * See the License for the specific language governing permissions and
 * limitations under the License.
 */
/*
 * Miscellaneous utility functions.
 */
#include "Dalvik.h"

#include <stdlib.h>
#include <stddef.h>
#include <string.h>
#include <strings.h>
#include <ctype.h>
#include <time.h>
#include <sys/time.h>
#include <fcntl.h>
#include <cutils/ashmem.h>
#include <sys/mman.h>

#define ALIGN_UP_TO_PAGE_SIZE(p) \
    (((size_t)(p) + (SYSTEM_PAGE_SIZE - 1)) & ~(SYSTEM_PAGE_SIZE - 1))

/*
 * Print a hex dump in this format:
 *
01234567: 00 11 22 33 44 55 66 77 88 99 aa bb cc dd ee ff  0123456789abcdef\n
 *
 * If "mode" is kHexDumpLocal, we start at offset zero, and show a full
 * 16 bytes on the first line.  If it's kHexDumpMem, we make this look
 * like a memory dump, using the actual address, outputting a partial line
 * if "vaddr" isn't aligned on a 16-byte boundary.
 *
 * "priority" and "tag" determine the values passed to the log calls.
 *
 * Does not use printf() or other string-formatting calls.
 */
void dvmPrintHexDumpEx(int priority, const char* tag, const void* vaddr,
    size_t length, HexDumpMode mode)
{
    static const char gHexDigit[] = "0123456789abcdef";
    const unsigned char* addr = vaddr;
    char out[77];           /* exact fit */
    unsigned int offset;    /* offset to show while printing */
    char* hex;
    char* asc;
    int gap;
    //int trickle = 0;

    if (mode == kHexDumpLocal)
        offset = 0;
    else
        offset = (int) addr;

    memset(out, ' ', sizeof(out)-1);
    out[8] = ':';
    out[sizeof(out)-2] = '\n';
    out[sizeof(out)-1] = '\0';

    gap = (int) offset & 0x0f;
    while (length) {
        unsigned int lineOffset = offset & ~0x0f;
        int i, count;

        hex = out;
        asc = out + 59;

        for (i = 0; i < 8; i++) {
            *hex++ = gHexDigit[lineOffset >> 28];
            lineOffset <<= 4;
        }
        hex++;
        hex++;

        count = ((int)length > 16-gap) ? 16-gap : (int)length; /* cap length */
        assert(count != 0);
        assert(count+gap <= 16);

        if (gap) {
            /* only on first line */
            hex += gap * 3;
            asc += gap;
        }

        for (i = gap ; i < count+gap; i++) {
            *hex++ = gHexDigit[*addr >> 4];
            *hex++ = gHexDigit[*addr & 0x0f];
            hex++;
            if (*addr >= 0x20 && *addr < 0x7f /*isprint(*addr)*/)
                *asc++ = *addr;
            else
                *asc++ = '.';
            addr++;
        }
        for ( ; i < 16; i++) {
            /* erase extra stuff; only happens on last line */
            *hex++ = ' ';
            *hex++ = ' ';
            hex++;
            *asc++ = ' ';
        }

        LOG_PRI(priority, tag, "%s", out);
#if 0 //def HAVE_ANDROID_OS
        /*
         * We can overrun logcat easily by writing at full speed.  On the
         * other hand, we can make Eclipse time out if we're showing
         * packet dumps while debugging JDWP.
         */
        {
            if (trickle++ == 8) {
                trickle = 0;
                usleep(20000);
            }
        }
#endif

        gap = 0;
        length -= count;
        offset += count;
    }
}


/*
 * Fill out a DebugOutputTarget, suitable for printing to the log.
 */
void dvmCreateLogOutputTarget(DebugOutputTarget* target, int priority,
    const char* tag)
{
    assert(target != NULL);
    assert(tag != NULL);

    target->which = kDebugTargetLog;
    target->data.log.priority = priority;
    target->data.log.tag = tag;
}

/*
 * Fill out a DebugOutputTarget suitable for printing to a file pointer.
 */
void dvmCreateFileOutputTarget(DebugOutputTarget* target, FILE* fp)
{
    assert(target != NULL);
    assert(fp != NULL);

    target->which = kDebugTargetFile;
    target->data.file.fp = fp;
}

/*
 * Free "target" and any associated data.
 */
void dvmFreeOutputTarget(DebugOutputTarget* target)
{
    free(target);
}

/*
 * Print a debug message, to either a file or the log.
 */
void dvmPrintDebugMessage(const DebugOutputTarget* target, const char* format,
    ...)
{
    va_list args;

    va_start(args, format);

    switch (target->which) {
    case kDebugTargetLog:
        LOG_PRI_VA(target->data.log.priority, target->data.log.tag,
            format, args);
        break;
    case kDebugTargetFile:
        vfprintf(target->data.file.fp, format, args);
        break;
    default:
        LOGE("unexpected 'which' %d\n", target->which);
        break;
    }

    va_end(args);
}


/*
 * Allocate a bit vector with enough space to hold at least the specified
 * number of bits.
 */
BitVector* dvmAllocBitVector(int startBits, bool expandable)
{
    BitVector* bv;
    int count;

    assert(sizeof(bv->storage[0]) == 4);        /* assuming 32-bit units */
    assert(startBits >= 0);

    bv = (BitVector*) malloc(sizeof(BitVector));

    count = (startBits + 31) >> 5;

    bv->storageSize = count;
    bv->expandable = expandable;
    bv->storage = (u4*) malloc(count * sizeof(u4));
    memset(bv->storage, 0x00, count * sizeof(u4));
    return bv;
}

/*
 * Free a BitVector.
 */
void dvmFreeBitVector(BitVector* pBits)
{
    if (pBits == NULL)
        return;

    free(pBits->storage);
    free(pBits);
}

/*
 * "Allocate" the first-available bit in the bitmap.
 *
 * This is not synchronized.  The caller is expected to hold some sort of
 * lock that prevents multiple threads from executing simultaneously in
 * dvmAllocBit/dvmFreeBit.
 */
int dvmAllocBit(BitVector* pBits)
{
    int word, bit;

retry:
    for (word = 0; word < pBits->storageSize; word++) {
        if (pBits->storage[word] != 0xffffffff) {
            /*
             * There are unallocated bits in this word.  Return the first.
             */
            bit = ffs(~(pBits->storage[word])) -1;
            assert(bit >= 0 && bit < 32);
            pBits->storage[word] |= 1 << bit;
            return (word << 5) | bit;
        }
    }

    /*
     * Ran out of space, allocate more if we're allowed to.
     */
    if (!pBits->expandable)
        return -1;

    pBits->storage = realloc(pBits->storage,
                    (pBits->storageSize + kBitVectorGrowth) * sizeof(u4));
    memset(&pBits->storage[pBits->storageSize], 0x00,
        kBitVectorGrowth * sizeof(u4));
    pBits->storageSize += kBitVectorGrowth;
    goto retry;
}

/*
 * Mark the specified bit as "set".
 *
 * Returns "false" if the bit is outside the range of the vector and we're
 * not allowed to expand.
 */
bool dvmSetBit(BitVector* pBits, int num)
{
    assert(num >= 0);
    if (num >= pBits->storageSize * (int)sizeof(u4) * 8) {
        if (!pBits->expandable)
            return false;

        int newSize = (num + 31) >> 5;
        assert(newSize > pBits->storageSize);
        pBits->storage = realloc(pBits->storage, newSize * sizeof(u4));
        memset(&pBits->storage[pBits->storageSize], 0x00,
            (newSize - pBits->storageSize) * sizeof(u4));
        pBits->storageSize = newSize;
    }

    pBits->storage[num >> 5] |= 1 << (num & 0x1f);
    return true;
}

/*
 * Mark the specified bit as "clear".
 */
void dvmClearBit(BitVector* pBits, int num)
{
    assert(num >= 0 && num < (int) pBits->storageSize * (int)sizeof(u4) * 8);

    pBits->storage[num >> 5] &= ~(1 << (num & 0x1f));
}

/*
 * Mark all bits bit as "clear".
 */
void dvmClearAllBits(BitVector* pBits)
{
    int count = pBits->storageSize;
    memset(pBits->storage, 0, count * sizeof(u4));
}

/*
 * Determine whether or not the specified bit is set.
 */
bool dvmIsBitSet(const BitVector* pBits, int num)
{
    assert(num >= 0 && num < (int) pBits->storageSize * (int)sizeof(u4) * 8);

    int val = pBits->storage[num >> 5] & (1 << (num & 0x1f));
    return (val != 0);
}

/*
 * Count the number of bits that are set.
 */
int dvmCountSetBits(const BitVector* pBits)
{
    int word;
    int count = 0;

    for (word = 0; word < pBits->storageSize; word++) {
        u4 val = pBits->storage[word];

        if (val != 0) {
            if (val == 0xffffffff) {
                count += 32;
            } else {
                /* count the number of '1' bits */
                while (val != 0) {
                    val &= val - 1;
                    count++;
                }
            }
        }
    }

    return count;
}

/*
 * Copy a whole vector to the other. Only do that when the both vectors have
 * the same size and attribute.
 */
bool dvmCopyBitVector(BitVector *dest, const BitVector *src)
{
    if (dest->storageSize != src->storageSize ||
        dest->expandable != src->expandable)
        return false;
    memcpy(dest->storage, src->storage, sizeof(u4) * dest->storageSize);
    return true;
}

/*
 * Intersect two bit vectores and merge the result on top of the pre-existing
 * value in the dest vector.
 */
bool dvmIntersectBitVectors(BitVector *dest, const BitVector *src1,
                            const BitVector *src2)
{
    if (dest->storageSize != src1->storageSize ||
        dest->storageSize != src2->storageSize ||
        dest->expandable != src1->expandable ||
        dest->expandable != src2->expandable)
        return false;

    int i;
    for (i = 0; i < dest->storageSize; i++) {
        dest->storage[i] |= src1->storage[i] & src2->storage[i];
    }
    return true;
}

/*
 * Return a newly-allocated string in which all occurrences of '.' have
 * been changed to '/'.  If we find a '/' in the original string, NULL
 * is returned to avoid ambiguity.
 */
char* dvmDotToSlash(const char* str)
{
    char* newStr = strdup(str);
    char* cp = newStr;

    if (newStr == NULL)
        return NULL;

    while (*cp != '\0') {
        if (*cp == '/') {
            assert(false);
            return NULL;
        }
        if (*cp == '.')
            *cp = '/';
        cp++;
    }

    return newStr;
}

/*
 * Return a newly-allocated string for the "dot version" of the class
 * name for the given type descriptor. That is, The initial "L" and
 * final ";" (if any) have been removed and all occurrences of '/'
 * have been changed to '.'.
 */
char* dvmDescriptorToDot(const char* str)
{
    size_t at = strlen(str);
    char* newStr;

    if ((at >= 2) && (str[0] == 'L') && (str[at - 1] == ';')) {
        at -= 2; /* Two fewer chars to copy. */
        str++; /* Skip the 'L'. */
    }

    newStr = malloc(at + 1); /* Add one for the '\0'. */
    if (newStr == NULL)
        return NULL;

    newStr[at] = '\0';

    while (at > 0) {
        at--;
        newStr[at] = (str[at] == '/') ? '.' : str[at];
    }

    return newStr;
}

/*
 * Return a newly-allocated string for the type descriptor
 * corresponding to the "dot version" of the given class name. That
 * is, non-array names are surrounded by "L" and ";", and all
 * occurrences of '.' are changed to '/'.
 */
char* dvmDotToDescriptor(const char* str)
{
    size_t length = strlen(str);
    int wrapElSemi = 0;
    char* newStr;
    char* at;

    if (str[0] != '[') {
        length += 2; /* for "L" and ";" */
        wrapElSemi = 1;
    }

    newStr = at = malloc(length + 1); /* + 1 for the '\0' */

    if (newStr == NULL) {
        return NULL;
    }

    if (wrapElSemi) {
        *(at++) = 'L';
    }

    while (*str) {
        char c = *(str++);
        if (c == '.') {
            c = '/';
        }
        *(at++) = c;
    }

    if (wrapElSemi) {
        *(at++) = ';';
    }

    *at = '\0';
    return newStr;
}

/*
 * Return a newly-allocated string for the internal-form class name for
 * the given type descriptor. That is, the initial "L" and final ";" (if
 * any) have been removed.
 */
char* dvmDescriptorToName(const char* str)
{
    if (str[0] == 'L') {
        size_t length = strlen(str) - 1;
        char* newStr = malloc(length);

        if (newStr == NULL) {
            return NULL;
        }

        strlcpy(newStr, str + 1, length);
        return newStr;
    }

    return strdup(str);
}

/*
 * Return a newly-allocated string for the type descriptor for the given
 * internal-form class name. That is, a non-array class name will get
 * surrounded by "L" and ";", while array names are left as-is.
 */
char* dvmNameToDescriptor(const char* str)
{
    if (str[0] != '[') {
        size_t length = strlen(str);
        char* descriptor = malloc(length + 3);

        if (descriptor == NULL) {
            return NULL;
        }

        descriptor[0] = 'L';
        strcpy(descriptor + 1, str);
        descriptor[length + 1] = ';';
        descriptor[length + 2] = '\0';

        return descriptor;
    }

    return strdup(str);
}

/*
 * Get a notion of the current time, in nanoseconds.  This is meant for
 * computing durations (e.g. "operation X took 52nsec"), so the result
 * should not be used to get the current date/time.
 */
u8 dvmGetRelativeTimeNsec(void)
{
#ifdef HAVE_POSIX_CLOCKS
    struct timespec now;
    clock_gettime(CLOCK_MONOTONIC, &now);
    return (u8)now.tv_sec*1000000000LL + now.tv_nsec;
#else
    struct timeval now;
    gettimeofday(&now, NULL);
    return (u8)now.tv_sec*1000000000LL + now.tv_usec * 1000LL;
#endif
}

/*
 * Get the per-thread CPU time, in nanoseconds.
 *
 * Only useful for time deltas.
 */
u8 dvmGetThreadCpuTimeNsec(void)
{
#ifdef HAVE_POSIX_CLOCKS
    struct timespec now;
    clock_gettime(CLOCK_THREAD_CPUTIME_ID, &now);
    return (u8)now.tv_sec*1000000000LL + now.tv_nsec;
#else
    return (u8) -1;
#endif
}

/*
 * Get the per-thread CPU time, in nanoseconds, for the specified thread.
 */
u8 dvmGetOtherThreadCpuTimeNsec(pthread_t thread)
{
#if 0 /*def HAVE_POSIX_CLOCKS*/
    int clockId;

    if (pthread_getcpuclockid(thread, &clockId) != 0)
        return (u8) -1;

    struct timespec now;
    clock_gettime(clockId, &now);
    return (u8)now.tv_sec*1000000000LL + now.tv_nsec;
#else
    return (u8) -1;
#endif
}


/*
 * Call this repeatedly, with successively higher values for "iteration",
 * to sleep for a period of time not to exceed "maxTotalSleep".
 *
 * For example, when called with iteration==0 we will sleep for a very
 * brief time.  On the next call we will sleep for a longer time.  When
 * the sum total of all sleeps reaches "maxTotalSleep", this returns false.
 *
 * The initial start time value for "relStartTime" MUST come from the
 * dvmGetRelativeTimeUsec call.  On the device this must come from the
 * monotonic clock source, not the wall clock.
 *
 * This should be used wherever you might be tempted to call sched_yield()
 * in a loop.  The problem with sched_yield is that, for a high-priority
 * thread, the kernel might not actually transfer control elsewhere.
 *
 * Returns "false" if we were unable to sleep because our time was up.
 */
bool dvmIterativeSleep(int iteration, int maxTotalSleep, u8 relStartTime)
{
    const int minSleep = 10000;
    u8 curTime;
    int curDelay;

    /*
     * Get current time, and see if we've already exceeded the limit.
     */
    curTime = dvmGetRelativeTimeUsec();
    if (curTime >= relStartTime + maxTotalSleep) {
        LOGVV("exsl: sleep exceeded (start=%llu max=%d now=%llu)\n",
            relStartTime, maxTotalSleep, curTime);
        return false;
    }

    /*
     * Compute current delay.  We're bounded by "maxTotalSleep", so no
     * real risk of overflow assuming "usleep" isn't returning early.
     * (Besides, 2^30 usec is about 18 minutes by itself.)
     *
     * For iteration==0 we just call sched_yield(), so the first sleep
     * at iteration==1 is actually (minSleep * 2).
     */
    curDelay = minSleep;
    while (iteration-- > 0)
        curDelay *= 2;
    assert(curDelay > 0);

    if (curTime + curDelay >= relStartTime + maxTotalSleep) {
        LOGVV("exsl: reduced delay from %d to %d\n",
            curDelay, (int) ((relStartTime + maxTotalSleep) - curTime));
        curDelay = (int) ((relStartTime + maxTotalSleep) - curTime);
    }

    if (iteration == 0) {
        LOGVV("exsl: yield\n");
        sched_yield();
    } else {
        LOGVV("exsl: sleep for %d\n", curDelay);
        usleep(curDelay);
    }
    return true;
}


/*
 * Set the "close on exec" flag so we don't expose our file descriptors
 * to processes launched by us.
 */
bool dvmSetCloseOnExec(int fd)
{
    int flags;

    /*
     * There's presently only one flag defined, so getting the previous
     * value of the fd flags is probably unnecessary.
     */
    flags = fcntl(fd, F_GETFD);
    if (flags < 0) {
        LOGW("Unable to get fd flags for fd %d\n", fd);
        return false;
    }
    if (fcntl(fd, F_SETFD, flags | FD_CLOEXEC) < 0) {
        LOGW("Unable to set close-on-exec for fd %d\n", fd);
        return false;
    }
    return true;
}

#if (!HAVE_STRLCPY)
/* Implementation of strlcpy() for platforms that don't already have it. */
size_t strlcpy(char *dst, const char *src, size_t size) {
    size_t srcLength = strlen(src);
    size_t copyLength = srcLength;

    if (srcLength > (size - 1)) {
        copyLength = size - 1;
    }

    if (size != 0) {
        strncpy(dst, src, copyLength);
        dst[copyLength] = '\0';
    }

    return srcLength;
}
#endif

/*
 *  Allocates a memory region using ashmem and mmap, initialized to
 *  zero.  Actual allocation rounded up to page multiple.  Returns
 *  NULL on failure.
 */
void *dvmAllocRegion(size_t size, int prot, const char *name) {
    void *base;
    int fd, ret;

    size = ALIGN_UP_TO_PAGE_SIZE(size);
    fd = ashmem_create_region(name, size);
    if (fd == -1) {
        return NULL;
    }
    base = mmap(NULL, size, prot, MAP_PRIVATE, fd, 0);
    ret = close(fd);
    if (base == MAP_FAILED) {
        return NULL;
    }
    if (ret == -1) {
        return NULL;
    }
    return base;
}

<<<<<<< HEAD

/*
 * Get some per-thread stats.
 *
 * This is currently generated by opening the appropriate "stat" file
 * in /proc and reading the pile of stuff that comes out.
 */
bool dvmGetThreadStats(ProcStatData* pData, pid_t tid)
{
    /*
    int pid;
    char comm[128];
    char state;
    int ppid, pgrp, session, tty_nr, tpgid;
    unsigned long flags, minflt, cminflt, majflt, cmajflt, utime, stime;
    long cutime, cstime, priority, nice, zero, itrealvalue;
    unsigned long starttime, vsize;
    long rss;
    unsigned long rlim, startcode, endcode, startstack, kstkesp, kstkeip;
    unsigned long signal, blocked, sigignore, sigcatch, wchan, nswap, cnswap;
    int exit_signal, processor;
    unsigned long rt_priority, policy;

    scanf("%d %s %c %d %d %d %d %d %lu %lu %lu %lu %lu %lu %lu %ld %ld %ld "
          "%ld %ld %ld %lu %lu %ld %lu %lu %lu %lu %lu %lu %lu %lu %lu %lu "
          "%lu %lu %lu %d %d %lu %lu",
        &pid, comm, &state, &ppid, &pgrp, &session, &tty_nr, &tpgid,
        &flags, &minflt, &cminflt, &majflt, &cmajflt, &utime, &stime,
        &cutime, &cstime, &priority, &nice, &zero, &itrealvalue,
        &starttime, &vsize, &rss, &rlim, &startcode, &endcode,
        &startstack, &kstkesp, &kstkeip, &signal, &blocked, &sigignore,
        &sigcatch, &wchan, &nswap, &cnswap, &exit_signal, &processor,
        &rt_priority, &policy);

        (new: delayacct_blkio_ticks %llu (since Linux 2.6.18))
    */

    char nameBuf[64];
    int i, fd;

    /*
     * Open and read the appropriate file.  This is expected to work on
     * Linux but will fail on other platforms (e.g. Mac sim).
     */
    sprintf(nameBuf, "/proc/self/task/%d/stat", (int) tid);
    fd = open(nameBuf, O_RDONLY);
    if (fd < 0) {
        LOGV("Unable to open '%s': %s\n", nameBuf, strerror(errno));
        return false;
    }

    char lineBuf[512];      /* > 2x typical */
    int cc = read(fd, lineBuf, sizeof(lineBuf)-1);
    if (cc <= 0) {
        const char* msg = (cc == 0) ? "unexpected EOF" : strerror(errno);
        LOGI("Unable to read '%s': %s\n", nameBuf, msg);
        close(fd);
        return false;
    }
    close(fd);
    lineBuf[cc] = '\0';

    /*
     * Skip whitespace-separated tokens.  For the most part we can assume
     * that tokens do not contain spaces, and are separated by exactly one
     * space character.  The only exception is the second field ("comm")
     * which may contain spaces but is surrounded by parenthesis.
     */
    char* cp = strchr(lineBuf, ')');
    if (cp == NULL)
        goto parse_fail;
    cp++;
    for (i = 2; i < 13; i++) {
        cp = strchr(cp+1, ' ');
        if (cp == NULL)
            goto parse_fail;
    }

    /*
     * Grab utime/stime.
     */
    char* endp;
    pData->utime = strtoul(cp+1, &endp, 10);
    if (endp == cp+1)
        LOGI("Warning: strtoul failed on utime ('%.30s...')\n", cp);

    cp = strchr(cp+1, ' ');
    if (cp == NULL)
        goto parse_fail;

    pData->stime = strtoul(cp+1, &endp, 10);
    if (endp == cp+1)
        LOGI("Warning: strtoul failed on stime ('%.30s...')\n", cp);

    /*
     * Skip more stuff we don't care about.
     */
    for (i = 14; i < 38; i++) {
        cp = strchr(cp+1, ' ');
        if (cp == NULL)
            goto parse_fail;
    }

    /*
     * Grab processor number.
     */
    pData->processor = strtol(cp+1, &endp, 10);
    if (endp == cp+1)
        LOGI("Warning: strtoul failed on processor ('%.30s...')\n", cp);

    return true;

parse_fail:
    LOGI("stat parse failed (%s)\n", lineBuf);
    return false;
=======
/* documented in header file */
const char* dvmPathToAbsolutePortion(const char* path) {
    if (path == NULL) {
        return NULL;
    }

    if (path[0] == '/') {
        /* It's a regular absolute path. Return it. */
        return path;
    }

    const char* sentinel = strstr(path, "/./");

    if (sentinel != NULL) {
        /* It's got the sentinel. Return a pointer to the second slash. */
        return sentinel + 2;
    }

    return NULL;
>>>>>>> a5d99892
}<|MERGE_RESOLUTION|>--- conflicted
+++ resolved
@@ -715,8 +715,6 @@
     }
     return base;
 }
-
-<<<<<<< HEAD
 
 /*
  * Get some per-thread stats.
@@ -832,7 +830,8 @@
 parse_fail:
     LOGI("stat parse failed (%s)\n", lineBuf);
     return false;
-=======
+}
+
 /* documented in header file */
 const char* dvmPathToAbsolutePortion(const char* path) {
     if (path == NULL) {
@@ -852,5 +851,4 @@
     }
 
     return NULL;
->>>>>>> a5d99892
 }