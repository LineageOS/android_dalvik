/*
 * Copyright (C) 2007 The Android Open Source Project
 *
 * Licensed under the Apache License, Version 2.0 (the "License");
 * you may not use this file except in compliance with the License.
 * You may obtain a copy of the License at
 *
 *      http://www.apache.org/licenses/LICENSE-2.0
 *
 * Unless required by applicable law or agreed to in writing, software
 * distributed under the License is distributed on an "AS IS" BASIS,
 * WITHOUT WARRANTIES OR CONDITIONS OF ANY KIND, either express or implied.
 * See the License for the specific language governing permissions and
 * limitations under the License.
 */

package com.android.dx.command.dexer;

import com.android.dex.Dex;
import com.android.dex.DexException;
import com.android.dex.DexFormat;
import com.android.dex.util.FileUtils;
import com.android.dx.Version;
import com.android.dx.cf.code.SimException;
import com.android.dx.cf.direct.ClassPathOpener;
import com.android.dx.cf.direct.ClassPathOpener.FileNameFilter;
import com.android.dx.cf.direct.DirectClassFile;
import com.android.dx.cf.direct.StdAttributeFactory;
import com.android.dx.cf.iface.ParseException;
import com.android.dx.command.DxConsole;
import com.android.dx.command.UsageException;
import com.android.dx.dex.DexOptions;
import com.android.dx.dex.cf.CfOptions;
import com.android.dx.dex.cf.CfTranslator;
import com.android.dx.dex.cf.CodeStatistics;
import com.android.dx.dex.code.PositionList;
import com.android.dx.dex.file.ClassDefItem;
import com.android.dx.dex.file.DexFile;
import com.android.dx.dex.file.EncodedMethod;
import com.android.dx.merge.CollisionPolicy;
import com.android.dx.merge.DexMerger;
import com.android.dx.rop.annotation.Annotation;
import com.android.dx.rop.annotation.Annotations;
import com.android.dx.rop.annotation.AnnotationsList;
import com.android.dx.rop.cst.CstNat;
import com.android.dx.rop.cst.CstString;

import java.io.BufferedReader;
import java.io.ByteArrayInputStream;
import java.io.ByteArrayOutputStream;
import java.io.File;
import java.io.FileOutputStream;
import java.io.FileReader;
import java.io.IOException;
import java.io.OutputStream;
import java.io.OutputStreamWriter;
import java.io.PrintWriter;
import java.util.ArrayList;
import java.util.Arrays;
import java.util.Collection;
import java.util.HashMap;
import java.util.HashSet;
import java.util.List;
import java.util.Map;
import java.util.Set;
import java.util.TreeMap;
import java.util.concurrent.ArrayBlockingQueue;
import java.util.concurrent.Callable;
import java.util.concurrent.ExecutionException;
import java.util.concurrent.ExecutorService;
import java.util.concurrent.Executors;
import java.util.concurrent.Future;
import java.util.concurrent.ThreadFactory;
import java.util.concurrent.ThreadPoolExecutor;
import java.util.concurrent.TimeUnit;
import java.util.concurrent.atomic.AtomicInteger;
import java.util.jar.Attributes;
import java.util.jar.JarEntry;
import java.util.jar.JarOutputStream;
import java.util.jar.Manifest;

/**
 * Main class for the class file translator.
 */
public class Main {

    /**
     * File extension of a {@code .dex} file.
     */
    private static final String DEX_EXTENSION = ".dex";

    /**
     * File name prefix of a {@code .dex} file automatically loaded in an
     * archive.
     */
    private static final String DEX_PREFIX = "classes";

    /**
     * {@code non-null;} the lengthy message that tries to discourage
     * people from defining core classes in applications
     */
    private static final String IN_RE_CORE_CLASSES =
        "Ill-advised or mistaken usage of a core class (java.* or javax.*)\n" +
        "when not building a core library.\n\n" +
        "This is often due to inadvertently including a core library file\n" +
        "in your application's project, when using an IDE (such as\n" +
        "Eclipse). If you are sure you're not intentionally defining a\n" +
        "core class, then this is the most likely explanation of what's\n" +
        "going on.\n\n" +
        "However, you might actually be trying to define a class in a core\n" +
        "namespace, the source of which you may have taken, for example,\n" +
        "from a non-Android virtual machine project. This will most\n" +
        "assuredly not work. At a minimum, it jeopardizes the\n" +
        "compatibility of your app with future versions of the platform.\n" +
        "It is also often of questionable legality.\n\n" +
        "If you really intend to build a core library -- which is only\n" +
        "appropriate as part of creating a full virtual machine\n" +
        "distribution, as opposed to compiling an application -- then use\n" +
        "the \"--core-library\" option to suppress this error message.\n\n" +
        "If you go ahead and use \"--core-library\" but are in fact\n" +
        "building an application, then be forewarned that your application\n" +
        "will still fail to build or run, at some point. Please be\n" +
        "prepared for angry customers who find, for example, that your\n" +
        "application ceases to function once they upgrade their operating\n" +
        "system. You will be to blame for this problem.\n\n" +
        "If you are legitimately using some code that happens to be in a\n" +
        "core package, then the easiest safe alternative you have is to\n" +
        "repackage that code. That is, move the classes in question into\n" +
        "your own package namespace. This means that they will never be in\n" +
        "conflict with core system classes. JarJar is a tool that may help\n" +
        "you in this endeavor. If you find that you cannot do this, then\n" +
        "that is an indication that the path you are on will ultimately\n" +
        "lead to pain, suffering, grief, and lamentation.\n";

    /**
     * {@code non-null;} name of the standard manifest file in {@code .jar}
     * files
     */
    private static final String MANIFEST_NAME = "META-INF/MANIFEST.MF";

    /**
     * {@code non-null;} attribute name for the (quasi-standard?)
     * {@code Created-By} attribute
     */
    private static final Attributes.Name CREATED_BY =
        new Attributes.Name("Created-By");

    /**
     * {@code non-null;} list of {@code javax} subpackages that are considered
     * to be "core". <b>Note:</b>: This list must be sorted, since it
     * is binary-searched.
     */
    private static final String[] JAVAX_CORE = {
        "accessibility", "crypto", "imageio", "management", "naming", "net",
        "print", "rmi", "security", "sip", "sound", "sql", "swing",
        "transaction", "xml"
    };

    /* Array.newInstance may be added by RopperMachine,
     * ArrayIndexOutOfBoundsException.<init> may be added by EscapeAnalysis */
    private static final int MAX_METHOD_ADDED_DURING_DEX_CREATION = 2;

    /* <primitive types box class>.TYPE */
    private static final int MAX_FIELD_ADDED_DURING_DEX_CREATION = 9;

    /** number of errors during processing */
    private static AtomicInteger errors = new AtomicInteger(0);

    /** {@code non-null;} parsed command-line arguments */
    private static Arguments args;

    /** {@code non-null;} output file in-progress */
    private static DexFile outputDex;

    /**
     * {@code null-ok;} map of resources to include in the output, or
     * {@code null} if resources are being ignored
     */
    private static TreeMap<String, byte[]> outputResources;

    /** Library .dex files to merge into the output .dex. */
    private static final List<byte[]> libraryDexBuffers = new ArrayList<byte[]>();

    /** Thread pool object used for multi-thread class translation. */
    private static ExecutorService classTranslatorPool;

    /** Single thread executor, for collecting results of parallel translation,
     * and adding classes to dex file in original input file order. */
    private static ExecutorService classDefItemConsumer;

    /** Futures for {@code classDefItemConsumer} tasks. */
    private static List<Future<Boolean>> addToDexFutures =
            new ArrayList<Future<Boolean>>();

    /** Thread pool object used for multi-thread dex conversion (to byte array).
     * Used in combination with multi-dex support, to allow outputing
     * a completed dex file, in parallel with continuing processing. */
    private static ExecutorService dexOutPool;

    /** Futures for {@code dexOutPool} task. */
    private static List<Future<byte[]>> dexOutputFutures =
            new ArrayList<Future<byte[]>>();

    /** Lock object used to to coordinate dex file rotation, and
     * multi-threaded translation. */
    private static Object dexRotationLock = new Object();

    /** Record the number if method indices "reserved" for files
     * committed to translation in the context of the current dex
     * file, but not yet added. */
    private static int maxMethodIdsInProcess = 0;

    /** Record the number if field indices "reserved" for files
     * committed to translation in the context of the current dex
     * file, but not yet added. */
    private static int maxFieldIdsInProcess = 0;

    /** true if any files are successfully processed */
    private static volatile boolean anyFilesProcessed;

    /** class files older than this must be defined in the target dex file. */
    private static long minimumFileAge = 0;

    private static Set<String> classesInMainDex = null;

    private static List<byte[]> dexOutputArrays = new ArrayList<byte[]>();

    private static OutputStreamWriter humanOutWriter = null;

    /**
     * This class is uninstantiable.
     */
    private Main() {
        // This space intentionally left blank.
    }

    /**
     * Run and exit if something unexpected happened.
     * @param argArray the command line arguments
     */
    public static void main(String[] argArray) throws IOException {
        Arguments arguments = new Arguments();
        arguments.parse(argArray);

        int result = run(arguments);
        if (result != 0) {
            System.exit(result);
        }
    }

    /**
     * Run and return a result code.
     * @param arguments the data + parameters for the conversion
     * @return 0 if success > 0 otherwise.
     */
    public static int run(Arguments arguments) throws IOException {

        // Reset the error count to start fresh.
        errors.set(0);
        // empty the list, so that  tools that load dx and keep it around
        // for multiple runs don't reuse older buffers.
        libraryDexBuffers.clear();

        args = arguments;
        args.makeOptionsObjects();

        OutputStream humanOutRaw = null;
        if (args.humanOutName != null) {
            humanOutRaw = openOutput(args.humanOutName);
            humanOutWriter = new OutputStreamWriter(humanOutRaw);
        }

        try {
            if (args.multiDex) {
                return runMultiDex();
            } else {
                return runMonoDex();
            }
        } finally {
            closeOutput(humanOutRaw);
        }
    }

    /**
     * {@code non-null;} Error message for too many method/field/type ids.
     */
    public static String getTooManyIdsErrorMessage() {
        if (args.multiDex) {
            return "The list of classes given in " + Arguments.MAIN_DEX_LIST_OPTION +
                   " is too big and does not fit in the main dex.";
        } else {
            return "You may try using " + Arguments.MULTI_DEX_OPTION + " option.";
        }
    }

    private static int runMonoDex() throws IOException {

        File incrementalOutFile = null;
        if (args.incremental) {
            if (args.outName == null) {
                System.err.println(
                        "error: no incremental output name specified");
                return -1;
            }
            incrementalOutFile = new File(args.outName);
            if (incrementalOutFile.exists()) {
                minimumFileAge = incrementalOutFile.lastModified();
            }
        }

        if (!processAllFiles()) {
            return 1;
        }

        if (args.incremental && !anyFilesProcessed) {
            return 0; // this was a no-op incremental build
        }

        // this array is null if no classes were defined
        byte[] outArray = null;

        if (!outputDex.isEmpty() || (args.humanOutName != null)) {
            outArray = writeDex(outputDex);

            if (outArray == null) {
                return 2;
            }
        }

        if (args.incremental) {
            outArray = mergeIncremental(outArray, incrementalOutFile);
        }

        outArray = mergeLibraryDexBuffers(outArray);

        if (args.jarOutput) {
            // Effectively free up the (often massive) DexFile memory.
            outputDex = null;

            if (outArray != null) {
                outputResources.put(DexFormat.DEX_IN_JAR_NAME, outArray);
            }
            if (!createJar(args.outName)) {
                return 3;
            }
        } else if (outArray != null && args.outName != null) {
            OutputStream out = openOutput(args.outName);
            out.write(outArray);
            closeOutput(out);
        }

        return 0;
    }

    private static int runMultiDex() throws IOException {

        assert !args.incremental;

        if (args.mainDexListFile != null) {
            classesInMainDex = new HashSet<String>();
            readPathsFromFile(args.mainDexListFile, classesInMainDex);
        }

        dexOutPool = Executors.newFixedThreadPool(args.numThreads);

        if (!processAllFiles()) {
            return 1;
        }

        if (!libraryDexBuffers.isEmpty()) {
            throw new DexException("Library dex files are not supported in multi-dex mode");
        }

        if (outputDex != null) {
            // this array is null if no classes were defined

            dexOutputFutures.add(dexOutPool.submit(new DexWriter(outputDex)));

            // Effectively free up the (often massive) DexFile memory.
            outputDex = null;
        }
        try {
            dexOutPool.shutdown();
            if (!dexOutPool.awaitTermination(600L, TimeUnit.SECONDS)) {
                throw new RuntimeException("Timed out waiting for dex writer threads.");
            }

            for (Future<byte[]> f : dexOutputFutures) {
                dexOutputArrays.add(f.get());
            }

        } catch (InterruptedException ex) {
            dexOutPool.shutdownNow();
            throw new RuntimeException("A dex writer thread has been interrupted.");
        } catch (Exception e) {
            dexOutPool.shutdownNow();
            throw new RuntimeException("Unexpected exception in dex writer thread");
        }

        if (args.jarOutput) {
            for (int i = 0; i < dexOutputArrays.size(); i++) {
                outputResources.put(getDexFileName(i),
                        dexOutputArrays.get(i));
            }

            if (!createJar(args.outName)) {
                return 3;
            }
        } else if (args.outName != null) {
            File outDir = new File(args.outName);
            assert outDir.isDirectory();
            for (int i = 0; i < dexOutputArrays.size(); i++) {
                OutputStream out = new FileOutputStream(new File(outDir, getDexFileName(i)));
                try {
                    out.write(dexOutputArrays.get(i));
                } finally {
                    closeOutput(out);
                }
            }
        }

        return 0;
    }

    private static String getDexFileName(int i) {
        if (i == 0) {
            return DexFormat.DEX_IN_JAR_NAME;
        } else {
            return DEX_PREFIX + (i + 1) + DEX_EXTENSION;
        }
    }

    private static void readPathsFromFile(String fileName, Collection<String> paths) throws IOException {
        BufferedReader bfr = null;
        try {
            FileReader fr = new FileReader(fileName);
            bfr = new BufferedReader(fr);

            String line;

            while (null != (line = bfr.readLine())) {
                paths.add(fixPath(line));
            }

        } finally {
            if (bfr != null) {
                bfr.close();
            }
        }
    }

    /**
     * Merges the dex files {@code update} and {@code base}, preferring
     * {@code update}'s definition for types defined in both dex files.
     *
     * @param base a file to find the previous dex file. May be a .dex file, a
     *     jar file possibly containing a .dex file, or null.
     * @return the bytes of the merged dex file, or null if both the update
     *     and the base dex do not exist.
     */
    private static byte[] mergeIncremental(byte[] update, File base) throws IOException {
        Dex dexA = null;
        Dex dexB = null;

        if (update != null) {
            dexA = new Dex(update);
        }

        if (base.exists()) {
            dexB = new Dex(base);
        }

        Dex result;
        if (dexA == null && dexB == null) {
            return null;
        } else if (dexA == null) {
            result = dexB;
        } else if (dexB == null) {
            result = dexA;
        } else {
            result = new DexMerger(dexA, dexB, CollisionPolicy.KEEP_FIRST).merge();
        }

        ByteArrayOutputStream bytesOut = new ByteArrayOutputStream();
        result.writeTo(bytesOut);
        return bytesOut.toByteArray();
    }

    /**
     * Merges the dex files in library jars. If multiple dex files define the
     * same type, this fails with an exception.
     */
    private static byte[] mergeLibraryDexBuffers(byte[] outArray) throws IOException {
        for (byte[] libraryDex : libraryDexBuffers) {
            if (outArray == null) {
                outArray = libraryDex;
                continue;
            }

            Dex a = new Dex(outArray);
            Dex b = new Dex(libraryDex);
            Dex ab = new DexMerger(a, b, CollisionPolicy.FAIL).merge();
            outArray = ab.getBytes();
        }

        return outArray;
    }

    /**
     * Constructs the output {@link DexFile}, fill it in with all the
     * specified classes, and populate the resources map if required.
     *
     * @return whether processing was successful
     */
    private static boolean processAllFiles() {
        createDexFile();

        if (args.jarOutput) {
            outputResources = new TreeMap<String, byte[]>();
        }

        anyFilesProcessed = false;
        String[] fileNames = args.fileNames;
        Arrays.sort(fileNames);

        // translate classes in parallel
        classTranslatorPool = new ThreadPoolExecutor(args.numThreads,
               args.numThreads, 0, TimeUnit.SECONDS,
               new ArrayBlockingQueue<Runnable>(2 * args.numThreads, true),
               new ThreadPoolExecutor.CallerRunsPolicy());
        // collect translated and write to dex in order
        classDefItemConsumer = Executors.newSingleThreadExecutor();


        try {
            if (args.mainDexListFile != null) {
                // with --main-dex-list
                FileNameFilter mainPassFilter = args.strictNameCheck ? new MainDexListFilter() :
                    new BestEffortMainDexListFilter();

                // forced in main dex
                for (int i = 0; i < fileNames.length; i++) {
                    processOne(fileNames[i], mainPassFilter);
                }

                if (dexOutputFutures.size() > 0) {
                    throw new DexException("Too many classes in " + Arguments.MAIN_DEX_LIST_OPTION
                            + ", main dex capacity exceeded");
                }

                if (args.minimalMainDex) {
                    // start second pass directly in a secondary dex file.

                    // Wait for classes in progress to complete
                    synchronized(dexRotationLock) {
                        while(maxMethodIdsInProcess > 0 || maxFieldIdsInProcess > 0) {
                            try {
                                dexRotationLock.wait();
                            } catch(InterruptedException ex) {
                                /* ignore */
                            }
                        }
                    }

                    rotateDexFile();
                }

                // remaining files
                for (int i = 0; i < fileNames.length; i++) {
                    processOne(fileNames[i], new NotFilter(mainPassFilter));
                }
            } else {
                // without --main-dex-list
                for (int i = 0; i < fileNames.length; i++) {
                    processOne(fileNames[i], ClassPathOpener.acceptAll);
                }
            }
        } catch (StopProcessing ex) {
            /*
             * Ignore it and just let the error reporting do
             * their things.
             */
        }

        try {
            classTranslatorPool.shutdown();
            classTranslatorPool.awaitTermination(600L, TimeUnit.SECONDS);
            classDefItemConsumer.shutdown();
            classDefItemConsumer.awaitTermination(600L, TimeUnit.SECONDS);

            for (Future<Boolean> f : addToDexFutures) {
                try {
                    f.get();
                } catch(ExecutionException ex) {
                    // Catch any previously uncaught exceptions from
                    // class translation and adding to dex.
                    int count = errors.incrementAndGet();
                    if (count < 10) {
                        DxConsole.err.println("Uncaught translation error: " + ex.getCause());
                    } else {
                        throw new InterruptedException("Too many errors");
                    }
                }
            }

        } catch (InterruptedException ie) {
            classTranslatorPool.shutdownNow();
            classDefItemConsumer.shutdownNow();
            throw new RuntimeException("Translation has been interrupted", ie);
        } catch (Exception e) {
            classTranslatorPool.shutdownNow();
            classDefItemConsumer.shutdownNow();
            e.printStackTrace(System.out);
            throw new RuntimeException("Unexpected exception in translator thread.", e);
        }

        int errorNum = errors.get();
        if (errorNum != 0) {
            DxConsole.err.println(errorNum + " error" +
                    ((errorNum == 1) ? "" : "s") + "; aborting");
            return false;
        }

        if (args.incremental && !anyFilesProcessed) {
            return true;
        }

        if (!(anyFilesProcessed || args.emptyOk)) {
            DxConsole.err.println("no classfiles specified");
            return false;
        }

        if (args.optimize && args.statistics) {
            CodeStatistics.dumpStatistics(DxConsole.out);
        }

        return true;
    }

    private static void createDexFile() {
        outputDex = new DexFile(args.dexOptions);

        if (args.dumpWidth != 0) {
            outputDex.setDumpWidth(args.dumpWidth);
        }
    }

    private static void rotateDexFile() {
        if (outputDex != null) {
            if (dexOutPool != null) {
                dexOutputFutures.add(dexOutPool.submit(new DexWriter(outputDex)));
            } else {
                dexOutputArrays.add(writeDex(outputDex));
            }
        }

        createDexFile();
    }

    /**
     * Processes one pathname element.
     *
     * @param pathname {@code non-null;} the pathname to process. May
     * be the path of a class file, a jar file, or a directory
     * containing class files.
     * @param filter {@code non-null;} A filter for excluding files.
     */
    private static void processOne(String pathname, FileNameFilter filter) {
        ClassPathOpener opener;

<<<<<<< HEAD
        opener = new ClassPathOpener(pathname, false, filter, new FileBytesConsumer());
=======
        opener = new ClassPathOpener(pathname, true, filter,
                new ClassPathOpener.Consumer() {
>>>>>>> ab01c96b

        if (opener.process()) {
          updateStatus(true);
        }
    }

    private static void updateStatus(boolean res) {
        anyFilesProcessed |= res;
    }


    /**
     * Processes one file, which may be either a class or a resource.
     *
     * @param name {@code non-null;} name of the file
     * @param bytes {@code non-null;} contents of the file
     * @return whether processing was successful
     */
    private static boolean processFileBytes(String name, long lastModified, byte[] bytes) {

        boolean isClass = name.endsWith(".class");
        boolean isClassesDex = name.equals(DexFormat.DEX_IN_JAR_NAME);
        boolean keepResources = (outputResources != null);

        if (!isClass && !isClassesDex && !keepResources) {
            if (args.verbose) {
                DxConsole.out.println("ignored resource " + name);
            }
            return false;
        }

        if (args.verbose) {
            DxConsole.out.println("processing " + name + "...");
        }

        String fixedName = fixPath(name);

        if (isClass) {

            if (keepResources && args.keepClassesInJar) {
                synchronized (outputResources) {
                    outputResources.put(fixedName, bytes);
                }
            }
            if (lastModified < minimumFileAge) {
                return true;
            }
            processClass(fixedName, bytes);
            // Assume that an exception may occur. Status will be updated
            // asynchronously, if the class compiles without error.
            return false;
        } else if (isClassesDex) {
            synchronized (libraryDexBuffers) {
                libraryDexBuffers.add(bytes);
            }
            return true;
        } else {
            synchronized (outputResources) {
                outputResources.put(fixedName, bytes);
            }
            return true;
        }
    }

    /**
     * Processes one classfile.
     *
     * @param name {@code non-null;} name of the file, clipped such that it
     * <i>should</i> correspond to the name of the class it contains
     * @param bytes {@code non-null;} contents of the file
     * @return whether processing was successful
     */
    private static boolean processClass(String name, byte[] bytes) {
        if (! args.coreLibrary) {
            checkClassName(name);
        }

        try {
            new DirectClassFileConsumer(name, bytes, null).call(
                    new ClassParserTask(name, bytes).call());
        } catch(Exception ex) {
            throw new RuntimeException("Exception parsing classes", ex);
        }

        return true;
    }


    private static DirectClassFile parseClass(String name, byte[] bytes) {

        DirectClassFile cf = new DirectClassFile(bytes, name,
                args.cfOptions.strictNameCheck);
        cf.setAttributeFactory(StdAttributeFactory.THE_ONE);
        cf.getMagic(); // triggers the actual parsing
        return cf;
    }

    private static ClassDefItem translateClass(byte[] bytes, DirectClassFile cf) {
        try {
            return CfTranslator.translate(cf, bytes, args.cfOptions,
                    args.dexOptions, outputDex);
        } catch (ParseException ex) {
            DxConsole.err.println("\ntrouble processing:");
            if (args.debug) {
                ex.printStackTrace(DxConsole.err);
            } else {
                ex.printContext(DxConsole.err);
            }
        }
        errors.incrementAndGet();
        return null;
    }

    private static boolean addClassToDex(ClassDefItem clazz) {
        synchronized (outputDex) {
            outputDex.add(clazz);
        }
        return true;
    }

    /**
     * Check the class name to make sure it's not a "core library"
     * class. If there is a problem, this updates the error count and
     * throws an exception to stop processing.
     *
     * @param name {@code non-null;} the fully-qualified internal-form
     * class name
     */
    private static void checkClassName(String name) {
        boolean bogus = false;

        if (name.startsWith("java/")) {
            bogus = true;
        } else if (name.startsWith("javax/")) {
            int slashAt = name.indexOf('/', 6);
            if (slashAt == -1) {
                // Top-level javax classes are verboten.
                bogus = true;
            } else {
                String pkg = name.substring(6, slashAt);
                bogus = (Arrays.binarySearch(JAVAX_CORE, pkg) >= 0);
            }
        }

        if (! bogus) {
            return;
        }

        /*
         * The user is probably trying to include an entire desktop
         * core library in a misguided attempt to get their application
         * working. Try to help them understand what's happening.
         */

        DxConsole.err.println("\ntrouble processing \"" + name + "\":\n\n" +
                IN_RE_CORE_CLASSES);
        errors.incrementAndGet();
        throw new StopProcessing();
    }

    /**
     * Converts {@link #outputDex} into a {@code byte[]} and do whatever
     * human-oriented dumping is required.
     *
     * @return {@code null-ok;} the converted {@code byte[]} or {@code null}
     * if there was a problem
     */
    private static byte[] writeDex(DexFile outputDex) {
        byte[] outArray = null;

        try {
            try {
                if (args.methodToDump != null) {
                    /*
                     * Simply dump the requested method. Note: The call
                     * to toDex() is required just to get the underlying
                     * structures ready.
                     */
                    outputDex.toDex(null, false);
                    dumpMethod(outputDex, args.methodToDump, humanOutWriter);
                } else {
                    /*
                     * This is the usual case: Create an output .dex file,
                     * and write it, dump it, etc.
                     */
                    outArray = outputDex.toDex(humanOutWriter, args.verboseDump);
                }

                if (args.statistics) {
                    DxConsole.out.println(outputDex.getStatistics().toHuman());
                }
            } finally {
                if (humanOutWriter != null) {
                    humanOutWriter.flush();
                }
            }
        } catch (Exception ex) {
            if (args.debug) {
                DxConsole.err.println("\ntrouble writing output:");
                ex.printStackTrace(DxConsole.err);
            } else {
                DxConsole.err.println("\ntrouble writing output: " +
                                   ex.getMessage());
            }
            return null;
        }
        return outArray;
    }

    /**
     * Creates a jar file from the resources (including dex file arrays).
     *
     * @param fileName {@code non-null;} name of the file
     * @return whether the creation was successful
     */
    private static boolean createJar(String fileName) {
        /*
         * Make or modify the manifest (as appropriate), put the dex
         * array into the resources map, and then process the entire
         * resources map in a uniform manner.
         */

        try {
            Manifest manifest = makeManifest();
            OutputStream out = openOutput(fileName);
            JarOutputStream jarOut = new JarOutputStream(out, manifest);

            try {
                for (Map.Entry<String, byte[]> e :
                         outputResources.entrySet()) {
                    String name = e.getKey();
                    byte[] contents = e.getValue();
                    JarEntry entry = new JarEntry(name);
                    int length = contents.length;

                    if (args.verbose) {
                        DxConsole.out.println("writing " + name + "; size " + length + "...");
                    }

                    entry.setSize(length);
                    jarOut.putNextEntry(entry);
                    jarOut.write(contents);
                    jarOut.closeEntry();
                }
            } finally {
                jarOut.finish();
                jarOut.flush();
                closeOutput(out);
            }
        } catch (Exception ex) {
            if (args.debug) {
                DxConsole.err.println("\ntrouble writing output:");
                ex.printStackTrace(DxConsole.err);
            } else {
                DxConsole.err.println("\ntrouble writing output: " +
                                   ex.getMessage());
            }
            return false;
        }

        return true;
    }

    /**
     * Creates and returns the manifest to use for the output. This may
     * modify {@link #outputResources} (removing the pre-existing manifest).
     *
     * @return {@code non-null;} the manifest
     */
    private static Manifest makeManifest() throws IOException {
        byte[] manifestBytes = outputResources.get(MANIFEST_NAME);
        Manifest manifest;
        Attributes attribs;

        if (manifestBytes == null) {
            // We need to construct an entirely new manifest.
            manifest = new Manifest();
            attribs = manifest.getMainAttributes();
            attribs.put(Attributes.Name.MANIFEST_VERSION, "1.0");
        } else {
            manifest = new Manifest(new ByteArrayInputStream(manifestBytes));
            attribs = manifest.getMainAttributes();
            outputResources.remove(MANIFEST_NAME);
        }

        String createdBy = attribs.getValue(CREATED_BY);
        if (createdBy == null) {
            createdBy = "";
        } else {
            createdBy += " + ";
        }
        createdBy += "dx " + Version.VERSION;

        attribs.put(CREATED_BY, createdBy);
        attribs.putValue("Dex-Location", DexFormat.DEX_IN_JAR_NAME);

        return manifest;
    }

    /**
     * Opens and returns the named file for writing, treating "-" specially.
     *
     * @param name {@code non-null;} the file name
     * @return {@code non-null;} the opened file
     */
    private static OutputStream openOutput(String name) throws IOException {
        if (name.equals("-") ||
                name.startsWith("-.")) {
            return System.out;
        }

        return new FileOutputStream(name);
    }

    /**
     * Flushes and closes the given output stream, except if it happens to be
     * {@link System#out} in which case this method does the flush but not
     * the close. This method will also silently do nothing if given a
     * {@code null} argument.
     *
     * @param stream {@code null-ok;} what to close
     */
    private static void closeOutput(OutputStream stream) throws IOException {
        if (stream == null) {
            return;
        }

        stream.flush();

        if (stream != System.out) {
            stream.close();
        }
    }

    /**
     * Returns the "fixed" version of a given file path, suitable for
     * use as a path within a {@code .jar} file and for checking
     * against a classfile-internal "this class" name. This looks for
     * the last instance of the substring {@code "/./"} within
     * the path, and if it finds it, it takes the portion after to be
     * the fixed path. If that isn't found but the path starts with
     * {@code "./"}, then that prefix is removed and the rest is
     * return. If neither of these is the case, this method returns
     * its argument.
     *
     * @param path {@code non-null;} the path to "fix"
     * @return {@code non-null;} the fixed version (which might be the same as
     * the given {@code path})
     */
    private static String fixPath(String path) {
        /*
         * If the path separator is \ (like on windows), we convert the
         * path to a standard '/' separated path.
         */
        if (File.separatorChar == '\\') {
            path = path.replace('\\', '/');
        }

        int index = path.lastIndexOf("/./");

        if (index != -1) {
            return path.substring(index + 3);
        }

        if (path.startsWith("./")) {
            return path.substring(2);
        }

        return path;
    }

    /**
     * Dumps any method with the given name in the given file.
     *
     * @param dex {@code non-null;} the dex file
     * @param fqName {@code non-null;} the fully-qualified name of the
     * method(s)
     * @param out {@code non-null;} where to dump to
     */
    private static void dumpMethod(DexFile dex, String fqName,
            OutputStreamWriter out) {
        boolean wildcard = fqName.endsWith("*");
        int lastDot = fqName.lastIndexOf('.');

        if ((lastDot <= 0) || (lastDot == (fqName.length() - 1))) {
            DxConsole.err.println("bogus fully-qualified method name: " +
                               fqName);
            return;
        }

        String className = fqName.substring(0, lastDot).replace('.', '/');
        String methodName = fqName.substring(lastDot + 1);
        ClassDefItem clazz = dex.getClassOrNull(className);

        if (clazz == null) {
            DxConsole.err.println("no such class: " + className);
            return;
        }

        if (wildcard) {
            methodName = methodName.substring(0, methodName.length() - 1);
        }

        ArrayList<EncodedMethod> allMeths = clazz.getMethods();
        TreeMap<CstNat, EncodedMethod> meths =
            new TreeMap<CstNat, EncodedMethod>();

        /*
         * Figure out which methods to include in the output, and get them
         * all sorted, so that the printout code is robust with respect to
         * changes in the underlying order.
         */
        for (EncodedMethod meth : allMeths) {
            String methName = meth.getName().getString();
            if ((wildcard && methName.startsWith(methodName)) ||
                (!wildcard && methName.equals(methodName))) {
                meths.put(meth.getRef().getNat(), meth);
            }
        }

        if (meths.size() == 0) {
            DxConsole.err.println("no such method: " + fqName);
            return;
        }

        PrintWriter pw = new PrintWriter(out);

        for (EncodedMethod meth : meths.values()) {
            // TODO: Better stuff goes here, perhaps.
            meth.debugPrint(pw, args.verboseDump);

            /*
             * The (default) source file is an attribute of the class, but
             * it's useful to see it in method dumps.
             */
            CstString sourceFile = clazz.getSourceFile();
            if (sourceFile != null) {
                pw.println("  source file: " + sourceFile.toQuoted());
            }

            Annotations methodAnnotations =
                clazz.getMethodAnnotations(meth.getRef());
            AnnotationsList parameterAnnotations =
                clazz.getParameterAnnotations(meth.getRef());

            if (methodAnnotations != null) {
                pw.println("  method annotations:");
                for (Annotation a : methodAnnotations.getAnnotations()) {
                    pw.println("    " + a);
                }
            }

            if (parameterAnnotations != null) {
                pw.println("  parameter annotations:");
                int sz = parameterAnnotations.size();
                for (int i = 0; i < sz; i++) {
                    pw.println("    parameter " + i);
                    Annotations annotations = parameterAnnotations.get(i);
                    for (Annotation a : annotations.getAnnotations()) {
                        pw.println("      " + a);
                    }
                }
            }
        }

        pw.flush();
    }

    private static class NotFilter implements FileNameFilter {
        private final FileNameFilter filter;

        private NotFilter(FileNameFilter filter) {
            this.filter = filter;
        }

        @Override
        public boolean accept(String path) {
            return !filter.accept(path);
        }
    }

    /**
     * A quick and accurate filter for when file path can be trusted.
     */
    private static class MainDexListFilter implements FileNameFilter {

        @Override
        public boolean accept(String fullPath) {
            if (fullPath.endsWith(".class")) {
                String path = fixPath(fullPath);
                return classesInMainDex.contains(path);
            } else {
                return true;
            }
        }
    }

    /**
     * A best effort conservative filter for when file path can <b>not</b> be trusted.
     */
    private static class BestEffortMainDexListFilter implements FileNameFilter {

       Map<String, List<String>> map = new HashMap<String, List<String>>();

       public BestEffortMainDexListFilter() {
           for (String pathOfClass : classesInMainDex) {
               String normalized = fixPath(pathOfClass);
               String simple = getSimpleName(normalized);
               List<String> fullPath = map.get(simple);
               if (fullPath == null) {
                   fullPath = new ArrayList<String>(1);
                   map.put(simple, fullPath);
               }
               fullPath.add(normalized);
           }
        }

        @Override
        public boolean accept(String path) {
            if (path.endsWith(".class")) {
                String normalized = fixPath(path);
                String simple = getSimpleName(normalized);
                List<String> fullPaths = map.get(simple);
                if (fullPaths != null) {
                    for (String fullPath : fullPaths) {
                        if (normalized.endsWith(fullPath)) {
                            return true;
                        }
                    }
                }
                return false;
            } else {
                return true;
            }
        }

        private static String getSimpleName(String path) {
            int index = path.lastIndexOf('/');
            if (index >= 0) {
                return path.substring(index + 1);
            } else {
                return path;
            }
        }
    }

    /**
     * Exception class used to halt processing prematurely.
     */
    private static class StopProcessing extends RuntimeException {
        // This space intentionally left blank.
    }

    /**
     * Command-line argument parser and access.
     */
    public static class Arguments {

        private static final String MINIMAL_MAIN_DEX_OPTION = "--minimal-main-dex";

        private static final String MAIN_DEX_LIST_OPTION = "--main-dex-list";

        private static final String MULTI_DEX_OPTION = "--multi-dex";

        private static final String NUM_THREADS_OPTION = "--num-threads";

        private static final String INCREMENTAL_OPTION = "--incremental";

        private static final String INPUT_LIST_OPTION = "--input-list";

        /** whether to run in debug mode */
        public boolean debug = false;

        /** whether to emit warning messages */
        public boolean warnings = true;

        /** whether to emit high-level verbose human-oriented output */
        public boolean verbose = false;

        /** whether to emit verbose human-oriented output in the dump file */
        public boolean verboseDump = false;

        /** whether we are constructing a core library */
        public boolean coreLibrary = false;

        /** {@code null-ok;} particular method to dump */
        public String methodToDump = null;

        /** max width for columnar output */
        public int dumpWidth = 0;

        /** {@code null-ok;} output file name for binary file */
        public String outName = null;

        /** {@code null-ok;} output file name for human-oriented dump */
        public String humanOutName = null;

        /** whether strict file-name-vs-class-name checking should be done */
        public boolean strictNameCheck = true;

        /**
         * whether it is okay for there to be no {@code .class} files
         * to process
         */
        public boolean emptyOk = false;

        /**
         * whether the binary output is to be a {@code .jar} file
         * instead of a plain {@code .dex}
         */
        public boolean jarOutput = false;

        /**
         * when writing a {@code .jar} file, whether to still
         * keep the {@code .class} files
         */
        public boolean keepClassesInJar = false;

        /** how much source position info to preserve */
        public int positionInfo = PositionList.LINES;

        /** whether to keep local variable information */
        public boolean localInfo = true;

        /** whether to merge with the output dex file if it exists. */
        public boolean incremental = false;

        /** whether to force generation of const-string/jumbo for all indexes,
         *  to allow merges between dex files with many strings. */
        public boolean forceJumbo = false;

        /** {@code non-null} after {@link #parse}; file name arguments */
        public String[] fileNames;

        /** whether to do SSA/register optimization */
        public boolean optimize = true;

        /** Filename containg list of methods to optimize */
        public String optimizeListFile = null;

        /** Filename containing list of methods to NOT optimize */
        public String dontOptimizeListFile = null;

        /** Whether to print statistics to stdout at end of compile cycle */
        public boolean statistics;

        /** Options for class file transformation */
        public CfOptions cfOptions;

        /** Options for dex file output */
        public DexOptions dexOptions;

        /** number of threads to run with */
        public int numThreads = 1;

        /** generation of multiple dex is allowed */
        public boolean multiDex = false;

        /** Optional file containing a list of class files containing classes to be forced in main
         * dex */
        public String mainDexListFile = null;

        /** Produce the smallest possible main dex. Ignored unless multiDex is true and
         * mainDexListFile is specified and non empty. */
        public boolean minimalMainDex = false;

        /** Optional list containing inputs read in from a file. */
        private List<String> inputList = null;

        private int maxNumberOfIdxPerDex = DexFormat.MAX_MEMBER_IDX + 1;

        private static class ArgumentsParser {

            /** The arguments to process. */
            private final String[] arguments;
            /** The index of the next argument to process. */
            private int index;
            /** The current argument being processed after a {@link #getNext()} call. */
            private String current;
            /** The last value of an argument processed by {@link #isArg(String)}. */
            private String lastValue;

            public ArgumentsParser(String[] arguments) {
                this.arguments = arguments;
                index = 0;
            }

            public String getCurrent() {
                return current;
            }

            public String getLastValue() {
                return lastValue;
            }

            /**
             * Moves on to the next argument.
             * Returns false when we ran out of arguments that start with --.
             */
            public boolean getNext() {
                if (index >= arguments.length) {
                    return false;
                }
                current = arguments[index];
                if (current.equals("--") || !current.startsWith("--")) {
                    return false;
                }
                index++;
                return true;
            }

            /**
             * Similar to {@link #getNext()}, this moves on the to next argument.
             * It does not check however whether the argument starts with --
             * and thus can be used to retrieve values.
             */
            private boolean getNextValue() {
                if (index >= arguments.length) {
                    return false;
                }
                current = arguments[index];
                index++;
                return true;
            }

            /**
             * Returns all the arguments that have not been processed yet.
             */
            public String[] getRemaining() {
                int n = arguments.length - index;
                String[] remaining = new String[n];
                if (n > 0) {
                    System.arraycopy(arguments, index, remaining, 0, n);
                }
                return remaining;
            }

            /**
             * Checks the current argument against the given prefix.
             * If prefix is in the form '--name=', an extra value is expected.
             * The argument can then be in the form '--name=value' or as a 2-argument
             * form '--name value'.
             */
            public boolean isArg(String prefix) {
                int n = prefix.length();
                if (n > 0 && prefix.charAt(n-1) == '=') {
                    // Argument accepts a value. Capture it.
                    if (current.startsWith(prefix)) {
                        // Argument is in the form --name=value, split the value out
                        lastValue = current.substring(n);
                        return true;
                    } else {
                        // Check whether we have "--name value" as 2 arguments
                        prefix = prefix.substring(0, n-1);
                        if (current.equals(prefix)) {
                            if (getNextValue()) {
                                lastValue = current;
                                return true;
                            } else {
                                System.err.println("Missing value after parameter " + prefix);
                                throw new UsageException();
                            }
                        }
                        return false;
                    }
                } else {
                    // Argument does not accept a value.
                    return current.equals(prefix);
                }
            }
        }

        /**
         * Parses the given command-line arguments.
         *
         * @param args {@code non-null;} the arguments
         */
        public void parse(String[] args) {
            ArgumentsParser parser = new ArgumentsParser(args);

            boolean outputIsDirectory = false;
            boolean outputIsDirectDex = false;

            while(parser.getNext()) {
                if (parser.isArg("--debug")) {
                    debug = true;
                } else if (parser.isArg("--no-warning")) {
                    warnings = false;
                } else if (parser.isArg("--verbose")) {
                    verbose = true;
                } else if (parser.isArg("--verbose-dump")) {
                    verboseDump = true;
                } else if (parser.isArg("--no-files")) {
                    emptyOk = true;
                } else if (parser.isArg("--no-optimize")) {
                    optimize = false;
                } else if (parser.isArg("--no-strict")) {
                    strictNameCheck = false;
                } else if (parser.isArg("--core-library")) {
                    coreLibrary = true;
                } else if (parser.isArg("--statistics")) {
                    statistics = true;
                } else if (parser.isArg("--optimize-list=")) {
                    if (dontOptimizeListFile != null) {
                        System.err.println("--optimize-list and "
                                + "--no-optimize-list are incompatible.");
                        throw new UsageException();
                    }
                    optimize = true;
                    optimizeListFile = parser.getLastValue();
                } else if (parser.isArg("--no-optimize-list=")) {
                    if (dontOptimizeListFile != null) {
                        System.err.println("--optimize-list and "
                                + "--no-optimize-list are incompatible.");
                        throw new UsageException();
                    }
                    optimize = true;
                    dontOptimizeListFile = parser.getLastValue();
                } else if (parser.isArg("--keep-classes")) {
                    keepClassesInJar = true;
                } else if (parser.isArg("--output=")) {
                    outName = parser.getLastValue();
                    if (new File(outName).isDirectory()) {
                        jarOutput = false;
                        outputIsDirectory = true;
                    } else if (FileUtils.hasArchiveSuffix(outName)) {
                        jarOutput = true;
                    } else if (outName.endsWith(".dex") ||
                               outName.equals("-")) {
                        jarOutput = false;
                        outputIsDirectDex = true;
                    } else {
                        System.err.println("unknown output extension: " +
                                           outName);
                        throw new UsageException();
                    }
                } else if (parser.isArg("--dump-to=")) {
                    humanOutName = parser.getLastValue();
                } else if (parser.isArg("--dump-width=")) {
                    dumpWidth = Integer.parseInt(parser.getLastValue());
                } else if (parser.isArg("--dump-method=")) {
                    methodToDump = parser.getLastValue();
                    jarOutput = false;
                } else if (parser.isArg("--positions=")) {
                    String pstr = parser.getLastValue().intern();
                    if (pstr == "none") {
                        positionInfo = PositionList.NONE;
                    } else if (pstr == "important") {
                        positionInfo = PositionList.IMPORTANT;
                    } else if (pstr == "lines") {
                        positionInfo = PositionList.LINES;
                    } else {
                        System.err.println("unknown positions option: " +
                                           pstr);
                        throw new UsageException();
                    }
                } else if (parser.isArg("--no-locals")) {
                    localInfo = false;
                } else if (parser.isArg(NUM_THREADS_OPTION + "=")) {
                    numThreads = Integer.parseInt(parser.getLastValue());
                } else if (parser.isArg(INCREMENTAL_OPTION)) {
                    incremental = true;
                } else if (parser.isArg("--force-jumbo")) {
                    forceJumbo = true;
                } else if (parser.isArg(MULTI_DEX_OPTION)) {
                    multiDex = true;
                } else if (parser.isArg(MAIN_DEX_LIST_OPTION + "=")) {
                    mainDexListFile = parser.getLastValue();
                } else if (parser.isArg(MINIMAL_MAIN_DEX_OPTION)) {
                    minimalMainDex = true;
                } else if (parser.isArg("--set-max-idx-number=")) { // undocumented test option
                    maxNumberOfIdxPerDex = Integer.parseInt(parser.getLastValue());
                } else if(parser.isArg(INPUT_LIST_OPTION + "=")) {
                    File inputListFile = new File(parser.getLastValue());
                    try{
                        inputList = new ArrayList<String>();
                        readPathsFromFile(inputListFile.getAbsolutePath(), inputList);
                    } catch(IOException e) {
                        System.err.println(
                            "Unable to read input list file: " + inputListFile.getName());
                        // problem reading the file so we should halt execution
                        throw new UsageException();
                    }
                } else {
                    System.err.println("unknown option: " + parser.getCurrent());
                    throw new UsageException();
                }
            }

            fileNames = parser.getRemaining();
            if(inputList != null && !inputList.isEmpty()) {
                // append the file names to the end of the input list
                inputList.addAll(Arrays.asList(fileNames));
                fileNames = inputList.toArray(new String[inputList.size()]);
            }

            if (fileNames.length == 0) {
                if (!emptyOk) {
                    System.err.println("no input files specified");
                    throw new UsageException();
                }
            } else if (emptyOk) {
                System.out.println("ignoring input files");
            }

            if ((humanOutName == null) && (methodToDump != null)) {
                humanOutName = "-";
            }

            if (mainDexListFile != null && !multiDex) {
                System.err.println(MAIN_DEX_LIST_OPTION + " is only supported in combination with "
                    + MULTI_DEX_OPTION);
                throw new UsageException();
            }

            if (minimalMainDex && (mainDexListFile == null || !multiDex)) {
                System.err.println(MINIMAL_MAIN_DEX_OPTION + " is only supported in combination with "
                    + MULTI_DEX_OPTION + " and " + MAIN_DEX_LIST_OPTION);
                throw new UsageException();
            }

            if (multiDex && incremental) {
                System.err.println(INCREMENTAL_OPTION + " is not supported with "
                    + MULTI_DEX_OPTION);
                throw new UsageException();
            }

            if (multiDex && outputIsDirectDex) {
                System.err.println("Unsupported output \"" + outName +"\". " + MULTI_DEX_OPTION +
                        " supports only archive or directory output");
                throw new UsageException();
            }

            if (outputIsDirectory && !multiDex) {
                outName = new File(outName, DexFormat.DEX_IN_JAR_NAME).getPath();
            }

            makeOptionsObjects();
        }

        /**
         * Copies relevent arguments over into CfOptions and
         * DexOptions instances.
         */
        private void makeOptionsObjects() {
            cfOptions = new CfOptions();
            cfOptions.positionInfo = positionInfo;
            cfOptions.localInfo = localInfo;
            cfOptions.strictNameCheck = strictNameCheck;
            cfOptions.optimize = optimize;
            cfOptions.optimizeListFile = optimizeListFile;
            cfOptions.dontOptimizeListFile = dontOptimizeListFile;
            cfOptions.statistics = statistics;

            if (warnings) {
                cfOptions.warn = DxConsole.err;
            } else {
                cfOptions.warn = DxConsole.noop;
            }

            dexOptions = new DexOptions();
            dexOptions.forceJumbo = forceJumbo;
        }
    }

    /**
     * Callback class for processing input file bytes, produced by the
     * ClassPathOpener.
     */
    private static class FileBytesConsumer implements ClassPathOpener.Consumer {

        @Override
        public boolean processFileBytes(String name, long lastModified,
                byte[] bytes)   {
            return Main.processFileBytes(name, lastModified, bytes);
        }

        @Override
        public void onException(Exception ex) {
            if (ex instanceof StopProcessing) {
                throw (StopProcessing) ex;
            } else if (ex instanceof SimException) {
                DxConsole.err.println("\nEXCEPTION FROM SIMULATION:");
                DxConsole.err.println(ex.getMessage() + "\n");
                DxConsole.err.println(((SimException) ex).getContext());
            } else {
                DxConsole.err.println("\nUNEXPECTED TOP-LEVEL EXCEPTION:");
                ex.printStackTrace(DxConsole.err);
            }
            errors.incrementAndGet();
        }

        @Override
        public void onProcessArchiveStart(File file) {
            if (args.verbose) {
                DxConsole.out.println("processing archive " + file + "...");
            }
        }
    }

    /** Callable helper class to parse class bytes. */
    private static class ClassParserTask implements Callable<DirectClassFile> {

        String name;
        byte[] bytes;

        private ClassParserTask(String name, byte[] bytes) {
            this.name = name;
            this.bytes = bytes;
        }

        @Override
        public DirectClassFile call() throws Exception {
            DirectClassFile cf =  parseClass(name, bytes);

            return cf;
        }
    }

    /**
     * Callable helper class used to sequentially collect the results of
     * the (optionally parallel) translation phase, in correct input file order.
     * This class is also responsible for coordinating dex file rotation
     * with the ClassDefItemConsumer class.
     * We maintain invariant that the number of indices used in the current
     * dex file plus the max number of indices required by classes passed to
     * the translation phase and not yet added to the dex file, is less than
     * or equal to the dex file limit.
     * For each parsed file, we estimate the maximum number of indices it may
     * require. If passing the file to the translation phase would invalidate
     * the invariant, we wait, until the next class is added to the dex file,
     * and then reevaluate the invariant. If there are no further classes in
     * the translation phase, we rotate the dex file.
     */
    private static class DirectClassFileConsumer implements Callable<Boolean> {

        String name;
        byte[] bytes;
        Future<DirectClassFile> dcff;

        private DirectClassFileConsumer(String name, byte[] bytes,
                Future<DirectClassFile> dcff) {
            this.name = name;
            this.bytes = bytes;
            this.dcff = dcff;
        }

        @Override
        public Boolean call() throws Exception {

            DirectClassFile cf = dcff.get();
            return call(cf);
        }

        private Boolean call(DirectClassFile cf) {

            int maxMethodIdsInClass = 0;
            int maxFieldIdsInClass = 0;

            if (args.multiDex) {

                // Calculate max number of indices this class will add to the
                // dex file.
                // The possibility of overloading means that we can't easily
                // know how many constant are needed for declared methods and
                // fields. We therefore make the simplifying assumption that
                // all constants are external method or field references.

                int constantPoolSize = cf.getConstantPool().size();
                maxMethodIdsInClass = constantPoolSize + cf.getMethods().size()
                        + MAX_METHOD_ADDED_DURING_DEX_CREATION;
                maxFieldIdsInClass = constantPoolSize + cf.getFields().size()
                        + MAX_FIELD_ADDED_DURING_DEX_CREATION;
                synchronized(dexRotationLock) {

                    int numMethodIds;
                    int numFieldIds;
                    // Number of indices used in current dex file.
                    synchronized(outputDex) {
                        numMethodIds = outputDex.getMethodIds().items().size();
                        numFieldIds = outputDex.getFieldIds().items().size();
                    }
                    // Wait until we're sure this class will fit in the current
                    // dex file.
                    while(((numMethodIds + maxMethodIdsInClass + maxMethodIdsInProcess
                            > args.maxNumberOfIdxPerDex) ||
                           (numFieldIds + maxFieldIdsInClass + maxFieldIdsInProcess
                            > args.maxNumberOfIdxPerDex))) {

                        if (maxMethodIdsInProcess > 0 || maxFieldIdsInProcess > 0) {
                            // There are classes in the translation phase that
                            // have not yet been added to the dex file, so we
                            // wait for the next class to complete.
                            try {
                                dexRotationLock.wait();
                            } catch(InterruptedException ex) {
                                /* ignore */
                            }
                        } else if (outputDex.getClassDefs().items().size() > 0) {
                            // There are no further classes in the translation
                            // phase, and we have a full dex file. Rotate!
                            rotateDexFile();
                        } else {
                            // The estimated number of indices is too large for
                            // an empty dex file. We proceed hoping the actual
                            // number of indices needed will fit.
                            break;
                        }
                        synchronized(outputDex) {
                            numMethodIds = outputDex.getMethodIds().items().size();
                            numFieldIds = outputDex.getFieldIds().items().size();
                        }
                    }
                    // Add our estimate to the total estimate for
                    // classes under translation.
                    maxMethodIdsInProcess += maxMethodIdsInClass;
                    maxFieldIdsInProcess += maxFieldIdsInClass;
                }
            }

            // Submit class to translation phase.
            Future<ClassDefItem> cdif = classTranslatorPool.submit(
                    new ClassTranslatorTask(name, bytes, cf));
            Future<Boolean> res = classDefItemConsumer.submit(new ClassDefItemConsumer(
                    name, cdif, maxMethodIdsInClass, maxFieldIdsInClass));
            addToDexFutures.add(res);

            return true;
        }
    }


    /** Callable helper class to translate classes in parallel  */
    private static class ClassTranslatorTask implements Callable<ClassDefItem> {

        String name;
        byte[] bytes;
        DirectClassFile classFile;

        private ClassTranslatorTask(String name, byte[] bytes,
                DirectClassFile classFile) {
            this.name = name;
            this.bytes = bytes;
            this.classFile = classFile;
        }

        @Override
        public ClassDefItem call() {
            ClassDefItem clazz = translateClass(bytes, classFile);
            return clazz;
        }
    }

    /**
     * Callable helper class used to collect the results of
     * the parallel translation phase, adding the translated classes to
     * the current dex file in correct (deterministic) file order.
     * This class is also responsible for coordinating dex file rotation
     * with the DirectClassFileConsumer class.
     */
    private static class ClassDefItemConsumer implements Callable<Boolean> {

        String name;
        Future<ClassDefItem> futureClazz;
        int maxMethodIdsInClass;
        int maxFieldIdsInClass;

        private ClassDefItemConsumer(String name, Future<ClassDefItem> futureClazz,
                int maxMethodIdsInClass, int maxFieldIdsInClass) {
            this.name = name;
            this.futureClazz = futureClazz;
            this.maxMethodIdsInClass = maxMethodIdsInClass;
            this.maxFieldIdsInClass = maxFieldIdsInClass;
        }

        @Override
        public Boolean call() throws Exception {
            try {
                ClassDefItem clazz = futureClazz.get();
                if (clazz != null) {
                    addClassToDex(clazz);
                    updateStatus(true);
                }
                return true;
            } catch(ExecutionException ex) {
                // Rethrow previously uncaught translation exceptions.
                // These, as well as any exceptions from addClassToDex,
                // are handled and reported in processAllFiles().
                Throwable t = ex.getCause();
                throw (t instanceof Exception) ? (Exception) t : ex;
            } finally {
                if (args.multiDex) {
                    // Having added our actual indicies to the dex file,
                    // we subtract our original estimate from the total estimate,
                    // and signal the translation phase, which may be paused
                    // waiting to determine if more classes can be added to the
                    // current dex file, or if a new dex file must be created.
                    synchronized(dexRotationLock) {
                        maxMethodIdsInProcess -= maxMethodIdsInClass;
                        maxFieldIdsInProcess -= maxFieldIdsInClass;
                        dexRotationLock.notifyAll();
                    }
                }
            }
        }
    }

    /** Callable helper class to convert dex files in worker threads */
    private static class DexWriter implements Callable<byte[]> {

        private DexFile dexFile;

        private DexWriter(DexFile dexFile) {
            this.dexFile = dexFile;
        }

        @Override
        public byte[] call() throws IOException {
            return writeDex(dexFile);
        }
    }
}<|MERGE_RESOLUTION|>--- conflicted
+++ resolved
@@ -668,12 +668,7 @@
     private static void processOne(String pathname, FileNameFilter filter) {
         ClassPathOpener opener;
 
-<<<<<<< HEAD
-        opener = new ClassPathOpener(pathname, false, filter, new FileBytesConsumer());
-=======
-        opener = new ClassPathOpener(pathname, true, filter,
-                new ClassPathOpener.Consumer() {
->>>>>>> ab01c96b
+        opener = new ClassPathOpener(pathname, true, filter, new FileBytesConsumer());
 
         if (opener.process()) {
           updateStatus(true);
