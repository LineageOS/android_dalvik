/*
 * Copyright (C) 2007 The Android Open Source Project
 *
 * Licensed under the Apache License, Version 2.0 (the "License");
 * you may not use this file except in compliance with the License.
 * You may obtain a copy of the License at
 *
 *      http://www.apache.org/licenses/LICENSE-2.0
 *
 * Unless required by applicable law or agreed to in writing, software
 * distributed under the License is distributed on an "AS IS" BASIS,
 * WITHOUT WARRANTIES OR CONDITIONS OF ANY KIND, either express or implied.
 * See the License for the specific language governing permissions and
 * limitations under the License.
 */

package com.android.dx.dex.code;

import com.android.dx.rop.code.RegisterSpec;
import com.android.dx.rop.code.RegisterSpecSet;
import com.android.dx.rop.cst.CstType;
import com.android.dx.rop.cst.CstUtf8;
import com.android.dx.rop.type.Type;
import com.android.dx.util.FixedSizeList;

import java.io.PrintStream;
import java.util.ArrayList;
import java.util.Arrays;

/**
 * List of local variables. Each local variable entry indicates a
 * range of code which it is valid for, a register number, a name,
 * and a type.
 */
public final class LocalList extends FixedSizeList {
    /** {@code non-null;} empty instance */
    public static final LocalList EMPTY = new LocalList(0);

    /** whether to run the self-check code */
    private static final boolean DEBUG = false;

    /**
     * Constructs an instance. All indices initially contain {@code null}.
     *
     * @param size {@code >= 0;} the size of the list
     */
    public LocalList(int size) {
        super(size);
    }

    /**
     * Gets the element at the given index. It is an error to call
     * this with the index for an element which was never set; if you
     * do that, this will throw {@code NullPointerException}.
     *
     * @param n {@code >= 0, < size();} which index
     * @return {@code non-null;} element at that index
     */
    public Entry get(int n) {
        return (Entry) get0(n);
    }

    /**
     * Sets the entry at the given index.
     *
     * @param n {@code >= 0, < size();} which index
     * @param entry {@code non-null;} the entry to set at {@code n}
     */
    public void set(int n, Entry entry) {
        set0(n, entry);
    }

    /**
     * Does a human-friendly dump of this instance.
     *
     * @param out {@code non-null;} where to dump
     * @param prefix {@code non-null;} prefix to attach to each line of output
     */
    public void debugPrint(PrintStream out, String prefix) {
        int sz = size();

        for (int i = 0; i < sz; i++) {
            out.print(prefix);
            out.println(get(i));
        }
    }

    /**
     * Disposition of a local entry.
     */
    public static enum Disposition {
        /** local started (introduced) */
        START,

        /** local ended without being replaced */
        END_SIMPLY,

        /** local ended because it was directly replaced */
        END_REPLACED,

        /** local ended because it was moved to a different register */
        END_MOVED,

        /**
         * local ended because the previous local clobbered this one
         * (because it is category-2)
         */
        END_CLOBBERED_BY_PREV,

        /**
         * local ended because the next local clobbered this one
         * (because this one is a category-2)
         */
        END_CLOBBERED_BY_NEXT;
    }

    /**
     * Entry in a local list.
     */
    public static class Entry implements Comparable<Entry> {
        /** {@code >= 0;} address */
        private final int address;

        /** {@code non-null;} disposition of the local */
        private final Disposition disposition;

        /** {@code non-null;} register spec representing the variable */
        private final RegisterSpec spec;

        /** {@code non-null;} variable type (derived from {@code spec}) */
        private final CstType type;

        /**
         * Constructs an instance.
         *
         * @param address {@code >= 0;} address
         * @param disposition {@code non-null;} disposition of the local
         * @param spec {@code non-null;} register spec representing
         * the variable
         */
        public Entry(int address, Disposition disposition, RegisterSpec spec) {
            if (address < 0) {
                throw new IllegalArgumentException("address < 0");
            }

            if (disposition == null) {
                throw new NullPointerException("disposition == null");
            }

            try {
                if (spec.getLocalItem() == null) {
                    throw new NullPointerException(
                            "spec.getLocalItem() == null");
                }
            } catch (NullPointerException ex) {
                // Elucidate the exception.
                throw new NullPointerException("spec == null");
            }

            this.address = address;
            this.disposition = disposition;
            this.spec = spec;
            this.type = CstType.intern(spec.getType());
        }

        /** {@inheritDoc} */
        public String toString() {
            return Integer.toHexString(address) + " " + disposition + " " +
                spec;
        }

        /** {@inheritDoc} */
        public boolean equals(Object other) {
            if (!(other instanceof Entry)) {
                return false;
            }

            return (compareTo((Entry) other) == 0);
        }

        /**
         * Compares by (in priority order) address, end then start
         * disposition (variants of end are all consistered
         * equivalent), and spec.
         *
         * @param other {@code non-null;} entry to compare to
         * @return {@code -1..1;} standard result of comparison
         */
        public int compareTo(Entry other) {
            if (address < other.address) {
                return -1;
            } else if (address > other.address) {
                return 1;
            }

            boolean thisIsStart = isStart();
            boolean otherIsStart = other.isStart();

            if (thisIsStart != otherIsStart) {
                return thisIsStart ? 1 : -1;
            }

            return spec.compareTo(other.spec);
        }

        /**
         * Gets the address.
         *
         * @return {@code >= 0;} the address
         */
        public int getAddress() {
            return address;
        }

        /**
         * Gets the disposition.
         *
         * @return {@code non-null;} the disposition
         */
        public Disposition getDisposition() {
            return disposition;
        }

        /**
         * Gets whether this is a local start. This is just shorthand for
         * {@code getDisposition() == Disposition.START}.
         *
         * @return {@code true} iff this is a start
         */
        public boolean isStart() {
            return disposition == Disposition.START;
        }

        /**
         * Gets the variable name.
         *
         * @return {@code null-ok;} the variable name
         */
        public CstUtf8 getName() {
            return spec.getLocalItem().getName();
        }

        /**
         * Gets the variable signature.
         *
         * @return {@code null-ok;} the variable signature
         */
        public CstUtf8 getSignature() {
            return spec.getLocalItem().getSignature();
        }

        /**
         * Gets the variable's type.
         *
         * @return {@code non-null;} the type
         */
        public CstType getType() {
            return type;
        }

        /**
         * Gets the number of the register holding the variable.
         *
         * @return {@code >= 0;} the number of the register holding
         * the variable
         */
        public int getRegister() {
            return spec.getReg();
        }

        /**
         * Gets the RegisterSpec of the register holding the variable.
         *
         * @return {@code non-null;} RegisterSpec of the holding register.
         */
        public RegisterSpec getRegisterSpec() {
            return spec;
        }

        /**
         * Returns whether or not this instance matches the given spec.
<<<<<<< HEAD
         *
         * @param spec {@code non-null;} the spec in question
         * @return {@code true} iff this instance matches
         * {@code spec}
=======
         * 
         * @param otherSpec non-null; the spec in question
         * @return <code>true</code> iff this instance matches
         * <code>otherSpec</code>
>>>>>>> de2fc73c
         */
        public boolean matches(RegisterSpec otherSpec) {
            return spec.equalsUsingSimpleType(otherSpec);
        }

        /**
         * Returns whether or not this instance matches the spec in
         * the given instance.
         *
         * @param other {@code non-null;} another entry
         * @return {@code true} iff this instance's spec matches
         * {@code other}
         */
        public boolean matches(Entry other) {
            return matches(other.spec);
        }

        /**
         * Returns an instance just like this one but with the disposition
         * set as given.
         *
         * @param disposition {@code non-null;} the new disposition
         * @return {@code non-null;} an appropriately-constructed instance
         */
        public Entry withDisposition(Disposition disposition) {
            if (disposition == this.disposition) {
                return this;
            }

            return new Entry(address, disposition, spec);
        }
    }

    /**
     * Constructs an instance for the given method, based on the given
     * block order and intermediate local information.
     *
     * @param insns {@code non-null;} instructions to convert
     * @return {@code non-null;} the constructed list
     */
    public static LocalList make(DalvInsnList insns) {
        int sz = insns.size();

        /*
         * Go through the insn list, looking for all the local
         * variable pseudoinstructions, splitting out LocalSnapshots
         * into separate per-variable starts, adding explicit ends
         * wherever a variable is replaced or moved, and collecting
         * these and all the other local variable "activity"
         * together into an output list (without the other insns).
         *
         * Note: As of this writing, this method won't be handed any
         * insn lists that contain local ends, but I (danfuzz) expect
         * that to change at some point, when we start feeding that
         * info explicitly into the rop layer rather than only trying
         * to infer it. So, given that expectation, this code is
         * written to deal with them.
         */

        MakeState state = new MakeState(sz);

        for (int i = 0; i < sz; i++) {
            DalvInsn insn = insns.get(i);

            if (insn instanceof LocalSnapshot) {
                RegisterSpecSet snapshot =
                    ((LocalSnapshot) insn).getLocals();
                state.snapshot(insn.getAddress(), snapshot);
            } else if (insn instanceof LocalStart) {
                RegisterSpec local = ((LocalStart) insn).getLocal();
                state.startLocal(insn.getAddress(), local);
            } else if (insn instanceof LocalEnd) {
                RegisterSpec local = ((LocalEnd) insn).getLocal();
                state.endLocal(insn.getAddress(), local);
            }
        }

        LocalList result = state.finish();

        if (DEBUG) {
            debugVerify(result);
        }

        return result;
    }

    /**
     * Debugging helper that verifies the constraint that a list doesn't
     * contain any redundant local starts and that local ends that are
     * due to replacements are properly annotated.
     */
    private static void debugVerify(LocalList locals) {
        try {
            debugVerify0(locals);
        } catch (RuntimeException ex) {
            int sz = locals.size();
            for (int i = 0; i < sz; i++) {
                System.err.println(locals.get(i));
            }
            throw ex;
        }

    }

    /**
     * Helper for {@link #debugVerify} which does most of the work.
     */
    private static void debugVerify0(LocalList locals) {
        int sz = locals.size();
        Entry[] active = new Entry[65536];

        for (int i = 0; i < sz; i++) {
            Entry e = locals.get(i);
            int reg = e.getRegister();

            if (e.isStart()) {
                Entry already = active[reg];

                if ((already != null) && e.matches(already)) {
                    throw new RuntimeException("redundant start at " +
                            Integer.toHexString(e.getAddress()) + ": got " +
                            e + "; had " + already);
                }

                active[reg] = e;
            } else {
                if (active[reg] == null) {
                    throw new RuntimeException("redundant end at " +
                            Integer.toHexString(e.getAddress()));
                }

                int addr = e.getAddress();
                boolean foundStart = false;

                for (int j = i + 1; j < sz; j++) {
                    Entry test = locals.get(j);
                    if (test.getAddress() != addr) {
                        break;
                    }
                    if (test.getRegisterSpec().getReg() == reg) {
                        if (test.isStart()) {
                            if (e.getDisposition()
                                    != Disposition.END_REPLACED) {
                                throw new RuntimeException(
                                        "improperly marked end at " +
                                        Integer.toHexString(addr));
                            }
                            foundStart = true;
                        } else {
                            throw new RuntimeException(
                                    "redundant end at " +
                                    Integer.toHexString(addr));
                        }
                    }
                }

                if (!foundStart &&
                        (e.getDisposition() == Disposition.END_REPLACED)) {
                    throw new RuntimeException(
                            "improper end replacement claim at " +
                            Integer.toHexString(addr));
                }

                active[reg] = null;
            }
        }
    }

    /**
     * Intermediate state when constructing a local list.
     */
    public static class MakeState {
        /** {@code non-null;} result being collected */
        private final ArrayList<Entry> result;

        /**
         * {@code >= 0;} running count of nulled result entries, to help with
         * sizing the final list
         */
        private int nullResultCount;

        /** {@code null-ok;} current register mappings */
        private RegisterSpecSet regs;

        /** {@code null-ok;} result indices where local ends are stored */
        private int[] endIndices;

        /** {@code >= 0;} last address seen */
        private int lastAddress;

        /**
         * Constructs an instance.
         */
        public MakeState(int initialSize) {
            result = new ArrayList<Entry>(initialSize);
            nullResultCount = 0;
            regs = null;
            endIndices = null;
            lastAddress = 0;
        }

        /**
         * Checks the address and other vitals as a prerequisite to
         * further processing.
         *
         * @param address {@code >= 0;} address about to be processed
         * @param reg {@code >= 0;} register number about to be processed
         */
        private void aboutToProcess(int address, int reg) {
            boolean first = (endIndices == null);

            if ((address == lastAddress) && !first) {
                return;
            }

            if (address < lastAddress) {
                throw new RuntimeException("shouldn't happen");
            }

            if (first || (reg >= endIndices.length)) {
                /*
                 * This is the first allocation of the state set and
                 * index array, or we need to grow. (The latter doesn't
                 * happen much; in fact, we have only ever observed
                 * it happening in test cases, never in "real" code.)
                 */
                int newSz = reg + 1;
                RegisterSpecSet newRegs = new RegisterSpecSet(newSz);
                int[] newEnds = new int[newSz];
                Arrays.fill(newEnds, -1);

                if (!first) {
                    newRegs.putAll(regs);
                    System.arraycopy(endIndices, 0, newEnds, 0,
                            endIndices.length);
                }

                regs = newRegs;
                endIndices = newEnds;
            }
        }

        /**
         * Sets the local state at the given address to the given snapshot.
         * The first call on this instance must be to this method, so that
         * the register state can be properly sized.
         *
         * @param address {@code >= 0;} the address
         * @param specs {@code non-null;} spec set representing the locals
         */
        public void snapshot(int address, RegisterSpecSet specs) {
            if (DEBUG) {
                System.err.printf("%04x snapshot %s\n", address, specs);
            }

            int sz = specs.getMaxSize();
            aboutToProcess(address, sz - 1);

            for (int i = 0; i < sz; i++) {
                RegisterSpec oldSpec = regs.get(i);
                RegisterSpec newSpec = filterSpec(specs.get(i));

                if (oldSpec == null) {
                    if (newSpec != null) {
                        startLocal(address, newSpec);
                    }
                } else if (newSpec == null) {
                    endLocal(address, oldSpec);
                } else if (! newSpec.equalsUsingSimpleType(oldSpec)) {
                    endLocal(address, oldSpec);
                    startLocal(address, newSpec);
                }
            }

            if (DEBUG) {
                System.err.printf("%04x snapshot done\n", address);
            }
        }

        /**
         * Starts a local at the given address.
         *
         * @param address {@code >= 0;} the address
         * @param startedLocal {@code non-null;} spec representing the
         * started local
         */
        public void startLocal(int address, RegisterSpec startedLocal) {
            if (DEBUG) {
                System.err.printf("%04x start %s\n", address, startedLocal);
            }

            int regNum = startedLocal.getReg();

            startedLocal = filterSpec(startedLocal);
            aboutToProcess(address, regNum);

            RegisterSpec existingLocal = regs.get(regNum);

            if (startedLocal.equalsUsingSimpleType(existingLocal)) {
                // Silently ignore a redundant start.
                return;
            }

            RegisterSpec movedLocal = regs.findMatchingLocal(startedLocal);
            if (movedLocal != null) {
                /*
                 * The same variable was moved from one register to another.
                 * So add an end for its old location.
                 */
                addOrUpdateEnd(address, Disposition.END_MOVED, movedLocal);
            }

            int endAt = endIndices[regNum];

            if (existingLocal != null) {
                /*
                 * There is an existing (but non-matching) local.
                 * Add an explicit end for it.
                 */
                add(address, Disposition.END_REPLACED, existingLocal);
            } else if (endAt >= 0) {
                /*
                 * Look for an end local for the same register at the
                 * same address. If found, then update it or delete
                 * it, depending on whether or not it represents the
                 * same variable as the one being started.
                 */
                Entry endEntry = result.get(endAt);
                if (endEntry.getAddress() == address) {
                    if (endEntry.matches(startedLocal)) {
                        /*
                         * There was already an end local for the same
                         * variable at the same address. This turns
                         * out to be superfluous, as we are starting
                         * up the exact same local. This situation can
                         * happen when a single local variable got
                         * somehow "split up" during intermediate
                         * processing. In any case, rather than represent
                         * the end-then-start, just remove the old end.
                         */
                        result.set(endAt, null);
                        nullResultCount++;
                        regs.put(startedLocal);
                        endIndices[regNum] = -1;
                        return;
                    } else {
                        /*
                         * There was a different variable ended at the
                         * same address. Update it to indicate that
                         * it was ended due to a replacement (rather than
                         * ending for no particular reason).
                         */
                        endEntry = endEntry.withDisposition(
                                Disposition.END_REPLACED);
                        result.set(endAt, endEntry);
                    }
                }
            }

            /*
             * The code above didn't find and remove an unnecessary
             * local end, so we now have to add one or more entries to
             * the output to capture the transition.
             */

            /*
             * If the local just below (in the register set at reg-1)
             * is of category-2, then it is ended by this new start.
             */
            if (regNum > 0) {
                RegisterSpec justBelow = regs.get(regNum - 1);
                if ((justBelow != null) && justBelow.isCategory2()) {
                    addOrUpdateEnd(address,
                            Disposition.END_CLOBBERED_BY_NEXT,
                            justBelow);
                }
            }

            /*
             * Similarly, if this local is category-2, then the local
             * just above (if any) is ended by the start now being
             * emitted.
             */
            if (startedLocal.isCategory2()) {
                RegisterSpec justAbove = regs.get(regNum + 1);
                if (justAbove != null) {
                    addOrUpdateEnd(address,
                            Disposition.END_CLOBBERED_BY_PREV,
                            justAbove);
                }
            }

            /*
             * TODO: Add an end for the same local in a different reg,
             * if any (that is, if the local migrates from vX to vY,
             * we should note that as a local end in vX).
             */

            add(address, Disposition.START, startedLocal);
        }

        /**
         * Ends a local at the given address, using the disposition
         * {@code END_SIMPLY}.
         *
         * @param address {@code >= 0;} the address
         * @param endedLocal {@code non-null;} spec representing the
         * local being ended
         */
        public void endLocal(int address, RegisterSpec endedLocal) {
            endLocal(address, endedLocal, Disposition.END_SIMPLY);
        }

        /**
         * Ends a local at the given address.
         *
         * @param address {@code >= 0;} the address
         * @param endedLocal {@code non-null;} spec representing the
         * local being ended
         * @param disposition reason for the end
         */
        public void endLocal(int address, RegisterSpec endedLocal,
                Disposition disposition) {
            if (DEBUG) {
                System.err.printf("%04x end %s\n", address, endedLocal);
            }

            int regNum = endedLocal.getReg();

            endedLocal = filterSpec(endedLocal);
            aboutToProcess(address, regNum);

            int endAt = endIndices[regNum];

            if (endAt >= 0) {
                /*
                 * The local in the given register is already ended.
                 * Silently return without adding anything to the result.
                 */
                return;
            }

            // Check for start and end at the same address.
            if (checkForEmptyRange(address, endedLocal)) {
                return;
            }

            add(address, disposition, endedLocal);
        }

        /**
         * Helper for {@link #endLocal}, which handles the cases where
         * and end local is issued at the same address as a start local
         * for the same register. If this case is found, then this
         * method will remove the start (as the local was never actually
         * active), update the {@link #endIndices} to be accurate, and
         * if needed update the newly-active end to reflect an altered
         * disposition.
         *
         * @param address {@code >= 0;} the address
         * @param endedLocal {@code non-null;} spec representing the
         * local being ended
         * @return {@code true} iff this method found the case in question
         * and adjusted things accordingly
         */
        private boolean checkForEmptyRange(int address,
                RegisterSpec endedLocal) {
            int at = result.size() - 1;
            Entry entry;

            // Look for a previous entry at the same address.
            for (/*at*/; at >= 0; at--) {
                entry = result.get(at);

                if (entry == null) {
                    continue;
                }

                if (entry.getAddress() != address) {
                    // We didn't find any match at the same address.
                    return false;
                }

                if (entry.matches(endedLocal)) {
                    break;
                }
            }

            /*
             * In fact, we found that the endedLocal had started at the
             * same address, so do all the requisite cleanup.
             */

            regs.remove(endedLocal);
            result.set(at, null);
            nullResultCount++;

            int regNum = endedLocal.getReg();
            boolean found = false;
            entry = null;

            // Now look back further to update where the register ended.
            for (at--; at >= 0; at--) {
                entry = result.get(at);

                if (entry == null) {
                    continue;
                }

                if (entry.getRegisterSpec().getReg() == regNum) {
                    found = true;
                    break;
                }
            }

            if (found) {
                // We found an end for the same register.
                endIndices[regNum] = at;

                if (entry.getAddress() == address) {
                    /*
                     * It's still the same address, so update the
                     * disposition.
                     */
                    result.set(at,
                            entry.withDisposition(Disposition.END_SIMPLY));
                }
            }

            return true;
        }

        /**
         * Converts a given spec into the form acceptable for use in a
         * local list. This, in particular, transforms the "known
         * null" type into simply {@code Object}. This method needs to
         * be called for any spec that is on its way into a locals
         * list.
         *
         * <p>This isn't necessarily the cleanest way to achieve the
         * goal of not representing known nulls in a locals list, but
         * it gets the job done.</p>
         *
         * @param orig {@code null-ok;} the original spec
         * @return {@code null-ok;} an appropriately modified spec, or the
         * original if nothing needs to be done
         */
        private static RegisterSpec filterSpec(RegisterSpec orig) {
            if ((orig != null) && (orig.getType() == Type.KNOWN_NULL)) {
                return orig.withType(Type.OBJECT);
            }

            return orig;
        }

        /**
         * Adds an entry to the result, updating the adjunct tables
         * accordingly.
         *
         * @param address {@code >= 0;} the address
         * @param disposition {@code non-null;} the disposition
         * @param spec {@code non-null;} spec representing the local
         */
        private void add(int address, Disposition disposition,
                RegisterSpec spec) {
            int regNum = spec.getReg();

            result.add(new Entry(address, disposition, spec));

            if (disposition == Disposition.START) {
                regs.put(spec);
                endIndices[regNum] = -1;
            } else {
                regs.remove(spec);
                endIndices[regNum] = result.size() - 1;
            }
        }

        /**
         * Adds or updates an end local (changing its disposition). If
         * this would cause an empty range for a local, this instead
         * removes the local entirely.
         *
         * @param address {@code >= 0;} the address
         * @param disposition {@code non-null;} the disposition
         * @param spec {@code non-null;} spec representing the local
         */
        private void addOrUpdateEnd(int address, Disposition disposition,
                RegisterSpec spec) {
            if (disposition == Disposition.START) {
                throw new RuntimeException("shouldn't happen");
            }

            int regNum = spec.getReg();
            int endAt = endIndices[regNum];

            if (endAt >= 0) {
                // There is a previous end.
                Entry endEntry = result.get(endAt);
                if ((endEntry.getAddress() == address) &&
                        endEntry.getRegisterSpec().equals(spec)) {
                    /*
                     * The end is for the right address and variable, so
                     * update it.
                     */
                    result.set(endAt, endEntry.withDisposition(disposition));
                    regs.remove(spec); // TODO: Is this line superfluous?
                    return;
                }
            }

            endLocal(address, spec, disposition);
        }

        /**
         * Finishes processing altogether and gets the result.
         *
         * @return {@code non-null;} the result list
         */
        public LocalList finish() {
            aboutToProcess(Integer.MAX_VALUE, 0);

            int resultSz = result.size();
            int finalSz = resultSz - nullResultCount;

            if (finalSz == 0) {
                return EMPTY;
            }

            /*
             * Collect an array of only the non-null entries, and then
             * sort it to get a consistent order for everything: Local
             * ends and starts for a given address could come in any
             * order, but we want ends before starts as well as
             * registers in order (within ends or starts).
             */

            Entry[] resultArr = new Entry[finalSz];

            if (resultSz == finalSz) {
                result.toArray(resultArr);
            } else {
                int at = 0;
                for (Entry e : result) {
                    if (e != null) {
                        resultArr[at++] = e;
                    }
                }
            }

            Arrays.sort(resultArr);

            LocalList resultList = new LocalList(finalSz);

            for (int i = 0; i < finalSz; i++) {
                resultList.set(i, resultArr[i]);
            }

            resultList.setImmutable();
            return resultList;
        }
    }
}<|MERGE_RESOLUTION|>--- conflicted
+++ resolved
@@ -279,17 +279,10 @@
 
         /**
          * Returns whether or not this instance matches the given spec.
-<<<<<<< HEAD
-         *
-         * @param spec {@code non-null;} the spec in question
+         *
+         * @param otherSpec {@code non-null;} the spec in question
          * @return {@code true} iff this instance matches
          * {@code spec}
-=======
-         * 
-         * @param otherSpec non-null; the spec in question
-         * @return <code>true</code> iff this instance matches
-         * <code>otherSpec</code>
->>>>>>> de2fc73c
          */
         public boolean matches(RegisterSpec otherSpec) {
             return spec.equalsUsingSimpleType(otherSpec);
