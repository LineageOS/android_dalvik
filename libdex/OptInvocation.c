--- conflicted
+++ resolved
@@ -50,11 +50,8 @@
     const size_t kBufLen = sizeof(nameBuf) - 1;
     const char* dataRoot;
     const char* systemRoot;
-<<<<<<< HEAD
-=======
     const char* sdExtRoot;
     const char* cacheRoot;
->>>>>>> dd3802f7
     char* cp;
 
     /*
@@ -87,14 +84,6 @@
 
     dataRoot = getenv("ANDROID_DATA");
     systemRoot = getenv("ANDROID_ROOT");
-<<<<<<< HEAD
-    
-    if (systemRoot != NULL && !strncmp(absoluteFile, systemRoot, strlen(systemRoot))) 
-        dataRoot = "/cache";
-    
-    if (dataRoot == NULL) 
-        dataRoot = "/data";
-=======
     sdExtRoot = getenv("SD_EXT_DIRECTORY");
     cacheRoot = getenv("CACHE_ROOT");
 
@@ -122,7 +111,6 @@
 
     if (sdExtRoot != NULL && !strncmp(absoluteFile, sdExtRoot, strlen(sdExtRoot)))
         dataRoot = sdExtRoot;
->>>>>>> dd3802f7
 
     /* Turn the path into a flat filename by replacing
      * any slashes after the first one with '@' characters.
