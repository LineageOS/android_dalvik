--- conflicted
+++ resolved
@@ -466,7 +466,6 @@
     }
 
     /**
-<<<<<<< HEAD
      * Returns the {@link java.io.Console} associated with this VM, or null.
      * Not all VMs will have an associated console. A console is typically only
      * available for programs run from the command line.
@@ -478,15 +477,10 @@
     }
 
     /**
-     * Returns the active security manager.
-     * 
-     * @return the system security manager object.
-=======
      * Returns null. Android does not use {@code SecurityManager}. This method
      * is only provided for source compatibility.
      * 
      * @return null
->>>>>>> 19252faf
      */
     public static SecurityManager getSecurityManager() {
         return null;
